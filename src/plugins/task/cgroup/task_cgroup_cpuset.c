--- conflicted
+++ resolved
@@ -1017,23 +1017,17 @@
 	      calling_func, step_alloc_cores);
 
 	/*
-	 * Check that user's cpuset cgroup is consistent and add the job cores.
-	 * This will set cpuset.mems and cpuset.cpus to the ancestor value and
-	 * after we'll set it to job's allocated cores.
+	 * check that user's cpuset cgroup is consistent and add the job cores
 	 */
-<<<<<<< HEAD
-=======
-	if (_xcgroup_cpuset_init(&user_cpuset_cg) != XCGROUP_SUCCESS) {
-		(void)xcgroup_delete(&user_cpuset_cg);
-		xcgroup_destroy(&user_cpuset_cg);
-		xfree(cpus);
-		goto error;
-	}
->>>>>>> 666d2eed
 	user_alloc_cores = xstrdup(job_alloc_cores);
 	if (cpus)
 		xstrfmtcat(user_alloc_cores, ",%s", cpus);
 
+	if (xcgroup_cpuset_init(cpuset_prefix, &cpuset_prefix_set,
+				&user_cpuset_cg) != XCGROUP_SUCCESS) {
+		xcgroup_destroy(&user_cpuset_cg);
+		goto endit;
+	}
 	xcgroup_set_param(&user_cpuset_cg, cpuset_meta, user_alloc_cores);
 
 	if (xcgroup_cpuset_init(cpuset_prefix, &cpuset_prefix_set,
