--- conflicted
+++ resolved
@@ -381,11 +381,8 @@
 	   resvid_list up here */
 	if(job_cond->resv_list && list_count(job_cond->resv_list)) {
 		char *query = xstrdup_printf(
-<<<<<<< HEAD
-			"select distinct id from %s where (", job_table);
-=======
-			"select distinct job_db_inx from %s where (");
->>>>>>> b9fb90ce
+			"select distinct job_db_inx from %s where (",
+			job_table);
 		int my_set = 0;
 		MYSQL_RES *result = NULL;
 		MYSQL_ROW row;
