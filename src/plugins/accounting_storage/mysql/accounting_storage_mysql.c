--- conflicted
+++ resolved
@@ -1,10 +1,10 @@
 /*****************************************************************************\
- *  accounting_storage_mysql.c - accounting interface to as_mysql.
+ *  accounting_storage_mysql.c - accounting interface to mysql.
  *
  *  $Id: accounting_storage_mysql.c 13061 2008-01-22 21:23:56Z da $
  *****************************************************************************
  *  Copyright (C) 2004-2007 The Regents of the University of California.
- *  Copyright (C) 2008-2010 Lawrence Livermore National Security.
+ *  Copyright (C) 2008-2009 Lawrence Livermore National Security.
  *  Produced at Lawrence Livermore National Laboratory (cf, DISCLAIMER).
  *  Written by Danny Auble <da@llnl.gov>
  *
@@ -37,33 +37,23 @@
  *  with SLURM; if not, write to the Free Software Foundation, Inc.,
  *  51 Franklin Street, Fifth Floor, Boston, MA 02110-1301  USA.
  *****************************************************************************
- * Notes on as_mysql configuration
+ * Notes on mysql configuration
  *	Assumes mysql is installed as user root
  *	Assumes SlurmUser is configured as user slurm
+ * # mysqladmin create <db_name>
+ *	The <db_name> goes into slurmdbd.conf as StorageLoc
  * # mysql --user=root -p
  * mysql> GRANT ALL ON *.* TO 'slurm'@'localhost' IDENTIFIED BY PASSWORD 'pw';
  * mysql> GRANT SELECT, INSERT ON *.* TO 'slurm'@'localhost';
 \*****************************************************************************/
 
-#include "accounting_storage_mysql.h"
-#include "as_mysql_acct.h"
-#include "as_mysql_archive.h"
-#include "as_mysql_assoc.h"
-#include "as_mysql_cluster.h"
-#include "as_mysql_convert.h"
-#include "as_mysql_job.h"
-#include "as_mysql_jobacct_process.h"
-#include "as_mysql_problems.h"
-#include "as_mysql_qos.h"
-#include "as_mysql_resv.h"
-#include "as_mysql_rollup.h"
-#include "as_mysql_txn.h"
-#include "as_mysql_usage.h"
-#include "as_mysql_user.h"
-#include "as_mysql_wckey.h"
-
-List as_mysql_cluster_list = NULL;
-pthread_mutex_t as_mysql_cluster_list_lock = PTHREAD_MUTEX_INITIALIZER;
+#include <strings.h>
+#include "mysql_jobacct_process.h"
+#include "mysql_rollup.h"
+#include "mysql_problems.h"
+#include "src/common/slurmdbd_defs.h"
+#include "src/common/slurm_auth.h"
+#include "src/common/uid.h"
 
 /*
  * These variables are required by the generic plugin interface.  If they
@@ -96,25 +86,27 @@
  * matures.
  */
 const char plugin_name[] = "Accounting storage MYSQL plugin";
-const char plugin_type[] = "accounting_storage/as_mysql";
+const char plugin_type[] = "accounting_storage/mysql";
 const uint32_t plugin_version = 100;
 
 static mysql_db_info_t *mysql_db_info = NULL;
 static char *mysql_db_name = NULL;
+static time_t global_last_rollup = 0;
+static pthread_mutex_t rollup_lock = PTHREAD_MUTEX_INITIALIZER;
 
 #define DELETE_SEC_BACK 86400
 
-char *slurmdb_coord_table = "slurmdb_coord_table";
+char *acct_coord_table = "acct_coord_table";
 char *acct_table = "acct_table";
-char *assoc_day_table = "assoc_usage_day_table";
-char *assoc_hour_table = "assoc_usage_hour_table";
-char *assoc_month_table = "assoc_usage_month_table";
+char *assoc_day_table = "assoc_day_usage_table";
+char *assoc_hour_table = "assoc_hour_usage_table";
+char *assoc_month_table = "assoc_month_usage_table";
 char *assoc_table = "assoc_table";
-char *cluster_day_table = "usage_day_table";
-char *cluster_hour_table = "usage_hour_table";
-char *cluster_month_table = "usage_month_table";
+char *cluster_day_table = "cluster_day_usage_table";
+char *cluster_hour_table = "cluster_hour_usage_table";
+char *cluster_month_table = "cluster_month_usage_table";
 char *cluster_table = "cluster_table";
-char *event_table = "event_table";
+char *event_table = "cluster_event_table";
 char *job_table = "job_table";
 char *last_ran_table = "last_ran_table";
 char *qos_table = "qos_table";
@@ -123,39 +115,51 @@
 char *txn_table = "txn_table";
 char *user_table = "user_table";
 char *suspend_table = "suspend_table";
-char *wckey_day_table = "wckey_usage_day_table";
-char *wckey_hour_table = "wckey_usage_hour_table";
-char *wckey_month_table = "wckey_usage_month_table";
+char *wckey_day_table = "wckey_day_usage_table";
+char *wckey_hour_table = "wckey_hour_usage_table";
+char *wckey_month_table = "wckey_month_usage_table";
 char *wckey_table = "wckey_table";
 
+typedef enum {
+	QOS_LEVEL_NONE,
+	QOS_LEVEL_SET,
+	QOS_LEVEL_MODIFY
+} qos_level_t;
+
 static char *default_qos_str = NULL;
 
-extern int acct_storage_p_close_connection(mysql_conn_t **mysql_conn);
-
-static List _get_cluster_names(MYSQL *db_conn)
-{
-	MYSQL_RES *result = NULL;
-	MYSQL_ROW row;
-	List ret_list = NULL;
-	char *query = xstrdup_printf("select name from %s where deleted=0",
-				     cluster_table);
-
-	if(!(result = mysql_db_query_ret(db_conn, query, 0))) {
-		xfree(query);
-		return ret_list;
-	}
-	xfree(query);
-
-	ret_list = list_create(slurm_destroy_char);
-	while((row = mysql_fetch_row(result))) {
-		if(row[0] && row[0][0])
-			list_append(ret_list, xstrdup(row[0]));
-	}
-	mysql_free_result(result);
-
-	return ret_list;
-
-}
+extern int acct_storage_p_commit(mysql_conn_t *mysql_conn, bool commit);
+
+extern int acct_storage_p_add_associations(mysql_conn_t *mysql_conn,
+					   uint32_t uid,
+					   List association_list);
+
+extern int acct_storage_p_add_wckeys(mysql_conn_t *mysql_conn, uint32_t uid,
+				     List wckey_list);
+
+extern List acct_storage_p_get_associations(
+	mysql_conn_t *mysql_conn, uid_t uid,
+	acct_association_cond_t *assoc_cond);
+
+extern List acct_storage_p_get_wckeys(mysql_conn_t *mysql_conn, uid_t uid,
+				      acct_wckey_cond_t *wckey_cond);
+
+extern int acct_storage_p_get_usage(mysql_conn_t *mysql_conn, uid_t uid,
+				    void *in, slurmdbd_msg_type_t type,
+				    time_t start, time_t end);
+
+extern int clusteracct_storage_p_get_usage(
+	mysql_conn_t *mysql_conn, uid_t uid,
+	acct_cluster_rec_t *cluster_rec,  slurmdbd_msg_type_t type,
+	time_t start, time_t end);
+
+extern List acct_storage_p_remove_coord(mysql_conn_t *mysql_conn, uint32_t uid,
+					List acct_list,
+					acct_user_cond_t *user_cond);
+
+extern List acct_storage_p_remove_wckeys(mysql_conn_t *mysql_conn,
+					 uint32_t uid,
+					 acct_wckey_cond_t *wckey_cond);
 
 static int _set_qos_cnt(MYSQL *db_conn)
 {
@@ -185,100 +189,120 @@
 	return SLURM_SUCCESS;
 }
 
-/* this function is here to see if any of what we are trying to remove
- * has jobs that are or were once running.  So if we have jobs and the
- * object is less than a day old we don't want to delete it only set
- * the deleted flag.
- */
-static bool _check_jobs_before_remove(mysql_conn_t *mysql_conn,
-				      char *cluster_name,
-				      char *assoc_char)
+static char *_get_cluster_from_associd(mysql_conn_t *mysql_conn,
+				       uint32_t associd)
 {
+	char *cluster = NULL;
 	char *query = NULL;
-	bool rc = 0;
 	MYSQL_RES *result = NULL;
-
-	query = xstrdup_printf("select t0.id_assoc from \"%s_%s\" as t0, "
-			       "\"%s_%s\" as t1, \"%s_%s\" as t2 "
-			       "where t1.lft between "
-			       "t2.lft and t2.rgt && (%s) "
-			       "and t0.id_assoc=t1.id_assoc limit 1;",
-			       cluster_name, job_table,
-			       cluster_name, assoc_table,
-			       cluster_name, assoc_table,
-			       assoc_char);
-
-	debug3("%d(%s:%d) query\n%s",
-	       mysql_conn->conn, THIS_FILE, __LINE__, query);
-	if(!(result = mysql_db_query_ret(mysql_conn->db_conn, query, 0))) {
+	MYSQL_ROW row;
+
+	/* Just so we don't have to keep a
+	   cache of the associations around we
+	   will just query the db for the cluster
+	   name of the association id.  Since
+	   this should sort of be a rare case
+	   this isn't too bad.
+	*/
+	query = xstrdup_printf("select cluster from %s where id=%u",
+			       assoc_table, associd);
+
+	debug4("%d(%d) query\n%s",
+	       mysql_conn->conn, __LINE__, query);
+	if(!(result =
+	     mysql_db_query_ret(mysql_conn->db_conn, query, 0))) {
 		xfree(query);
-		return rc;
+		return NULL;
 	}
 	xfree(query);
 
-	if(mysql_num_rows(result)) {
-		debug4("We have jobs for this combo");
-		rc = true;
-	}
+	if((row = mysql_fetch_row(result)))
+		cluster = xstrdup(row[0]);
 
 	mysql_free_result(result);
-	return rc;
+
+	return cluster;
 }
 
-/* Same as above but for associations instead of other tables */
-static bool _check_jobs_before_remove_assoc(mysql_conn_t *mysql_conn,
-					    char *cluster_name,
-					    char *assoc_char)
+static char *_get_user_from_associd(mysql_conn_t *mysql_conn, uint32_t associd)
 {
+	char *user = NULL;
 	char *query = NULL;
-	bool rc = 0;
 	MYSQL_RES *result = NULL;
-
-	query = xstrdup_printf("select t1.id_assoc from \"%s_%s\" as t1, "
-			       "\"%s_%s\" as t2 where (%s) "
-			       "and t1.id_assoc=t2.id_assoc limit 1;",
-			       cluster_name, job_table,
-			       cluster_name, assoc_table,
-			       assoc_char);
-
-	debug3("%d(%s:%d) query\n%s",
-	       mysql_conn->conn, THIS_FILE, __LINE__, query);
-	if(!(result = mysql_db_query_ret(
-		     mysql_conn->db_conn, query, 0))) {
+	MYSQL_ROW row;
+
+	/* Just so we don't have to keep a
+	   cache of the associations around we
+	   will just query the db for the user
+	   name of the association id.  Since
+	   this should sort of be a rare case
+	   this isn't too bad.
+	*/
+	query = xstrdup_printf("select user from %s where id=%u",
+			       assoc_table, associd);
+
+	debug4("%d(%d) query\n%s",
+	       mysql_conn->conn, __LINE__, query);
+	if(!(result =
+	     mysql_db_query_ret(mysql_conn->db_conn, query, 0))) {
 		xfree(query);
-		return rc;
+		return NULL;
 	}
 	xfree(query);
 
-	if(mysql_num_rows(result)) {
-		debug4("We have jobs for this combo");
-		rc = true;
-	}
+	if((row = mysql_fetch_row(result)))
+		user = xstrdup(row[0]);
 
 	mysql_free_result(result);
-	return rc;
+
+	return user;
 }
 
-/* Same as above but for things having nothing to do with associations
- * like qos or wckey */
-static bool _check_jobs_before_remove_without_assoctable(
-	mysql_conn_t *mysql_conn, char *cluster_name, char *where_char)
+static uint32_t _get_wckeyid(mysql_conn_t *mysql_conn, char **name,
+			     uid_t uid, char *cluster, uint32_t associd)
 {
-	char *query = NULL;
-	bool rc = 0;
-	MYSQL_RES *result = NULL;
-
-	query = xstrdup_printf("select id_assoc from \"%s_%s\" where (%s) limit 1;",
-			       cluster_name, job_table, where_char);
-
-<<<<<<< HEAD
-	debug3("%d(%s:%d) query\n%s",
-	       mysql_conn->conn, THIS_FILE, __LINE__, query);
-	if(!(result = mysql_db_query_ret(
-		     mysql_conn->db_conn, query, 0))) {
-		xfree(query);
-		return rc;
-=======
+	uint32_t wckeyid = 0;
+
+	if(slurm_get_track_wckey()) {
+		/* Here we are looking for the wckeyid if it doesn't
+		 * exist we will create one.  We don't need to check
+		 * if it is good or not.  Right now this is the only
+		 * place things are created. We do this only on a job
+		 * start, not on a job submit since we don't want to
+		 * slow down getting the db_index back to the
+		 * controller.
+		 */
+		acct_wckey_rec_t wckey_rec;
+		char *user = NULL;
+
+		/* since we are unable to rely on uids here (someone could
+		   not have there uid in the system yet) we must
+		   first get the user name from the associd */
+		if(!(user = _get_user_from_associd(mysql_conn, associd))) {
+			error("No user for associd %u", associd);
+			goto no_wckeyid;
+		}
+		/* get the default key */
+		if(!*name) {
+			acct_user_rec_t user_rec;
+			memset(&user_rec, 0, sizeof(acct_user_rec_t));
+			user_rec.uid = NO_VAL;
+			user_rec.name = user;
+			if(assoc_mgr_fill_in_user(mysql_conn, &user_rec,
+						  1, NULL) != SLURM_SUCCESS) {
+				error("No user by name of %s assoc %u",
+				      user, associd);
+				xfree(user);
+				goto no_wckeyid;
+			}
+
+			if(user_rec.default_wckey)
+				*name = xstrdup_printf("*%s",
+						       user_rec.default_wckey);
+			else
+				*name = xstrdup_printf("*");
+		}
+
 		memset(&wckey_rec, 0, sizeof(acct_wckey_rec_t));
 		wckey_rec.name = (*name);
 		wckey_rec.uid = NO_VAL;
@@ -319,125 +343,223 @@
 		xfree(user);
 		/* info("got wckeyid of %d", wckey_rec.id); */
 		wckeyid = wckey_rec.id;
->>>>>>> e4db9665
-	}
-	xfree(query);
-
-	if(mysql_num_rows(result)) {
-		debug4("We have jobs for this combo");
-		rc = true;
-	}
-
-	mysql_free_result(result);
+	}
+no_wckeyid:
+	return wckeyid;
+}
+
+static int _preemption_loop(mysql_conn_t *mysql_conn, int begin_qosid,
+			    bitstr_t *preempt_bitstr)
+{
+	acct_qos_rec_t qos_rec;
+	int rc = 0, i=0;
+
+	xassert(preempt_bitstr);
+
+	/* check in the preempt list for all qos's preempted */
+	for(i=0; i<bit_size(preempt_bitstr); i++) {
+		if(!bit_test(preempt_bitstr, i))
+			continue;
+
+		memset(&qos_rec, 0, sizeof(qos_rec));
+		qos_rec.id = i;
+		assoc_mgr_fill_in_qos(mysql_conn, &qos_rec,
+				      ACCOUNTING_ENFORCE_QOS,
+				      NULL);
+		/* check if the begin_qosid is preempted by this qos
+		 * if so we have a loop */
+		if(qos_rec.preempt_bitstr
+		   && bit_test(qos_rec.preempt_bitstr, begin_qosid)) {
+			error("QOS id %d has a loop at QOS %s",
+			      begin_qosid, qos_rec.name);
+			rc = 1;
+			break;
+		} else if(qos_rec.preempt_bitstr) {
+			/* check this qos' preempt list and make sure
+			   no loops exist there either */
+			if((rc = _preemption_loop(mysql_conn, begin_qosid,
+						  qos_rec.preempt_bitstr)))
+				break;
+		}
+	}
 	return rc;
 }
 
-static mysql_db_info_t *_as_mysql_acct_create_db_info()
+static int _set_usage_information(char **usage_table, slurmdbd_msg_type_t type,
+				  time_t *usage_start, time_t *usage_end)
 {
-	mysql_db_info_t *db_info = xmalloc(sizeof(mysql_db_info_t));
-	db_info->port = slurm_get_accounting_storage_port();
-	if(!db_info->port) {
-		db_info->port = DEFAULT_MYSQL_PORT;
-		slurm_set_accounting_storage_port(db_info->port);
-	}
-	db_info->host = slurm_get_accounting_storage_host();
-	db_info->backup = slurm_get_accounting_storage_backup_host();
-
-	db_info->user = slurm_get_accounting_storage_user();
-	db_info->pass = slurm_get_accounting_storage_pass();
-	return db_info;
+	time_t start = (*usage_start), end = (*usage_end);
+	time_t my_time = time(NULL);
+	struct tm start_tm;
+	struct tm end_tm;
+	char *my_usage_table = (*usage_table);
+
+	/* Default is going to be the last day */
+	if(!end) {
+		if(!localtime_r(&my_time, &end_tm)) {
+			error("Couldn't get localtime from end %d",
+			      my_time);
+			return SLURM_ERROR;
+		}
+		end_tm.tm_hour = 0;
+		end = mktime(&end_tm);
+	} else {
+		if(!localtime_r(&end, &end_tm)) {
+			error("Couldn't get localtime from user end %d",
+			      my_time);
+			return SLURM_ERROR;
+		}
+	}
+	end_tm.tm_sec = 0;
+	end_tm.tm_min = 0;
+	end_tm.tm_isdst = -1;
+	end = mktime(&end_tm);
+
+	if(!start) {
+		if(!localtime_r(&my_time, &start_tm)) {
+			error("Couldn't get localtime from start %d",
+			      my_time);
+			return SLURM_ERROR;
+		}
+		start_tm.tm_hour = 0;
+		start_tm.tm_mday--;
+		start = mktime(&start_tm);
+	} else {
+		if(!localtime_r(&start, &start_tm)) {
+			error("Couldn't get localtime from user start %d",
+			      my_time);
+			return SLURM_ERROR;
+		}
+	}
+	start_tm.tm_sec = 0;
+	start_tm.tm_min = 0;
+	start_tm.tm_isdst = -1;
+	start = mktime(&start_tm);
+
+	if(end-start < 3600) {
+		end = start + 3600;
+		if(!localtime_r(&end, &end_tm)) {
+			error("2 Couldn't get localtime from user end %d",
+			      my_time);
+			return SLURM_ERROR;
+		}
+	}
+	/* check to see if we are off day boundaries or on month
+	 * boundaries other wise use the day table.
+	 */
+	//info("%d %d %d", start_tm.tm_hour, end_tm.tm_hour, end-start);
+	if(start_tm.tm_hour || end_tm.tm_hour || (end-start < 86400)
+	   || (end > my_time)) {
+		switch (type) {
+		case DBD_GET_ASSOC_USAGE:
+			my_usage_table = assoc_hour_table;
+			break;
+		case DBD_GET_WCKEY_USAGE:
+			my_usage_table = wckey_hour_table;
+			break;
+		case DBD_GET_CLUSTER_USAGE:
+			my_usage_table = cluster_hour_table;
+			break;
+		default:
+			error("Bad type given for hour usage %d %s", type,
+			     slurmdbd_msg_type_2_str(type, 1));
+			break;
+		}
+	} else if(start_tm.tm_mday == 0 && end_tm.tm_mday == 0
+		  && (end-start > 86400)) {
+		switch (type) {
+		case DBD_GET_ASSOC_USAGE:
+			my_usage_table = assoc_month_table;
+			break;
+		case DBD_GET_WCKEY_USAGE:
+			my_usage_table = wckey_month_table;
+			break;
+		case DBD_GET_CLUSTER_USAGE:
+			my_usage_table = cluster_month_table;
+			break;
+		default:
+			error("Bad type given for month usage %d %s", type,
+			     slurmdbd_msg_type_2_str(type, 1));
+			break;
+		}
+	}
+
+	(*usage_start) = start;
+	(*usage_end) = end;
+	(*usage_table) = my_usage_table;
+	return SLURM_SUCCESS;
 }
 
-/* Any time a new table is added set it up here */
-static int _as_mysql_acct_check_tables(MYSQL *db_conn)
+/* here to add \\ to all \" in a string */
+static char *_fix_double_quotes(char *str)
 {
-	storage_field_t slurmdb_coord_table_fields[] = {
-		{ "creation_time", "int unsigned not null" },
-		{ "mod_time", "int unsigned default 0 not null" },
-		{ "deleted", "tinyint default 0" },
-		{ "acct", "tinytext not null" },
-		{ "user", "tinytext not null" },
-		{ NULL, NULL}
-	};
-
-	storage_field_t acct_table_fields[] = {
-		{ "creation_time", "int unsigned not null" },
-		{ "mod_time", "int unsigned default 0 not null" },
-		{ "deleted", "tinyint default 0" },
-		{ "name", "tinytext not null" },
-		{ "description", "text not null" },
-		{ "organization", "text not null" },
-		{ NULL, NULL}
-	};
-
-	storage_field_t cluster_table_fields[] = {
-		{ "creation_time", "int unsigned not null" },
-		{ "mod_time", "int unsigned default 0 not null" },
-		{ "deleted", "tinyint default 0" },
-		{ "name", "tinytext not null" },
-		{ "control_host", "tinytext not null default ''" },
-		{ "control_port", "int unsigned not null default 0" },
-		{ "rpc_version", "smallint unsigned not null default 0" },
-		{ "classification", "smallint unsigned default 0" },
-		{ NULL, NULL}
-	};
-
-	storage_field_t last_ran_table_fields[] = {
-		{ "hourly_rollup", "int unsigned default 0 not null" },
-		{ "daily_rollup", "int unsigned default 0 not null" },
-		{ "monthly_rollup", "int unsigned default 0 not null" },
-		{ NULL, NULL}
-	};
-
-	storage_field_t qos_table_fields[] = {
-		{ "creation_time", "int unsigned not null" },
-		{ "mod_time", "int unsigned default 0 not null" },
-		{ "deleted", "tinyint default 0" },
-		{ "id", "int not null auto_increment" },
-		{ "name", "tinytext not null" },
-		{ "description", "text" },
-		{ "max_jobs_per_user", "int default NULL" },
-		{ "max_submit_jobs_per_user", "int default NULL" },
-		{ "max_cpus_per_job", "int default NULL" },
-		{ "max_nodes_per_job", "int default NULL" },
-		{ "max_wall_duration_per_job", "int default NULL" },
-		{ "max_cpu_mins_per_job", "bigint default NULL" },
-		{ "grp_jobs", "int default NULL" },
-		{ "grp_submit_jobs", "int default NULL" },
-		{ "grp_cpus", "int default NULL" },
-		{ "grp_nodes", "int default NULL" },
-		{ "grp_wall", "int default NULL" },
-		{ "grp_cpu_mins", "bigint default NULL" },
-		{ "preempt", "text not null default ''" },
-		{ "priority", "int default 0" },
-		{ "usage_factor", "double default 1.0 not null" },
-		{ NULL, NULL}
-	};
-
-	storage_field_t txn_table_fields[] = {
-		{ "id", "int not null auto_increment" },
-		{ "timestamp", "int unsigned default 0 not null" },
-		{ "action", "smallint not null" },
-		{ "name", "text not null" },
-		{ "actor", "tinytext not null" },
-		{ "cluster", "tinytext not null default ''" },
-		{ "info", "blob" },
-		{ NULL, NULL}
-	};
-
-	storage_field_t user_table_fields[] = {
-		{ "creation_time", "int unsigned not null" },
-		{ "mod_time", "int unsigned default 0 not null" },
-		{ "deleted", "tinyint default 0" },
-		{ "name", "tinytext not null" },
-		{ "default_acct", "tinytext not null" },
-		{ "default_wckey", "tinytext not null default ''" },
-		{ "admin_level", "smallint default 1 not null" },
-		{ NULL, NULL}
-	};
-
-<<<<<<< HEAD
-=======
+	int i=0, start=0;
+	char *fixed = NULL;
+
+	if(!str)
+		return NULL;
+
+	while(str[i]) {
+		if(str[i] == '"') {
+			char *tmp = xstrndup(str+start, i-start);
+			xstrfmtcat(fixed, "%s\\\"", tmp);
+			xfree(tmp);
+			start = i+1;
+		}
+
+		i++;
+	}
+
+	if((i-start) > 0) {
+		char *tmp = xstrndup(str+start, i-start);
+		xstrcat(fixed, tmp);
+		xfree(tmp);
+	}
+
+	return fixed;
+}
+
+/* This should be added to the beginning of each function to make sure
+ * we have a connection to the database before we try to use it.
+ */
+static int _check_connection(mysql_conn_t *mysql_conn)
+{
+	if(!mysql_conn) {
+		error("We need a connection to run this");
+		errno = SLURM_ERROR;
+		return SLURM_ERROR;
+	} else if(!mysql_conn->db_conn
+		  || mysql_db_ping(mysql_conn->db_conn) != 0) {
+		if(mysql_get_db_connection(&mysql_conn->db_conn,
+					   mysql_db_name, mysql_db_info)
+		   != SLURM_SUCCESS) {
+			error("unable to re-connect to mysql database");
+			errno = ESLURM_DB_CONNECTION;
+			return ESLURM_DB_CONNECTION;
+		}
+	}
+	return SLURM_SUCCESS;
+}
+
+static int _setup_association_limits(acct_association_rec_t *assoc,
+				     char **cols, char **vals,
+				     char **extra, qos_level_t qos_level,
+				     bool get_fs)
+{
+	if(!assoc)
+		return SLURM_ERROR;
+
+	if((int)assoc->shares_raw >= 0) {
+		xstrcat(*cols, ", fairshare");
+		xstrfmtcat(*vals, ", %u", assoc->shares_raw);
+		xstrfmtcat(*extra, ", fairshare=%u", assoc->shares_raw);
+	} else if (((int)assoc->shares_raw == INFINITE) || get_fs) {
+		xstrcat(*cols, ", fairshare");
+		xstrcat(*vals, ", 1");
+		xstrcat(*extra, ", fairshare=1");
+		assoc->shares_raw = 1;
+	}
+
 	if((int)assoc->grp_cpu_mins >= 0) {
 		xstrcat(*cols, ", grp_cpu_mins");
 		xstrfmtcat(*vals, ", %llu", assoc->grp_cpu_mins);
@@ -3181,7 +3303,6 @@
 		{ NULL, NULL}
 	};
 
->>>>>>> e4db9665
 	char *get_parent_proc =
 		"drop procedure if exists get_parent_limits; "
 		"create procedure get_parent_limits("
@@ -3210,11 +3331,7 @@
 		"REPEAT "
 		"set @s = 'select '; "
 		"if @par_id is NULL then set @s = CONCAT("
-<<<<<<< HEAD
-		"@s, '@par_id := id_assoc, '); "
-=======
 		"@s, '@par_id := id, '); "
->>>>>>> e4db9665
 		"end if; "
 		"if @mj is NULL then set @s = CONCAT("
 		"@s, '@mj := max_jobs, '); "
@@ -3223,18 +3340,6 @@
 		"@s, '@msj := max_submit_jobs, '); "
 		"end if; "
 		"if @mcpj is NULL then set @s = CONCAT("
-<<<<<<< HEAD
-		"@s, '@mcpj := max_cpus_pj, ') ;"
-		"end if; "
-		"if @mnpj is NULL then set @s = CONCAT("
-		"@s, '@mnpj := max_nodes_pj, ') ;"
-		"end if; "
-		"if @mwpj is NULL then set @s = CONCAT("
-		"@s, '@mwpj := max_wall_pj, '); "
-		"end if; "
-		"if @mcmpj is NULL then set @s = CONCAT("
-		"@s, '@mcmpj := max_cpu_mins_pj, '); "
-=======
 		"@s, '@mcpj := max_cpus_per_job, ') ;"
 		"end if; "
 		"if @mnpj is NULL then set @s = CONCAT("
@@ -3245,21 +3350,14 @@
 		"end if; "
 		"if @mcmpj is NULL then set @s = CONCAT("
 		"@s, '@mcmpj := max_cpu_mins_per_job, '); "
->>>>>>> e4db9665
 		"end if; "
 		"if @qos = '' then set @s = CONCAT("
 		"@s, '@qos := qos, "
 		"@delta_qos := CONCAT(delta_qos, @delta_qos), '); "
 		"end if; "
-<<<<<<< HEAD
-		"set @s = concat(@s, '@my_acct := parent_acct from \"', "
-		"cluster, '_', my_table, '\" where "
-		"acct = \\\'', @my_acct, '\\\' && user=\\\'\\\''); "
-=======
 		"set @s = concat(@s, ' @my_acct := parent_acct from ', "
 		"my_table, ' where acct = \"', @my_acct, '\" && "
 		"cluster = \"', cluster, '\" && user=\"\"'); "
->>>>>>> e4db9665
 		"prepare query from @s; "
 		"execute query; "
 		"deallocate prepare query; "
@@ -3267,8 +3365,6 @@
 		"&& @mnpj != -1 && @mwpj != -1 "
 		"&& @mcmpj != -1 && @qos != '') || @my_acct = '' END REPEAT; "
 		"END;";
-<<<<<<< HEAD
-=======
 	char *query = NULL;
 	time_t now = time(NULL);
 
@@ -8148,14 +8244,12 @@
 					    acct_association_cond_t *assoc_cond)
 {
 	//DEF_TIMERS;
->>>>>>> e4db9665
 	char *query = NULL;
-	time_t now = time(NULL);
-	char *cluster_name = NULL;
-	int rc = SLURM_SUCCESS;
+	char *extra = NULL;
+	char *tmp = NULL;
+	List assoc_list = NULL;
+	List delta_qos_list = NULL;
 	ListIterator itr = NULL;
-<<<<<<< HEAD
-=======
 	int set = 0;
 	int i=0, is_admin=1;
 	MYSQL_RES *result = NULL;
@@ -8245,1375 +8339,1863 @@
 		ASSOC2_REQ_QOS,
 		ASSOC2_REQ_DELTA_QOS,
 	};
->>>>>>> e4db9665
-
-	/* Make the cluster table first since we build other tables
-	   built off this one */
-	if(mysql_db_create_table(db_conn, cluster_table,
-				 cluster_table_fields,
-				 ", primary key (name(20)))") == SLURM_ERROR)
-		return SLURM_ERROR;
-
-	/* This table needs to be made before conversions also since
-	   we add a cluster column.
-	*/
-	if(mysql_db_create_table(db_conn, txn_table, txn_table_fields,
-				 ", primary key (id))") == SLURM_ERROR)
-		return SLURM_ERROR;
-
-	slurm_mutex_lock(&as_mysql_cluster_list_lock);
-	if(!(as_mysql_cluster_list = _get_cluster_names(db_conn))) {
-		error("issue getting contents of %s", cluster_table);
-		slurm_mutex_unlock(&as_mysql_cluster_list_lock);
-		return SLURM_ERROR;
-	}
-
-	/* might as well do all the cluster centric tables inside this
-	 * lock */
-	itr = list_iterator_create(as_mysql_cluster_list);
-	while((cluster_name = list_next(itr))) {
-		if((rc = create_cluster_tables(db_conn, cluster_name))
-		   != SLURM_SUCCESS)
-			break;
-	}
-	list_iterator_destroy(itr);
-	slurm_mutex_unlock(&as_mysql_cluster_list_lock);
-	if(rc != SLURM_SUCCESS)
-		return rc;
-	/* DEF_TIMERS; */
-	/* START_TIMER; */
-	if(as_mysql_convert_tables(db_conn) != SLURM_SUCCESS)
-		return SLURM_ERROR;
-	/* END_TIMER; */
-	/* info("conversion took %s", TIME_STR); */
-
-	if(mysql_db_create_table(db_conn, slurmdb_coord_table,
-				 slurmdb_coord_table_fields,
-				 ", primary key (acct(20), user(20)))")
-	   == SLURM_ERROR)
-		return SLURM_ERROR;
-
-	if(mysql_db_create_table(db_conn, acct_table, acct_table_fields,
-				 ", primary key (name(20)))") == SLURM_ERROR)
-		return SLURM_ERROR;
-
-	if(mysql_db_create_table(db_conn, last_ran_table,
-				 last_ran_table_fields,
-				 ")") == SLURM_ERROR)
-		return SLURM_ERROR;
-
-	if(mysql_db_create_table(db_conn, qos_table,
-				 qos_table_fields,
-				 ", primary key (id), "
-				 "unique index (name(20)))")
-	   == SLURM_ERROR)
-		return SLURM_ERROR;
-	else {
-		int qos_id = 0;
-		if(slurmdbd_conf && slurmdbd_conf->default_qos) {
-			List char_list = list_create(slurm_destroy_char);
-			char *qos = NULL;
-			ListIterator itr = NULL;
-			slurm_addto_char_list(char_list,
-					      slurmdbd_conf->default_qos);
-			/* NOTE: you can not use list_pop, or list_push
-			   anywhere either, since as_mysql is
-			   exporting something of the same type as a macro,
-			   which messes everything up
-			   (my_list.h is the bad boy).
-			*/
-			itr = list_iterator_create(char_list);
-			while((qos = list_next(itr))) {
-				query = xstrdup_printf(
-					"insert into %s "
-					"(creation_time, mod_time, name, "
-					"description) "
-					"values (%d, %d, '%s', "
-					"'Added as default') "
-					"on duplicate key update "
-					"id=LAST_INSERT_ID(id), deleted=0;",
-					qos_table, now, now, qos);
-				qos_id = mysql_insert_ret_id(db_conn, query);
-				if(!qos_id)
-					fatal("problem added qos '%s", qos);
-				xstrfmtcat(default_qos_str, ",%d", qos_id);
-				xfree(query);
+
+	if(!assoc_cond) {
+		xstrcat(extra, " where deleted=0");
+		goto empty;
+	}
+
+	if(_check_connection(mysql_conn) != SLURM_SUCCESS)
+		return NULL;
+
+	memset(&user, 0, sizeof(acct_user_rec_t));
+	user.uid = uid;
+
+	private_data = slurm_get_private_data();
+	if (private_data & PRIVATE_DATA_USERS) {
+		/* This only works when running though the slurmdbd.
+		 * THERE IS NO AUTHENTICATION WHEN RUNNNING OUT OF THE
+		 * SLURMDBD!
+		 */
+		if(slurmdbd_conf) {
+			is_admin = 0;
+			/* we have to check the authentication here in the
+			 * plugin since we don't know what accounts are being
+			 * referenced until after the query.  Here we will
+			 * set if they are an operator or greater and then
+			 * check it below after the query.
+			 */
+			if((uid == slurmdbd_conf->slurm_user_id || uid == 0)
+			   || assoc_mgr_get_admin_level(mysql_conn, uid)
+			   >= ACCT_ADMIN_OPERATOR)
+				is_admin = 1;
+			else {
+				assoc_mgr_fill_in_user(mysql_conn, &user, 1,
+						       NULL);
+			}
+		}
+	}
+
+	set = _setup_association_cond_limits(assoc_cond, &extra);
+
+	with_raw_qos = assoc_cond->with_raw_qos;
+	with_usage = assoc_cond->with_usage;
+	without_parent_limits = assoc_cond->without_parent_limits;
+	without_parent_info = assoc_cond->without_parent_info;
+
+empty:
+	xfree(tmp);
+	xstrfmtcat(tmp, "t1.%s", assoc_req_inx[i]);
+	for(i=1; i<ASSOC_REQ_COUNT; i++) {
+		xstrfmtcat(tmp, ", t1.%s", assoc_req_inx[i]);
+	}
+
+	/* this is here to make sure we are looking at only this user
+	 * if this flag is set.  We also include any accounts they may be
+	 * coordinator of.
+	 */
+	if(!is_admin && (private_data & PRIVATE_DATA_USERS)) {
+		query = xstrdup_printf("select lft from %s where user=\"%s\"",
+				       assoc_table, user.name);
+		if(user.coord_accts) {
+			acct_coord_rec_t *coord = NULL;
+			itr = list_iterator_create(user.coord_accts);
+			while((coord = list_next(itr))) {
+				xstrfmtcat(query, " || acct=\"%s\"",
+					   coord->name);
 			}
 			list_iterator_destroy(itr);
-			list_destroy(char_list);
-		} else {
+		}
+		debug3("%d(%d) query\n%s", mysql_conn->conn, __LINE__, query);
+		if(!(result = mysql_db_query_ret(
+			     mysql_conn->db_conn, query, 0))) {
+			xfree(extra);
+			xfree(query);
+			return NULL;
+		}
+		xfree(query);
+		set = 0;
+		while((row = mysql_fetch_row(result))) {
+			if(set) {
+				xstrfmtcat(extra,
+					   " || (%s between lft and rgt)",
+					   row[0]);
+			} else {
+				set = 1;
+				xstrfmtcat(extra,
+					" && ((%s between lft and rgt)",
+					row[0]);
+			}
+		}
+		if(set)
+			xstrcat(extra,")");
+		mysql_free_result(result);
+	}
+
+	//START_TIMER;
+	query = xstrdup_printf("select distinct %s from %s as t1%s "
+			       "order by cluster,lft;",
+			       tmp, assoc_table, extra);
+	xfree(tmp);
+	xfree(extra);
+	debug3("%d(%d) query\n%s", mysql_conn->conn, __LINE__, query);
+	if(!(result = mysql_db_query_ret(
+		     mysql_conn->db_conn, query, 0))) {
+		xfree(query);
+		return NULL;
+	}
+	xfree(query);
+
+	assoc_list = list_create(destroy_acct_association_rec);
+	delta_qos_list = list_create(slurm_destroy_char);
+	while((row = mysql_fetch_row(result))) {
+		acct_association_rec_t *assoc =
+			xmalloc(sizeof(acct_association_rec_t));
+		MYSQL_RES *result2 = NULL;
+		MYSQL_ROW row2;
+
+		list_append(assoc_list, assoc);
+
+		assoc->id = atoi(row[ASSOC_REQ_ID]);
+		assoc->lft = atoi(row[ASSOC_REQ_LFT]);
+		assoc->rgt = atoi(row[ASSOC_REQ_RGT]);
+
+		if(row[ASSOC_REQ_USER][0])
+			assoc->user = xstrdup(row[ASSOC_REQ_USER]);
+		assoc->acct = xstrdup(row[ASSOC_REQ_ACCT]);
+		assoc->cluster = xstrdup(row[ASSOC_REQ_CLUSTER]);
+
+		if(row[ASSOC_REQ_GJ])
+			assoc->grp_jobs = atoi(row[ASSOC_REQ_GJ]);
+		else
+			assoc->grp_jobs = INFINITE;
+
+		if(row[ASSOC_REQ_GSJ])
+			assoc->grp_submit_jobs = atoi(row[ASSOC_REQ_GSJ]);
+		else
+			assoc->grp_submit_jobs = INFINITE;
+
+		if(row[ASSOC_REQ_GC])
+			assoc->grp_cpus = atoi(row[ASSOC_REQ_GC]);
+		else
+			assoc->grp_cpus = INFINITE;
+
+		if(row[ASSOC_REQ_GN])
+			assoc->grp_nodes = atoi(row[ASSOC_REQ_GN]);
+		else
+			assoc->grp_nodes = INFINITE;
+		if(row[ASSOC_REQ_GW])
+			assoc->grp_wall = atoi(row[ASSOC_REQ_GW]);
+		else
+			assoc->grp_wall = INFINITE;
+
+		if(row[ASSOC_REQ_GCH])
+			assoc->grp_cpu_mins = atoll(row[ASSOC_REQ_GCH]);
+		else
+			assoc->grp_cpu_mins = INFINITE;
+
+		parent_acct = row[ASSOC_REQ_ACCT];
+		if(!without_parent_info
+		   && row[ASSOC_REQ_PARENT][0]) {
+			assoc->parent_acct = xstrdup(row[ASSOC_REQ_PARENT]);
+			parent_acct = row[ASSOC_REQ_PARENT];
+		} else if(!assoc->user) {
+			/* This is the root association so we have no
+			   parent id */
+			parent_acct = NULL;
+			parent_id = 0;
+		}
+
+		if(row[ASSOC_REQ_PART][0])
+			assoc->partition = xstrdup(row[ASSOC_REQ_PART]);
+		if(row[ASSOC_REQ_FS])
+			assoc->shares_raw = atoi(row[ASSOC_REQ_FS]);
+		else
+			assoc->shares_raw = 1;
+
+		if(!without_parent_info && parent_acct &&
+		   (!last_acct || !last_cluster
+		    || strcmp(parent_acct, last_acct)
+		    || strcmp(row[ASSOC_REQ_CLUSTER], last_cluster))) {
 			query = xstrdup_printf(
-				"insert into %s "
-				"(creation_time, mod_time, name, description) "
-				"values (%d, %d, 'normal', "
-				"'Normal QOS default') "
-				"on duplicate key update "
-				"id=LAST_INSERT_ID(id), deleted=0;",
-				qos_table, now, now);
-			//debug3("%s", query);
-			qos_id = mysql_insert_ret_id(db_conn, query);
-			if(!qos_id)
-				fatal("problem added qos 'normal");
-
-			xstrfmtcat(default_qos_str, ",%d", qos_id);
+				"call get_parent_limits(\"%s\", "
+				"\"%s\", \"%s\", %u);"
+				"select @par_id, @mj, @msj, @mcpj, "
+				"@mnpj, @mwpj, @mcmpj, @qos, @delta_qos;",
+				assoc_table, parent_acct,
+				row[ASSOC_REQ_CLUSTER],
+				without_parent_limits);
+			debug4("%d(%d) query\n%s",
+			       mysql_conn->conn, __LINE__, query);
+			if(!(result2 = mysql_db_query_ret(
+				     mysql_conn->db_conn, query, 1))) {
+				xfree(query);
+				break;
+			}
 			xfree(query);
-		}
-
-		if(_set_qos_cnt(db_conn) != SLURM_SUCCESS)
-			return SLURM_ERROR;
-	}
-
-	if(mysql_db_create_table(db_conn, user_table, user_table_fields,
-				 ", primary key (name(20)))") == SLURM_ERROR)
-		return SLURM_ERROR;
-
-	rc = mysql_db_query(db_conn, get_parent_proc);
-
-	/* Add user root to be a user by default and have this default
-	 * account be root.  If already there just update
-	 * name='root'.  That way if the admins delete it it will
-	 * remained deleted. Creation time will be 0 so it will never
-	 * really be deleted.
-	 */
-	query = xstrdup_printf(
-		"insert into %s (creation_time, mod_time, name, default_acct, "
-		"admin_level) values (0, %d, 'root', 'root', %u) "
-		"on duplicate key update name='root';",
-		user_table, now, SLURMDB_ADMIN_SUPER_USER, now);
-	xstrfmtcat(query,
-		   "insert into %s (creation_time, mod_time, name, "
-		   "description, organization) values (0, %d, 'root', "
-		   "'default root account', 'root') on duplicate key "
-		   "update name='root';",
-		   acct_table, now);
-
-	//debug3("%s", query);
-	mysql_db_query(db_conn, query);
-	xfree(query);
-
-	return rc;
+
+			if(!(row2 = mysql_fetch_row(result2))) {
+				parent_id = 0;
+				goto no_parent_limits;
+			}
+
+			parent_id = atoi(row2[ASSOC2_REQ_PARENT_ID]);
+			if(!without_parent_limits) {
+				if(row2[ASSOC2_REQ_MCMPJ])
+					parent_mcmpj =
+						atoi(row2[ASSOC2_REQ_MCMPJ]);
+				else
+					parent_mcmpj = INFINITE;
+
+				if(row2[ASSOC2_REQ_MCPJ])
+					parent_mcpj =
+						atoi(row2[ASSOC2_REQ_MCPJ]);
+				else
+					parent_mcpj = INFINITE;
+
+				if(row2[ASSOC2_REQ_MJ])
+					parent_mj = atoi(row2[ASSOC2_REQ_MJ]);
+				else
+					parent_mj = INFINITE;
+
+				if(row2[ASSOC2_REQ_MNPJ])
+					parent_mnpj =
+						atoi(row2[ASSOC2_REQ_MNPJ]);
+				else
+					parent_mnpj = INFINITE;
+
+				if(row2[ASSOC2_REQ_MWPJ])
+					parent_mwpj =
+						atoi(row2[ASSOC2_REQ_MWPJ]);
+				else
+					parent_mwpj = INFINITE;
+
+				if(row2[ASSOC2_REQ_MCMPJ])
+					parent_mcmpj =
+						atoll(row2[ASSOC2_REQ_MCMPJ]);
+				else
+					parent_mcmpj = INFINITE;
+
+				xfree(parent_qos);
+				if(row2[ASSOC2_REQ_QOS][0])
+					parent_qos =
+						xstrdup(row2[ASSOC2_REQ_QOS]);
+				else
+					parent_qos = NULL;
+
+				xfree(parent_delta_qos);
+				if(row2[ASSOC2_REQ_DELTA_QOS][0])
+					xstrcat(parent_delta_qos,
+						row2[ASSOC2_REQ_DELTA_QOS]);
+				else
+					parent_delta_qos = NULL;
+
+				if(row2[ASSOC2_REQ_MSJ])
+					parent_msj = atoi(row2[ASSOC2_REQ_MSJ]);
+				else
+					parent_msj = INFINITE;
+			}
+			last_acct = parent_acct;
+			last_cluster = row[ASSOC_REQ_CLUSTER];
+		no_parent_limits:
+			mysql_free_result(result2);
+		}
+		if(row[ASSOC_REQ_MJ])
+			assoc->max_jobs = atoi(row[ASSOC_REQ_MJ]);
+		else
+			assoc->max_jobs = parent_mj;
+
+		if(row[ASSOC_REQ_MSJ])
+			assoc->max_submit_jobs = atoi(row[ASSOC_REQ_MSJ]);
+		else
+			assoc->max_submit_jobs = parent_msj;
+
+		if(row[ASSOC_REQ_MCPJ])
+			assoc->max_cpus_pj =
+				atoi(row[ASSOC_REQ_MCPJ]);
+		else
+			assoc->max_cpus_pj = parent_mcpj;
+
+		if(row[ASSOC_REQ_MNPJ])
+			assoc->max_nodes_pj =
+				atoi(row[ASSOC_REQ_MNPJ]);
+		else
+			assoc->max_nodes_pj = parent_mnpj;
+
+		if(row[ASSOC_REQ_MWPJ])
+			assoc->max_wall_pj =
+				atoi(row[ASSOC_REQ_MWPJ]);
+		else
+			assoc->max_wall_pj = parent_mwpj;
+
+		if(row[ASSOC_REQ_MCMPJ])
+			assoc->max_cpu_mins_pj =
+				atoi(row[ASSOC_REQ_MCMPJ]);
+		else
+			assoc->max_cpu_mins_pj = parent_mcmpj;
+
+		assoc->qos_list = list_create(slurm_destroy_char);
+
+		/* do a plus 1 since a comma is the first thing there
+		 * in the list.  Also you can never have both a qos
+		 * and a delta qos so if you have a qos don't worry
+		 * about the delta.
+		 */
+
+		if(row[ASSOC_REQ_QOS][0])
+			slurm_addto_char_list(assoc->qos_list,
+					      row[ASSOC_REQ_QOS]+1);
+		else {
+			/* if qos is set on the association itself do
+			   not worry about the deltas
+			*/
+
+			/* add the parents first */
+			if(parent_qos)
+				slurm_addto_char_list(assoc->qos_list,
+						      parent_qos+1);
+
+			/* then add the parents delta */
+			if(parent_delta_qos)
+				slurm_addto_char_list(delta_qos_list,
+						      parent_delta_qos+1);
+
+			/* now add the associations */
+			if(row[ASSOC_REQ_DELTA_QOS][0])
+				slurm_addto_char_list(
+					delta_qos_list,
+					row[ASSOC_REQ_DELTA_QOS]+1);
+		}
+
+		/* Sometimes we want to see exactly what is here in
+		   the database instead of a complete list.  This will
+		   give it to us.
+		*/
+		if(with_raw_qos && list_count(delta_qos_list)) {
+			list_transfer(assoc->qos_list, delta_qos_list);
+			list_flush(delta_qos_list);
+		} else if(list_count(delta_qos_list)) {
+			ListIterator curr_qos_itr =
+				list_iterator_create(assoc->qos_list);
+			ListIterator new_qos_itr =
+				list_iterator_create(delta_qos_list);
+			char *new_qos = NULL, *curr_qos = NULL;
+
+			while((new_qos = list_next(new_qos_itr))) {
+				if(new_qos[0] == '-') {
+					while((curr_qos =
+					       list_next(curr_qos_itr))) {
+						if(!strcmp(curr_qos,
+							   new_qos+1)) {
+							list_delete_item(
+								curr_qos_itr);
+							break;
+						}
+					}
+					list_iterator_reset(curr_qos_itr);
+				} else if(new_qos[0] == '+') {
+					while((curr_qos =
+					       list_next(curr_qos_itr))) {
+						if(!strcmp(curr_qos,
+							   new_qos+1)) {
+							break;
+						}
+					}
+					if(!curr_qos) {
+						list_append(assoc->qos_list,
+							    xstrdup(new_qos+1));
+					}
+					list_iterator_reset(curr_qos_itr);
+				}
+			}
+
+			list_iterator_destroy(new_qos_itr);
+			list_iterator_destroy(curr_qos_itr);
+			list_flush(delta_qos_list);
+		}
+
+		assoc->parent_id = parent_id;
+
+		//info("parent id is %d", assoc->parent_id);
+		//log_assoc_rec(assoc);
+	}
+
+	if(with_usage && assoc_list)
+		_get_usage_for_list(mysql_conn, DBD_GET_ASSOC_USAGE,
+				    assoc_list, assoc_cond->usage_start,
+				    assoc_cond->usage_end);
+
+	mysql_free_result(result);
+
+	list_destroy(delta_qos_list);
+
+	xfree(parent_delta_qos);
+	xfree(parent_qos);
+	//END_TIMER2("get_associations");
+	return assoc_list;
 }
 
-/* This should be added to the beginning of each function to make sure
- * we have a connection to the database before we try to use it.
- */
-extern int check_connection(mysql_conn_t *mysql_conn)
+extern List acct_storage_p_get_problems(mysql_conn_t *mysql_conn, uint32_t uid,
+					acct_association_cond_t *assoc_cond)
 {
-	if(!mysql_conn) {
-		error("We need a connection to run this");
-		errno = SLURM_ERROR;
-		return SLURM_ERROR;
-	} else if(!mysql_conn->db_conn
-		  || mysql_db_ping(mysql_conn->db_conn) != 0) {
-		if(mysql_get_db_connection(&mysql_conn->db_conn,
-					   mysql_db_name, mysql_db_info)
-		   != SLURM_SUCCESS) {
-			error("unable to re-connect to as_mysql database");
-			errno = ESLURM_DB_CONNECTION;
-			return ESLURM_DB_CONNECTION;
-		} else {
-			int rc;
-			if(mysql_conn->rollback)
-				mysql_autocommit(mysql_conn->db_conn, 0);
-			rc = mysql_db_query(mysql_conn->db_conn,
-					    "SET session "
-					    "sql_mode='ANSI_QUOTES';");
-			if(rc != SLURM_SUCCESS) {
-				error("couldn't set sql_mode on reconnect");
-				acct_storage_p_close_connection(&mysql_conn);
-				errno = ESLURM_DB_CONNECTION;
-				return ESLURM_DB_CONNECTION;
-			}
-		}
-	}
-	return SLURM_SUCCESS;
+	List ret_list = NULL;
+
+	if(_check_connection(mysql_conn) != SLURM_SUCCESS)
+		return NULL;
+
+	ret_list = list_create(destroy_acct_association_rec);
+
+	if(mysql_acct_no_assocs(mysql_conn, assoc_cond, ret_list)
+	   != SLURM_SUCCESS)
+		goto end_it;
+
+	if(mysql_acct_no_users(mysql_conn, assoc_cond, ret_list)
+	   != SLURM_SUCCESS)
+		goto end_it;
+
+	if(mysql_user_no_assocs_or_no_uid(mysql_conn, assoc_cond, ret_list)
+	   != SLURM_SUCCESS)
+		goto end_it;
+
+end_it:
+
+	return ret_list;
 }
 
-/* Let me know if the last statement had rows that were affected.
- */
-extern int last_affected_rows(MYSQL *mysql_db)
+extern List acct_storage_p_get_config(void *db_conn)
 {
-	int status=0, rows=0;
-	MYSQL_RES *result = NULL;
-
-	do {
-		result = mysql_store_result(mysql_db);
-		if (result)
-			mysql_free_result(result);
-		else
-			if (mysql_field_count(mysql_db) == 0) {
-				status = mysql_affected_rows(mysql_db);
-				if(status > 0)
-					rows = status;
-			}
-		if ((status = mysql_next_result(mysql_db)) > 0)
-			debug3("Could not execute statement\n");
-	} while (status == 0);
-
-	return rows;
+	return NULL;
 }
 
-extern int create_cluster_tables(MYSQL *db_conn, char *cluster_name)
-{
-	storage_field_t assoc_table_fields[] = {
-		{ "creation_time", "int unsigned not null" },
-		{ "mod_time", "int unsigned default 0 not null" },
-		{ "deleted", "tinyint default 0" },
-		{ "id_assoc", "int not null auto_increment" },
-		{ "user", "tinytext not null default ''" },
-		{ "acct", "tinytext not null" },
-		{ "partition", "tinytext not null default ''" },
-		{ "parent_acct", "tinytext not null default ''" },
-		{ "lft", "int not null" },
-		{ "rgt", "int not null" },
-		{ "shares", "int default 1 not null" },
-		{ "max_jobs", "int default NULL" },
-		{ "max_submit_jobs", "int default NULL" },
-		{ "max_cpus_pj", "int default NULL" },
-		{ "max_nodes_pj", "int default NULL" },
-		{ "max_wall_pj", "int default NULL" },
-		{ "max_cpu_mins_pj", "bigint default NULL" },
-		{ "grp_jobs", "int default NULL" },
-		{ "grp_submit_jobs", "int default NULL" },
-		{ "grp_cpus", "int default NULL" },
-		{ "grp_nodes", "int default NULL" },
-		{ "grp_wall", "int default NULL" },
-		{ "grp_cpu_mins", "bigint default NULL" },
-		{ "qos", "blob not null default ''" },
-		{ "delta_qos", "blob not null default ''" },
-		{ NULL, NULL}
-	};
-
-	storage_field_t assoc_usage_table_fields[] = {
-		{ "creation_time", "int unsigned not null" },
-		{ "mod_time", "int unsigned default 0 not null" },
-		{ "deleted", "tinyint default 0" },
-		{ "id_assoc", "int not null" },
-		{ "time_start", "int unsigned not null" },
-		{ "alloc_cpu_secs", "bigint default 0" },
-		{ NULL, NULL}
-	};
-
-	storage_field_t cluster_usage_table_fields[] = {
-		{ "creation_time", "int unsigned not null" },
-		{ "mod_time", "int unsigned default 0 not null" },
-		{ "deleted", "tinyint default 0" },
-		{ "time_start", "int unsigned not null" },
-		{ "cpu_count", "int default 0" },
-		{ "alloc_cpu_secs", "bigint default 0" },
-		{ "down_cpu_secs", "bigint default 0" },
-		{ "pdown_cpu_secs", "bigint default 0" },
-		{ "idle_cpu_secs", "bigint default 0" },
-		{ "resv_cpu_secs", "bigint default 0" },
-		{ "over_cpu_secs", "bigint default 0" },
-		{ NULL, NULL}
-	};
-
-	storage_field_t event_table_fields[] = {
-		{ "time_start", "int unsigned not null" },
-		{ "time_end", "int unsigned default 0 not null" },
-		{ "node_name", "tinytext default '' not null" },
-		{ "cluster_nodes", "text not null default ''" },
-		{ "cpu_count", "int not null" },
-		{ "reason", "tinytext not null" },
-		{ "reason_uid", "int unsigned default 0xfffffffe not null" },
-		{ "state", "smallint unsigned default 0 not null" },
-		{ NULL, NULL}
-	};
-
-	storage_field_t job_table_fields[] = {
-		{ "job_db_inx", "int not null auto_increment" },
-		{ "deleted", "tinyint default 0" },
-		{ "account", "tinytext" },
-		{ "cpus_req", "int unsigned not null" },
-		{ "cpus_alloc", "int unsigned not null" },
-		{ "exit_code", "int default 0 not null" },
-		{ "job_name", "tinytext not null" },
-		{ "id_assoc", "int unsigned not null" },
-		{ "id_block", "tinytext" },
-		{ "id_job", "int unsigned not null" },
-		{ "id_resv", "int unsigned not null" },
-		{ "id_wckey", "int unsigned not null" },
-		{ "id_user", "int unsigned not null" },
-		{ "id_group", "int unsigned not null" },
-		{ "kill_requid", "int default -1 not null" },
-		{ "nodelist", "text" },
-		{ "nodes_alloc", "int unsigned not null" },
-		{ "node_inx", "text" },
-		{ "partition", "tinytext not null" },
-		{ "priority", "int not null" },
-		{ "qos", "smallint default 0" },
-		{ "state", "smallint unsigned not null" },
-		{ "timelimit", "int unsigned default 0 not null" },
-		{ "time_submit", "int unsigned default 0 not null" },
-		{ "time_eligible", "int unsigned default 0 not null" },
-		{ "time_start", "int unsigned default 0 not null" },
-		{ "time_end", "int unsigned default 0 not null" },
-		{ "time_suspended", "int unsigned default 0 not null" },
-		{ "wckey", "tinytext not null default ''" },
-		{ "track_steps", "tinyint not null" },
-		{ NULL, NULL}
-	};
-
-	storage_field_t resv_table_fields[] = {
-		{ "id_resv", "int unsigned default 0 not null" },
-		{ "deleted", "tinyint default 0" },
-		{ "assoclist", "text not null default ''" },
-		{ "cpus", "int unsigned not null" },
-		{ "flags", "smallint unsigned default 0 not null" },
-		{ "nodelist", "text not null default ''" },
-		{ "node_inx", "text not null default ''" },
-		{ "resv_name", "text not null" },
-		{ "time_start", "int unsigned default 0 not null"},
-		{ "time_end", "int unsigned default 0 not null" },
-		{ NULL, NULL}
-	};
-
-	storage_field_t step_table_fields[] = {
-		{ "job_db_inx", "int not null" },
-		{ "deleted", "tinyint default 0" },
-		{ "cpus_alloc", "int unsigned not null" },
-		{ "exit_code", "int default 0 not null" },
-		{ "id_step", "smallint not null" },
-		{ "kill_requid", "int default -1 not null" },
-		{ "nodelist", "text not null" },
-		{ "nodes_alloc", "int unsigned not null" },
-		{ "node_inx", "text" },
-		{ "state", "smallint unsigned not null" },
-		{ "step_name", "text not null" },
-		{ "task_cnt", "int unsigned not null" },
-		{ "task_dist", "smallint default 0" },
-		{ "time_start", "int unsigned default 0 not null" },
-		{ "time_end", "int unsigned default 0 not null" },
-		{ "time_suspended", "int unsigned default 0 not null" },
-		{ "user_sec", "int unsigned default 0 not null" },
-		{ "user_usec", "int unsigned default 0 not null" },
-		{ "sys_sec", "int unsigned default 0 not null" },
-		{ "sys_usec", "int unsigned default 0 not null" },
-		{ "max_pages", "int unsigned default 0 not null" },
-		{ "max_pages_task", "smallint unsigned default 0 not null" },
-		{ "max_pages_node", "int unsigned default 0 not null" },
-		{ "ave_pages", "double unsigned default 0.0 not null" },
-		{ "max_rss", "bigint unsigned default 0 not null" },
-		{ "max_rss_task", "smallint unsigned default 0 not null" },
-		{ "max_rss_node", "int unsigned default 0 not null" },
-		{ "ave_rss", "double unsigned default 0.0 not null" },
-		{ "max_vsize", "bigint unsigned default 0 not null" },
-		{ "max_vsize_task", "smallint unsigned default 0 not null" },
-		{ "max_vsize_node", "int unsigned default 0 not null" },
-		{ "ave_vsize", "double unsigned default 0.0 not null" },
-		{ "min_cpu", "int unsigned default 0 not null" },
-		{ "min_cpu_task", "smallint unsigned default 0 not null" },
-		{ "min_cpu_node", "int unsigned default 0 not null" },
-		{ "ave_cpu", "double unsigned default 0.0 not null" },
-		{ NULL, NULL}
-	};
-
-	storage_field_t suspend_table_fields[] = {
-		{ "job_db_inx", "int not null" },
-		{ "id_assoc", "int not null" },
-		{ "time_start", "int unsigned default 0 not null" },
-		{ "time_end", "int unsigned default 0 not null" },
-		{ NULL, NULL}
-	};
-
-	storage_field_t wckey_table_fields[] = {
-		{ "creation_time", "int unsigned not null" },
-		{ "mod_time", "int unsigned default 0 not null" },
-		{ "deleted", "tinyint default 0" },
-		{ "id_wckey", "int not null auto_increment" },
-		{ "wckey_name", "tinytext not null default ''" },
-		{ "user", "tinytext not null" },
-		{ NULL, NULL}
-	};
-
-	storage_field_t wckey_usage_table_fields[] = {
-		{ "creation_time", "int unsigned not null" },
-		{ "mod_time", "int unsigned default 0 not null" },
-		{ "deleted", "tinyint default 0" },
-		{ "id_wckey", "int not null" },
-		{ "time_start", "int unsigned not null" },
-		{ "alloc_cpu_secs", "bigint default 0" },
-		{ "resv_cpu_secs", "bigint default 0" },
-		{ "over_cpu_secs", "bigint default 0" },
-		{ NULL, NULL}
-	};
-
-	char table_name[200];
-
-	snprintf(table_name, sizeof(table_name), "\"%s_%s\"",
-		 cluster_name, assoc_table);
-	if(mysql_db_create_table(db_conn, table_name,
-				 assoc_table_fields,
-				 ", primary key (id_assoc), "
-				 " unique index (user(20), acct(20), "
-				 "partition(20)))")
-	   == SLURM_ERROR)
-		return SLURM_ERROR;
-
-	snprintf(table_name, sizeof(table_name), "\"%s_%s\"",
-		 cluster_name, assoc_day_table);
-	if(mysql_db_create_table(db_conn, table_name,
-				 assoc_usage_table_fields,
-				 ", primary key (id_assoc, "
-				 "time_start))")
-	   == SLURM_ERROR)
-		return SLURM_ERROR;
-
-	snprintf(table_name, sizeof(table_name), "\"%s_%s\"",
-		 cluster_name, assoc_hour_table);
-	if(mysql_db_create_table(db_conn, table_name,
-				 assoc_usage_table_fields,
-				 ", primary key (id_assoc, "
-				 "time_start))")
-	   == SLURM_ERROR)
-		return SLURM_ERROR;
-
-	snprintf(table_name, sizeof(table_name), "\"%s_%s\"",
-		 cluster_name, assoc_month_table);
-	if(mysql_db_create_table(db_conn, table_name,
-				 assoc_usage_table_fields,
-				 ", primary key (id_assoc, "
-				 "time_start))")
-	   == SLURM_ERROR)
-		return SLURM_ERROR;
-
-	snprintf(table_name, sizeof(table_name), "\"%s_%s\"",
-		 cluster_name, cluster_day_table);
-	if(mysql_db_create_table(db_conn, table_name,
-				 cluster_usage_table_fields,
-				 ", primary key (time_start))")
-	   == SLURM_ERROR)
-		return SLURM_ERROR;
-
-	snprintf(table_name, sizeof(table_name), "\"%s_%s\"",
-		 cluster_name, cluster_hour_table);
-	if(mysql_db_create_table(db_conn, table_name,
-				 cluster_usage_table_fields,
-				 ", primary key (time_start))")
-	   == SLURM_ERROR)
-		return SLURM_ERROR;
-
-	snprintf(table_name, sizeof(table_name), "\"%s_%s\"",
-		 cluster_name, cluster_month_table);
-	if(mysql_db_create_table(db_conn, table_name,
-				 cluster_usage_table_fields,
-				 ", primary key (time_start))")
-	   == SLURM_ERROR)
-		return SLURM_ERROR;
-
-	snprintf(table_name, sizeof(table_name), "\"%s_%s\"",
-		 cluster_name, event_table);
-	if(mysql_db_create_table(db_conn, table_name,
-				 event_table_fields,
-				 ", primary key (node_name(20), "
-				 "time_start))")
-	   == SLURM_ERROR)
-		return SLURM_ERROR;
-
-	snprintf(table_name, sizeof(table_name), "\"%s_%s\"",
-		 cluster_name, job_table);
-	if(mysql_db_create_table(db_conn, table_name, job_table_fields,
-				 ", primary key (job_db_inx), "
-				 "unique index (id_job, "
-				 "id_assoc, time_submit))")
-	   == SLURM_ERROR)
-		return SLURM_ERROR;
-
-	snprintf(table_name, sizeof(table_name), "\"%s_%s\"",
-		 cluster_name, resv_table);
-	if(mysql_db_create_table(db_conn, table_name,
-				 resv_table_fields,
-				 ", primary key (id_resv, time_start))")
-	   == SLURM_ERROR)
-		return SLURM_ERROR;
-
-	snprintf(table_name, sizeof(table_name), "\"%s_%s\"",
-		 cluster_name, step_table);
-	if(mysql_db_create_table(db_conn, table_name,
-				 step_table_fields,
-				 ", primary key (job_db_inx, id_step))")
-	   == SLURM_ERROR)
-		return SLURM_ERROR;
-
-	snprintf(table_name, sizeof(table_name), "\"%s_%s\"",
-		 cluster_name, suspend_table);
-	if(mysql_db_create_table(db_conn, table_name,
-				 suspend_table_fields,
-				 ")") == SLURM_ERROR)
-		return SLURM_ERROR;
-
-	snprintf(table_name, sizeof(table_name), "\"%s_%s\"",
-		 cluster_name, wckey_table);
-	if(mysql_db_create_table(db_conn, table_name,
-				 wckey_table_fields,
-				 ", primary key (id_wckey), "
-				 " unique index (wckey_name(20), "
-				 "user(20)))")
-	   == SLURM_ERROR)
-		return SLURM_ERROR;
-
-	snprintf(table_name, sizeof(table_name), "\"%s_%s\"",
-		 cluster_name, wckey_day_table);
-	if(mysql_db_create_table(db_conn, table_name,
-				 wckey_usage_table_fields,
-				 ", primary key (id_wckey, "
-				 "time_start))")
-	   == SLURM_ERROR)
-		return SLURM_ERROR;
-
-	snprintf(table_name, sizeof(table_name), "\"%s_%s\"",
-		 cluster_name, wckey_hour_table);
-	if(mysql_db_create_table(db_conn, table_name,
-				 wckey_usage_table_fields,
-				 ", primary key (id_wckey, "
-				 "time_start))")
-	   == SLURM_ERROR)
-		return SLURM_ERROR;
-
-	snprintf(table_name, sizeof(table_name), "\"%s_%s\"",
-		 cluster_name, wckey_month_table);
-	if(mysql_db_create_table(db_conn, table_name,
-				 wckey_usage_table_fields,
-				 ", primary key (id_wckey, "
-				 "time_start))")
-	   == SLURM_ERROR)
-		return SLURM_ERROR;
-
-	return SLURM_SUCCESS;
-}
-
-extern int remove_cluster_tables(MYSQL *db_conn, char *cluster_name)
+extern List acct_storage_p_get_qos(mysql_conn_t *mysql_conn, uid_t uid,
+				   acct_qos_cond_t *qos_cond)
 {
 	char *query = NULL;
-	int rc = SLURM_SUCCESS;
+	char *extra = NULL;
+	char *tmp = NULL;
+	List qos_list = NULL;
+	ListIterator itr = NULL;
+	char *object = NULL;
+	int set = 0;
+	int i=0;
 	MYSQL_RES *result = NULL;
-
-	query = xstrdup_printf("select id_assoc from \"%s_%s\" limit 1;",
-			       cluster_name, assoc_table);
-	if(!(result = mysql_db_query_ret(db_conn, query, 0))) {
+	MYSQL_ROW row;
+
+	/* if this changes you will need to edit the corresponding enum */
+	char *qos_req_inx[] = {
+		"name",
+		"description",
+		"id",
+		"grp_cpu_mins",
+		"grp_cpus",
+		"grp_jobs",
+		"grp_nodes",
+		"grp_submit_jobs",
+		"grp_wall",
+		"max_cpu_mins_per_job",
+		"max_cpus_per_job",
+		"max_jobs_per_user",
+		"max_nodes_per_job",
+		"max_submit_jobs_per_user",
+		"max_wall_duration_per_job",
+		"preempt",
+		"priority",
+		"usage_factor",
+	};
+	enum {
+		QOS_REQ_NAME,
+		QOS_REQ_DESC,
+		QOS_REQ_ID,
+		QOS_REQ_GCH,
+		QOS_REQ_GC,
+		QOS_REQ_GJ,
+		QOS_REQ_GN,
+		QOS_REQ_GSJ,
+		QOS_REQ_GW,
+		QOS_REQ_MCMPJ,
+		QOS_REQ_MCPJ,
+		QOS_REQ_MJPU,
+		QOS_REQ_MNPJ,
+		QOS_REQ_MSJPU,
+		QOS_REQ_MWPJ,
+		QOS_REQ_PREE,
+		QOS_REQ_PRIO,
+		QOS_REQ_UF,
+		QOS_REQ_COUNT
+	};
+
+	if(_check_connection(mysql_conn) != SLURM_SUCCESS)
+		return NULL;
+
+
+
+	if(!qos_cond) {
+		xstrcat(extra, "where deleted=0");
+		goto empty;
+	}
+
+	if(qos_cond->with_deleted)
+		xstrcat(extra, "where (deleted=0 || deleted=1)");
+	else
+		xstrcat(extra, "where deleted=0");
+
+
+	if(qos_cond->description_list
+	   && list_count(qos_cond->description_list)) {
+		set = 0;
+		xstrcat(extra, " && (");
+		itr = list_iterator_create(qos_cond->description_list);
+		while((object = list_next(itr))) {
+			if(set)
+				xstrcat(extra, " || ");
+			xstrfmtcat(extra, "description=\"%s\"", object);
+			set = 1;
+		}
+		list_iterator_destroy(itr);
+		xstrcat(extra, ")");
+	}
+
+	if(qos_cond->id_list
+	   && list_count(qos_cond->id_list)) {
+		set = 0;
+		xstrcat(extra, " && (");
+		itr = list_iterator_create(qos_cond->id_list);
+		while((object = list_next(itr))) {
+			if(set)
+				xstrcat(extra, " || ");
+			xstrfmtcat(extra, "id=\"%s\"", object);
+			set = 1;
+		}
+		list_iterator_destroy(itr);
+		xstrcat(extra, ")");
+	}
+
+	if(qos_cond->name_list
+	   && list_count(qos_cond->name_list)) {
+		set = 0;
+		xstrcat(extra, " && (");
+		itr = list_iterator_create(qos_cond->name_list);
+		while((object = list_next(itr))) {
+			if(set)
+				xstrcat(extra, " || ");
+			xstrfmtcat(extra, "name=\"%s\"", object);
+			set = 1;
+		}
+		list_iterator_destroy(itr);
+		xstrcat(extra, ")");
+	}
+
+empty:
+
+	xfree(tmp);
+	xstrfmtcat(tmp, "%s", qos_req_inx[i]);
+	for(i=1; i<QOS_REQ_COUNT; i++) {
+		xstrfmtcat(tmp, ", %s", qos_req_inx[i]);
+	}
+
+	query = xstrdup_printf("select %s from %s %s", tmp, qos_table, extra);
+	xfree(tmp);
+	xfree(extra);
+
+	debug3("%d(%d) query\n%s", mysql_conn->conn, __LINE__, query);
+	if(!(result = mysql_db_query_ret(
+		     mysql_conn->db_conn, query, 0))) {
 		xfree(query);
-		error("no result given when querying cluster %s", cluster_name);
-		return SLURM_ERROR;
+		return NULL;
 	}
 	xfree(query);
 
-	if(mysql_num_rows(result)) {
-		mysql_free_result(result);
-		debug4("we still have associations, can't remove tables");
-		return SLURM_SUCCESS;
+	qos_list = list_create(destroy_acct_qos_rec);
+
+	while((row = mysql_fetch_row(result))) {
+		acct_qos_rec_t *qos = xmalloc(sizeof(acct_qos_rec_t));
+		list_append(qos_list, qos);
+
+		if(row[QOS_REQ_DESC] && row[QOS_REQ_DESC][0])
+			qos->description = xstrdup(row[QOS_REQ_DESC]);
+
+		qos->id = atoi(row[QOS_REQ_ID]);
+
+		if(row[QOS_REQ_NAME] && row[QOS_REQ_NAME][0])
+			qos->name =  xstrdup(row[QOS_REQ_NAME]);
+
+		if(row[QOS_REQ_GCH])
+			qos->grp_cpu_mins = atoll(row[QOS_REQ_GCH]);
+		else
+			qos->grp_cpu_mins = INFINITE;
+		if(row[QOS_REQ_GC])
+			qos->grp_cpus = atoi(row[QOS_REQ_GC]);
+		else
+			qos->grp_cpus = INFINITE;
+		if(row[QOS_REQ_GJ])
+			qos->grp_jobs = atoi(row[QOS_REQ_GJ]);
+		else
+			qos->grp_jobs = INFINITE;
+		if(row[QOS_REQ_GN])
+			qos->grp_nodes = atoi(row[QOS_REQ_GN]);
+		else
+			qos->grp_nodes = INFINITE;
+		if(row[QOS_REQ_GSJ])
+			qos->grp_submit_jobs = atoi(row[QOS_REQ_GSJ]);
+		else
+			qos->grp_submit_jobs = INFINITE;
+		if(row[QOS_REQ_GW])
+			qos->grp_wall = atoi(row[QOS_REQ_GW]);
+		else
+			qos->grp_wall = INFINITE;
+
+		if(row[QOS_REQ_MCMPJ])
+			qos->max_cpu_mins_pj = atoi(row[QOS_REQ_MCMPJ]);
+		else
+			qos->max_cpu_mins_pj = INFINITE;
+		if(row[QOS_REQ_MCPJ])
+			qos->max_cpus_pj = atoi(row[QOS_REQ_MCPJ]);
+		else
+			qos->max_cpus_pj = INFINITE;
+		if(row[QOS_REQ_MJPU])
+			qos->max_jobs_pu = atoi(row[QOS_REQ_MJPU]);
+		else
+			qos->max_jobs_pu = INFINITE;
+		if(row[QOS_REQ_MNPJ])
+			qos->max_nodes_pj = atoi(row[QOS_REQ_MNPJ]);
+		else
+			qos->max_nodes_pj = INFINITE;
+		if(row[QOS_REQ_MSJPU])
+			qos->max_submit_jobs_pu = atoi(row[QOS_REQ_MSJPU]);
+		else
+			qos->max_submit_jobs_pu = INFINITE;
+		if(row[QOS_REQ_MWPJ])
+			qos->max_wall_pj = atoi(row[QOS_REQ_MWPJ]);
+		else
+			qos->max_wall_pj = INFINITE;
+
+		if(row[QOS_REQ_PREE] && row[QOS_REQ_PREE][0]) {
+			if(!qos->preempt_bitstr)
+				qos->preempt_bitstr = bit_alloc(g_qos_count);
+			bit_unfmt(qos->preempt_bitstr, row[QOS_REQ_PREE]+1);
+		}
+		if(row[QOS_REQ_PRIO])
+			qos->priority = atoi(row[QOS_REQ_PRIO]);
+
+		if(row[QOS_REQ_UF])
+			qos->usage_factor = atof(row[QOS_REQ_UF]);
 	}
 	mysql_free_result(result);
-	query = xstrdup_printf("drop table \"%s_%s\", \"%s_%s\", \"%s_%s\", \"%s_%s\", "
-			       "\"%s_%s\", \"%s_%s\", \"%s_%s\", \"%s_%s\", \"%s_%s\", \"%s_%s\", "
-			       "\"%s_%s\", \"%s_%s\", \"%s_%s\", \"%s_%s\", \"%s_%s\", \"%s_%s\";",
-			       cluster_name, assoc_table,
-			       cluster_name, assoc_day_table,
-			       cluster_name, assoc_hour_table,
-			       cluster_name, assoc_month_table,
-			       cluster_name, cluster_day_table,
-			       cluster_name, cluster_hour_table,
-			       cluster_name, cluster_month_table,
-			       cluster_name, event_table,
-			       cluster_name, job_table,
-			       cluster_name, resv_table,
-			       cluster_name, step_table,
-			       cluster_name, suspend_table,
-			       cluster_name, wckey_table,
-			       cluster_name, wckey_day_table,
-			       cluster_name, wckey_hour_table,
-			       cluster_name, wckey_month_table);
-	rc = mysql_db_query(db_conn, query);
+
+	return qos_list;
+}
+
+extern List acct_storage_p_get_wckeys(mysql_conn_t *mysql_conn, uid_t uid,
+				      acct_wckey_cond_t *wckey_cond)
+{
+	//DEF_TIMERS;
+	char *query = NULL;
+	char *extra = NULL;
+	char *tmp = NULL;
+	List wckey_list = NULL;
+	int set = 0;
+	int i=0, is_admin=1;
+	MYSQL_RES *result = NULL;
+	MYSQL_ROW row;
+	uint16_t private_data = 0;
+	acct_user_rec_t user;
+
+	/* needed if we don't have an wckey_cond */
+	uint16_t with_usage = 0;
+
+	/* if this changes you will need to edit the corresponding enum */
+	char *wckey_req_inx[] = {
+		"id",
+		"name",
+		"user",
+		"cluster",
+	};
+
+	enum {
+		WCKEY_REQ_ID,
+		WCKEY_REQ_NAME,
+		WCKEY_REQ_USER,
+		WCKEY_REQ_CLUSTER,
+		WCKEY_REQ_COUNT
+	};
+
+	if(!wckey_cond) {
+		xstrcat(extra, " where deleted=0");
+		goto empty;
+	}
+
+	if(_check_connection(mysql_conn) != SLURM_SUCCESS)
+		return NULL;
+
+	memset(&user, 0, sizeof(acct_user_rec_t));
+	user.uid = uid;
+
+	private_data = slurm_get_private_data();
+	if (private_data & PRIVATE_DATA_USERS) {
+		/* This only works when running though the slurmdbd.
+		 * THERE IS NO AUTHENTICATION WHEN RUNNNING OUT OF THE
+		 * SLURMDBD!
+		 */
+		if(slurmdbd_conf) {
+			is_admin = 0;
+			/* we have to check the authentication here in the
+			 * plugin since we don't know what accounts are being
+			 * referenced until after the query.  Here we will
+			 * set if they are an operator or greater and then
+			 * check it below after the query.
+			 */
+			if((uid == slurmdbd_conf->slurm_user_id || uid == 0)
+			   || assoc_mgr_get_admin_level(mysql_conn, uid)
+			   >= ACCT_ADMIN_OPERATOR)
+				is_admin = 1;
+			else {
+				assoc_mgr_fill_in_user(mysql_conn, &user,
+						       1, NULL);
+			}
+		}
+	}
+
+	set = _setup_wckey_cond_limits(wckey_cond, &extra);
+
+	with_usage = wckey_cond->with_usage;
+
+empty:
+	xfree(tmp);
+	xstrfmtcat(tmp, "t1.%s", wckey_req_inx[i]);
+	for(i=1; i<WCKEY_REQ_COUNT; i++) {
+		xstrfmtcat(tmp, ", t1.%s", wckey_req_inx[i]);
+	}
+
+	/* this is here to make sure we are looking at only this user
+	 * if this flag is set.  We also include any accounts they may be
+	 * coordinator of.
+	 */
+	if(!is_admin && (private_data & PRIVATE_DATA_USERS))
+		xstrfmtcat(extra, " && t1.user='%s'", user.name);
+
+	//START_TIMER;
+	query = xstrdup_printf("select distinct %s from %s as t1%s "
+			       "order by name, cluster, user;",
+			       tmp, wckey_table, extra);
+	xfree(tmp);
+	xfree(extra);
+	debug3("%d(%d) query\n%s", mysql_conn->conn, __LINE__, query);
+	if(!(result = mysql_db_query_ret(
+		     mysql_conn->db_conn, query, 0))) {
+		xfree(query);
+		return NULL;
+	}
 	xfree(query);
-	if(rc != SLURM_SUCCESS)
-		error("Couldn't drop cluster tables");
-
-	return rc;
+
+	wckey_list = list_create(destroy_acct_wckey_rec);
+
+	while((row = mysql_fetch_row(result))) {
+		acct_wckey_rec_t *wckey = xmalloc(sizeof(acct_wckey_rec_t));
+		list_append(wckey_list, wckey);
+
+		wckey->id = atoi(row[WCKEY_REQ_ID]);
+		wckey->user = xstrdup(row[WCKEY_REQ_USER]);
+
+		/* we want a blank wckey if the name is null */
+		if(row[WCKEY_REQ_NAME])
+			wckey->name = xstrdup(row[WCKEY_REQ_NAME]);
+		else
+			wckey->name = xstrdup("");
+
+		wckey->cluster = xstrdup(row[WCKEY_REQ_CLUSTER]);
+	}
+	mysql_free_result(result);
+
+	if(with_usage && wckey_list)
+		_get_usage_for_list(mysql_conn, DBD_GET_WCKEY_USAGE,
+				    wckey_list, wckey_cond->usage_start,
+				    wckey_cond->usage_end);
+
+
+	//END_TIMER2("get_wckeys");
+	return wckey_list;
 }
 
-extern int setup_association_limits(slurmdb_association_rec_t *assoc,
-				    char **cols, char **vals,
-				    char **extra, qos_level_t qos_level,
-				    bool get_fs)
+extern List acct_storage_p_get_reservations(mysql_conn_t *mysql_conn, uid_t uid,
+					    acct_reservation_cond_t *resv_cond)
 {
-	if(!assoc)
-		return SLURM_ERROR;
-
-	if((int)assoc->shares_raw >= 0) {
-		xstrcat(*cols, ", shares");
-		xstrfmtcat(*vals, ", %u", assoc->shares_raw);
-		xstrfmtcat(*extra, ", shares=%u", assoc->shares_raw);
-	} else if (((int)assoc->shares_raw == INFINITE) || get_fs) {
-		xstrcat(*cols, ", shares");
-		xstrcat(*vals, ", 1");
-		xstrcat(*extra, ", shares=1");
-		assoc->shares_raw = 1;
-	}
-
-	if((int)assoc->grp_cpu_mins >= 0) {
-		xstrcat(*cols, ", grp_cpu_mins");
-		xstrfmtcat(*vals, ", %llu", assoc->grp_cpu_mins);
-		xstrfmtcat(*extra, ", grp_cpu_mins=%llu",
-			   assoc->grp_cpu_mins);
-	} else if((int)assoc->grp_cpu_mins == INFINITE) {
-		xstrcat(*cols, ", grp_cpu_mins");
-		xstrcat(*vals, ", NULL");
-		xstrcat(*extra, ", grp_cpu_mins=NULL");
-	}
-
-	if((int)assoc->grp_cpus >= 0) {
-		xstrcat(*cols, ", grp_cpus");
-		xstrfmtcat(*vals, ", %u", assoc->grp_cpus);
-		xstrfmtcat(*extra, ", grp_cpus=%u", assoc->grp_cpus);
-	} else if((int)assoc->grp_cpus == INFINITE) {
-		xstrcat(*cols, ", grp_cpus");
-		xstrcat(*vals, ", NULL");
-		xstrcat(*extra, ", grp_cpus=NULL");
-	}
-
-	if((int)assoc->grp_jobs >= 0) {
-		xstrcat(*cols, ", grp_jobs");
-		xstrfmtcat(*vals, ", %u", assoc->grp_jobs);
-		xstrfmtcat(*extra, ", grp_jobs=%u", assoc->grp_jobs);
-	} else if((int)assoc->grp_jobs == INFINITE) {
-		xstrcat(*cols, ", grp_jobs");
-		xstrcat(*vals, ", NULL");
-		xstrcat(*extra, ", grp_jobs=NULL");
-	}
-
-	if((int)assoc->grp_nodes >= 0) {
-		xstrcat(*cols, ", grp_nodes");
-		xstrfmtcat(*vals, ", %u", assoc->grp_nodes);
-		xstrfmtcat(*extra, ", grp_nodes=%u", assoc->grp_nodes);
-	} else if((int)assoc->grp_nodes == INFINITE) {
-		xstrcat(*cols, ", grp_nodes");
-		xstrcat(*vals, ", NULL");
-		xstrcat(*extra, ", grp_nodes=NULL");
-	}
-
-	if((int)assoc->grp_submit_jobs >= 0) {
-		xstrcat(*cols, ", grp_submit_jobs");
-		xstrfmtcat(*vals, ", %u",
-			   assoc->grp_submit_jobs);
-		xstrfmtcat(*extra, ", grp_submit_jobs=%u",
-			   assoc->grp_submit_jobs);
-	} else if((int)assoc->grp_submit_jobs == INFINITE) {
-		xstrcat(*cols, ", grp_submit_jobs");
-		xstrcat(*vals, ", NULL");
-		xstrcat(*extra, ", grp_submit_jobs=NULL");
-	}
-
-	if((int)assoc->grp_wall >= 0) {
-		xstrcat(*cols, ", grp_wall");
-		xstrfmtcat(*vals, ", %u", assoc->grp_wall);
-		xstrfmtcat(*extra, ", grp_wall=%u",
-			   assoc->grp_wall);
-	} else if((int)assoc->grp_wall == INFINITE) {
-		xstrcat(*cols, ", grp_wall");
-		xstrcat(*vals, ", NULL");
-		xstrcat(*extra, ", grp_wall=NULL");
-	}
-
-	if((int)assoc->max_cpu_mins_pj >= 0) {
-		xstrcat(*cols, ", max_cpu_mins_pj");
-		xstrfmtcat(*vals, ", %llu", assoc->max_cpu_mins_pj);
-		xstrfmtcat(*extra, ", max_cpu_mins_pj=%u",
-			   assoc->max_cpu_mins_pj);
-	} else if((int)assoc->max_cpu_mins_pj == INFINITE) {
-		xstrcat(*cols, ", max_cpu_mins_pj");
-		xstrcat(*vals, ", NULL");
-		xstrcat(*extra, ", max_cpu_mins_pj=NULL");
-	}
-
-	if((int)assoc->max_cpus_pj >= 0) {
-		xstrcat(*cols, ", max_cpus_pj");
-		xstrfmtcat(*vals, ", %u", assoc->max_cpus_pj);
-		xstrfmtcat(*extra, ", max_cpus_pj=%u",
-			   assoc->max_cpus_pj);
-	} else if((int)assoc->max_cpus_pj == INFINITE) {
-		xstrcat(*cols, ", max_cpus_pj");
-		xstrcat(*vals, ", NULL");
-		xstrcat(*extra, ", max_cpus_pj=NULL");
-	}
-
-	if((int)assoc->max_jobs >= 0) {
-		xstrcat(*cols, ", max_jobs");
-		xstrfmtcat(*vals, ", %u", assoc->max_jobs);
-		xstrfmtcat(*extra, ", max_jobs=%u",
-			   assoc->max_jobs);
-	} else if((int)assoc->max_jobs == INFINITE) {
-		xstrcat(*cols, ", max_jobs");
-		xstrcat(*vals, ", NULL");
-		xstrcat(*extra, ", max_jobs=NULL");
-	}
-
-	if((int)assoc->max_nodes_pj >= 0) {
-		xstrcat(*cols, ", max_nodes_pj");
-		xstrfmtcat(*vals, ", %u", assoc->max_nodes_pj);
-		xstrfmtcat(*extra, ", max_nodes_pj=%u",
-			   assoc->max_nodes_pj);
-	} else if((int)assoc->max_nodes_pj == INFINITE) {
-		xstrcat(*cols, ", max_nodes_pj");
-		xstrcat(*vals, ", NULL");
-		xstrcat(*extra, ", max_nodes_pj=NULL");
-	}
-
-	if((int)assoc->max_submit_jobs >= 0) {
-		xstrcat(*cols, ", max_submit_jobs");
-		xstrfmtcat(*vals, ", %u", assoc->max_submit_jobs);
-		xstrfmtcat(*extra, ", max_submit_jobs=%u",
-			   assoc->max_submit_jobs);
-	} else if((int)assoc->max_submit_jobs == INFINITE) {
-		xstrcat(*cols, ", max_submit_jobs");
-		xstrcat(*vals, ", NULL");
-		xstrcat(*extra, ", max_submit_jobs=NULL");
-	}
-
-	if((int)assoc->max_wall_pj >= 0) {
-		xstrcat(*cols, ", max_wall_pj");
-		xstrfmtcat(*vals, ", %u", assoc->max_wall_pj);
-		xstrfmtcat(*extra, ", max_wall_pj=%u",
-			   assoc->max_wall_pj);
-	} else if((int)assoc->max_wall_pj == INFINITE) {
-		xstrcat(*cols, ", max_wall_pj");
-		xstrcat(*vals, ", NULL");
-		xstrcat(*extra, ", max_wall_pj=NULL");
-	}
-
-	/* when modifying the qos it happens in the actual function
-	   since we have to wait until we hear about the parent first. */
-	if(qos_level == QOS_LEVEL_MODIFY)
-		goto end_qos;
-
-	if(assoc->qos_list && list_count(assoc->qos_list)) {
-		char *qos_type = "qos";
-		char *qos_val = NULL;
-		char *tmp_char = NULL;
-		int set = 0;
-		ListIterator qos_itr =
-			list_iterator_create(assoc->qos_list);
-
-		while((tmp_char = list_next(qos_itr))) {
-			/* we don't want to include blank names */
-			if(!tmp_char[0])
-				continue;
+	//DEF_TIMERS;
+	char *query = NULL;
+	char *extra = NULL;
+	char *tmp = NULL;
+	List resv_list = NULL;
+	int set = 0;
+	int i=0, is_admin=1;
+	MYSQL_RES *result = NULL;
+	MYSQL_ROW row;
+	uint16_t private_data = 0;
+	acct_job_cond_t job_cond;
+	void *curr_cluster = NULL;
+	List local_cluster_list = NULL;
+
+	/* needed if we don't have an resv_cond */
+	uint16_t with_usage = 0;
+
+	/* if this changes you will need to edit the corresponding enum */
+	char *resv_req_inx[] = {
+		"id",
+		"name",
+		"cluster",
+		"cpus",
+		"assoclist",
+		"nodelist",
+		"node_inx",
+		"start",
+		"end",
+		"flags",
+	};
+
+	enum {
+		RESV_REQ_ID,
+		RESV_REQ_NAME,
+		RESV_REQ_CLUSTER,
+		RESV_REQ_CPUS,
+		RESV_REQ_ASSOCS,
+		RESV_REQ_NODES,
+		RESV_REQ_NODE_INX,
+		RESV_REQ_START,
+		RESV_REQ_END,
+		RESV_REQ_FLAGS,
+		RESV_REQ_COUNT
+	};
+
+	if(!resv_cond) {
+		xstrcat(extra, " where deleted=0");
+		goto empty;
+	}
+
+	if(_check_connection(mysql_conn) != SLURM_SUCCESS)
+		return NULL;
+
+	private_data = slurm_get_private_data();
+	if (private_data & PRIVATE_DATA_RESERVATIONS) {
+		/* This only works when running though the slurmdbd.
+		 * THERE IS NO AUTHENTICATION WHEN RUNNNING OUT OF THE
+		 * SLURMDBD!
+		 */
+		if(slurmdbd_conf) {
+			is_admin = 0;
+			/* we have to check the authentication here in the
+			 * plugin since we don't know what accounts are being
+			 * referenced until after the query.  Here we will
+			 * set if they are an operator or greater and then
+			 * check it below after the query.
+			 */
+			if((uid == slurmdbd_conf->slurm_user_id || uid == 0)
+			   || assoc_mgr_get_admin_level(mysql_conn, uid)
+			   >= ACCT_ADMIN_OPERATOR)
+				is_admin = 1;
+			else {
+				error("Only admins can look at "
+				      "reservation usage");
+				return NULL;
+			}
+		}
+	}
+
+	memset(&job_cond, 0, sizeof(acct_job_cond_t));
+	if(resv_cond->nodes) {
+		job_cond.usage_start = resv_cond->time_start;
+		job_cond.usage_end = resv_cond->time_end;
+		job_cond.used_nodes = resv_cond->nodes;
+		job_cond.cluster_list = resv_cond->cluster_list;
+		local_cluster_list = setup_cluster_list_with_inx(
+			mysql_conn, &job_cond, (void **)&curr_cluster);
+	} else if(with_usage) {
+		job_cond.usage_start = resv_cond->time_start;
+		job_cond.usage_end = resv_cond->time_end;
+	}
+
+	set = _setup_resv_cond_limits(resv_cond, &extra);
+
+	with_usage = resv_cond->with_usage;
+
+empty:
+	xfree(tmp);
+	xstrfmtcat(tmp, "t1.%s", resv_req_inx[i]);
+	for(i=1; i<RESV_REQ_COUNT; i++) {
+		xstrfmtcat(tmp, ", t1.%s", resv_req_inx[i]);
+	}
+
+	//START_TIMER;
+	query = xstrdup_printf("select distinct %s from %s as t1%s "
+			       "order by cluster, name;",
+			       tmp, resv_table, extra);
+	xfree(tmp);
+	xfree(extra);
+	debug3("%d(%d) query\n%s", mysql_conn->conn, __LINE__, query);
+	if(!(result = mysql_db_query_ret(mysql_conn->db_conn, query, 0))) {
+		xfree(query);
+		if(local_cluster_list)
+			list_destroy(local_cluster_list);
+		return NULL;
+	}
+	xfree(query);
+
+	resv_list = list_create(destroy_acct_reservation_rec);
+
+	while((row = mysql_fetch_row(result))) {
+		acct_reservation_rec_t *resv =
+			xmalloc(sizeof(acct_reservation_rec_t));
+		int start = atoi(row[RESV_REQ_START]);
+		list_append(resv_list, resv);
+
+		if(!good_nodes_from_inx(local_cluster_list, &curr_cluster,
+					row[RESV_REQ_NODE_INX], start))
+			continue;
+
+		resv->id = atoi(row[RESV_REQ_ID]);
+		if(with_usage) {
+			if(!job_cond.resvid_list)
+				job_cond.resvid_list = list_create(NULL);
+			list_append(job_cond.resvid_list, row[RESV_REQ_ID]);
+		}
+		resv->name = xstrdup(row[RESV_REQ_NAME]);
+		resv->cluster = xstrdup(row[RESV_REQ_CLUSTER]);
+		resv->cpus = atoi(row[RESV_REQ_CPUS]);
+		resv->assocs = xstrdup(row[RESV_REQ_ASSOCS]);
+		resv->nodes = xstrdup(row[RESV_REQ_NODES]);
+		resv->time_start = start;
+		resv->time_end = atoi(row[RESV_REQ_END]);
+		resv->flags = atoi(row[RESV_REQ_FLAGS]);
+	}
+
+	if(local_cluster_list)
+		list_destroy(local_cluster_list);
+
+	if(with_usage && resv_list && list_count(resv_list)) {
+		List job_list = mysql_jobacct_process_get_jobs(
+			mysql_conn, uid, &job_cond);
+		ListIterator itr = NULL, itr2 = NULL;
+		jobacct_job_rec_t *job = NULL;
+		acct_reservation_rec_t *resv = NULL;
+
+		if(!job_list || !list_count(job_list))
+			goto no_jobs;
+
+		itr = list_iterator_create(job_list);
+		itr2 = list_iterator_create(resv_list);
+		while((job = list_next(itr))) {
+			int start = job->start;
+			int end = job->end;
+			int set = 0;
+			while((resv = list_next(itr2))) {
+				int elapsed = 0;
+				/* since a reservation could have
+				   changed while a job was running we
+				   have to make sure we get the time
+				   in the correct record.
+				*/
+				if(resv->id != job->resvid)
+					continue;
+				set = 1;
+
+				if(start < resv->time_start)
+					start = resv->time_start;
+				if(!end || end > resv->time_end)
+					end = resv->time_end;
+
+				if((elapsed = (end - start)) < 1)
+					continue;
+
+				if(job->alloc_cpus)
+					resv->alloc_secs +=
+						elapsed * job->alloc_cpus;
+			}
+			list_iterator_reset(itr2);
 			if(!set) {
-				if(tmp_char[0] == '+' || tmp_char[0] == '-')
-					qos_type = "delta_qos";
-				set = 1;
+				error("we got a job %u with no reservation "
+				      "associatied with it?", job->jobid);
 			}
-			xstrfmtcat(qos_val, ",%s", tmp_char);
-		}
-
-		list_iterator_destroy(qos_itr);
-		if(qos_val) {
-			xstrfmtcat(*cols, ", %s", qos_type);
-			xstrfmtcat(*vals, ", '%s'", qos_val);
-			xstrfmtcat(*extra, ", %s='%s'", qos_type, qos_val);
-			xfree(qos_val);
-		}
-	} else if((qos_level == QOS_LEVEL_SET) && default_qos_str) {
-		/* Add default qos to the account */
-		xstrcat(*cols, ", qos");
-		xstrfmtcat(*vals, ", '%s'", default_qos_str);
-		xstrfmtcat(*extra, ", qos='%s'", default_qos_str);
-		if(!assoc->qos_list)
-			assoc->qos_list = list_create(slurm_destroy_char);
-		slurm_addto_char_list(assoc->qos_list, default_qos_str);
-	} else {
-		/* clear the qos */
-		xstrcat(*cols, ", qos, delta_qos");
-		xstrcat(*vals, ", '', ''");
-		xstrcat(*extra, ", qos='', delta_qos=''");
-	}
-end_qos:
-
-	return SLURM_SUCCESS;
-
+		}
+
+		list_iterator_destroy(itr2);
+		list_iterator_destroy(itr);
+	no_jobs:
+		if(job_list)
+			list_destroy(job_list);
+	}
+
+	if(job_cond.resvid_list) {
+		list_destroy(job_cond.resvid_list);
+		job_cond.resvid_list = NULL;
+	}
+
+	/* free result after we use the list with resv id's in it. */
+	mysql_free_result(result);
+
+	//END_TIMER2("get_resvs");
+	return resv_list;
 }
 
-/* This is called by most modify functions to alter the table and
- * insert a new line in the transaction table.
- */
-extern int modify_common(mysql_conn_t *mysql_conn,
-			 uint16_t type,
-			 time_t now,
-			 char *user_name,
-			 char *table,
-			 char *cond_char,
-			 char *vals,
-			 char *cluster_name)
+extern List acct_storage_p_get_txn(mysql_conn_t *mysql_conn, uid_t uid,
+				   acct_txn_cond_t *txn_cond)
 {
 	char *query = NULL;
-	int rc = SLURM_SUCCESS;
-	char *tmp_cond_char = slurm_add_slash_to_quotes(cond_char);
-	char *tmp_vals = NULL;
-	bool cluster_centric = true;
-
-	/* figure out which tables we need to append the cluster name to */
-	if((table == cluster_table) || (table == slurmdb_coord_table)
-	   || (table == acct_table) || (table == qos_table)
-	   || (table == txn_table) || (table == user_table))
-		cluster_centric = false;
-
-	if(vals[1])
-		tmp_vals = slurm_add_slash_to_quotes(vals+2);
-
-	if(cluster_centric) {
-		xassert(cluster_name);
-		xstrfmtcat(query,
-			   "update \"%s_%s\" set mod_time=%d%s "
-			   "where deleted=0 && %s;",
-			   cluster_name, table, now, vals, cond_char);
-		xstrfmtcat(query,
-			   "insert into %s "
-			   "(timestamp, action, name, cluster, actor, info) "
-			   "values (%d, %d, '%s', '%s', '%s', '%s');",
-			   txn_table,
-			   now, type, tmp_cond_char, cluster_name,
-			   user_name, tmp_vals);
-	} else {
-		xstrfmtcat(query,
-			   "update %s set mod_time=%d%s "
-			   "where deleted=0 && %s;",
-			   table, now, vals, cond_char);
-		xstrfmtcat(query,
-			   "insert into %s "
-			   "(timestamp, action, name, actor, info) "
-			   "values (%d, %d, '%s', '%s', '%s');",
-			   txn_table,
-			   now, type, tmp_cond_char, user_name, tmp_vals);
-	}
-	xfree(tmp_cond_char);
-	xfree(tmp_vals);
-	debug3("%d(%s:%d) query\n%s",
-	       mysql_conn->conn, THIS_FILE, __LINE__, query);
-	rc = mysql_db_query(mysql_conn->db_conn, query);
-	xfree(query);
-
-	if(rc != SLURM_SUCCESS) {
-		if(mysql_conn->rollback) {
-			mysql_db_rollback(mysql_conn->db_conn);
-		}
-		list_flush(mysql_conn->update_list);
-
-		return SLURM_ERROR;
-	}
-
-	return SLURM_SUCCESS;
-}
-
-/* Every option in assoc_char should have a 't1.' infront of it. */
-extern int remove_common(mysql_conn_t *mysql_conn,
-			 uint16_t type,
-			 time_t now,
-			 char *user_name,
-			 char *table,
-			 char *name_char,
-			 char *assoc_char,
-			 char *cluster_name)
-{
-	int rc = SLURM_SUCCESS;
-	char *query = NULL;
-	char *loc_assoc_char = NULL;
+	char *assoc_extra = NULL;
+	char *name_extra = NULL;
+	char *extra = NULL;
+	char *tmp = NULL;
+	List txn_list = NULL;
+	ListIterator itr = NULL;
+	char *object = NULL;
+	int set = 0;
+	int i=0;
 	MYSQL_RES *result = NULL;
 	MYSQL_ROW row;
-	time_t day_old = now - DELETE_SEC_BACK;
-	bool has_jobs = false;
-	char *tmp_name_char = slurm_add_slash_to_quotes(name_char);
-	bool cluster_centric = true;
-
-	/* figure out which tables we need to append the cluster name to */
-	if((table == cluster_table) || (table == slurmdb_coord_table)
-	   || (table == acct_table) || (table == qos_table)
-	   || (table == txn_table) || (table == user_table))
-		cluster_centric = false;
-
-	/* If we have jobs associated with this we do not want to
-	 * really delete it for accounting purposes.  This is for
-	 * corner cases most of the time this won't matter.
-	 */
-	if(table == slurmdb_coord_table) {
-		/* This doesn't apply for these tables since we are
-		 * only looking for association type tables.
-		 */
-	} else if((table == qos_table) || (table == wckey_table)) {
-		has_jobs = _check_jobs_before_remove_without_assoctable(
-			mysql_conn, cluster_name, assoc_char);
-	} else if(table != assoc_table) {
-		has_jobs = _check_jobs_before_remove(
-			mysql_conn, cluster_name, assoc_char);
-	} else {
-		has_jobs = _check_jobs_before_remove_assoc(
-			mysql_conn, cluster_name, name_char);
-	}
-	/* we want to remove completely all that is less than a day old */
-	if(!has_jobs && table != assoc_table) {
-		if(cluster_centric)
-			query = xstrdup_printf("delete from \"%s_%s\" where "
-					       "creation_time>%d "
-					       "&& (%s);"
-					       "alter table \"%s_%s\" "
-					       "AUTO_INCREMENT=0;",
-					       cluster_name, table, day_old,
-					       name_char, cluster_name, table);
+
+	/* if this changes you will need to edit the corresponding enum */
+	char *txn_req_inx[] = {
+		"id",
+		"timestamp",
+		"action",
+		"name",
+		"actor",
+		"info"
+	};
+	enum {
+		TXN_REQ_ID,
+		TXN_REQ_TS,
+		TXN_REQ_ACTION,
+		TXN_REQ_NAME,
+		TXN_REQ_ACTOR,
+		TXN_REQ_INFO,
+		TXN_REQ_COUNT
+	};
+
+	if(_check_connection(mysql_conn) != SLURM_SUCCESS)
+		return NULL;
+
+	if(!txn_cond)
+		goto empty;
+
+	/* handle query for associations first */
+	if(txn_cond->acct_list && list_count(txn_cond->acct_list)) {
+		set = 0;
+		if(assoc_extra)
+			xstrcat(assoc_extra, " && (");
 		else
-			query = xstrdup_printf("delete from %s where "
-					       "creation_time>%d "
-					       "&& (%s);"
-					       "alter table %s "
-					       "AUTO_INCREMENT=0;",
-					       table, day_old,
-					       name_char, table);
-	}
-
-	if(table != assoc_table) {
-		if(cluster_centric)
-			xstrfmtcat(query,
-				   "update \"%s_%s\" set mod_time=%d, "
-				   "deleted=1 where deleted=0 && (%s);",
-				   cluster_name, table, now, name_char);
+			xstrcat(assoc_extra, " where (");
+
+		if(name_extra)
+			xstrcat(name_extra, " && (");
 		else
-			xstrfmtcat(query,
-				   "update %s set mod_time=%d, deleted=1 "
-				   "where deleted=0 && (%s);",
-				   table, now, name_char);
-	}
-
-	if(cluster_centric)
-		xstrfmtcat(query,
-			   "insert into %s (timestamp, action, name, "
-			   "actor, cluster) values (%d, %d, '%s', '%s', '%s');",
-			   txn_table,
-			   now, type, tmp_name_char, user_name, cluster_name);
-	else
-		xstrfmtcat(query,
-			   "insert into %s (timestamp, action, name, actor) "
-			   "values (%d, %d, '%s', '%s');",
-			   txn_table,
-			   now, type, tmp_name_char, user_name);
-
-	xfree(tmp_name_char);
-
-	debug3("%d(%s:%d) query\n%s",
-	       mysql_conn->conn, THIS_FILE, __LINE__, query);
-	rc = mysql_db_query(mysql_conn->db_conn, query);
-	xfree(query);
-	if(rc != SLURM_SUCCESS) {
-		if(mysql_conn->rollback) {
-			mysql_db_rollback(mysql_conn->db_conn);
-		}
-		list_flush(mysql_conn->update_list);
-
-		return SLURM_ERROR;
-	} else if((table == slurmdb_coord_table)
-		  || (table == qos_table)
-		  || (table == wckey_table))
-		return SLURM_SUCCESS;
-
-	/* mark deleted=1 or remove completely the accounting tables
-	*/
-	if(table != assoc_table) {
-		if(!assoc_char) {
-			error("no assoc_char");
-			if(mysql_conn->rollback) {
-				mysql_db_rollback(mysql_conn->db_conn);
+			xstrcat(name_extra, " (");
+		itr = list_iterator_create(txn_cond->acct_list);
+		while((object = list_next(itr))) {
+			if(set) {
+				xstrcat(assoc_extra, " || ");
+				xstrcat(name_extra, " || ");
 			}
-			list_flush(mysql_conn->update_list);
-			return SLURM_ERROR;
-		}
-
-		/* If we are doing this on an assoc_table we have
-		   already done this, so don't */
-/* 		query = xstrdup_printf("select lft, rgt " */
-/* 				       "from %s as t2 where %s order by lft;", */
-/* 				       assoc_table, assoc_char); */
-		query = xstrdup_printf("select distinct t1.id_assoc "
-				       "from \"%s_%s\" as t1, \"%s_%s\" as t2 "
-				       "where (%s) && t1.lft between "
-				       "t2.lft and t2.rgt && t1.deleted=0 "
-				       " && t2.deleted=0;",
-				       cluster_name, assoc_table,
-				       cluster_name, assoc_table, assoc_char);
-
-		debug3("%d(%s:%d) query\n%s",
-		       mysql_conn->conn, THIS_FILE, __LINE__, query);
+
+			xstrfmtcat(assoc_extra, "acct=\"%s\"", object);
+
+			xstrfmtcat(name_extra, "(name like \"%%\\\"%s\\\"%%\""
+				   " || name=\"%s\")"
+				   " || (info like \"%%acct=\\\"%s\\\"%%\")",
+				   object, object, object);
+			set = 1;
+		}
+		list_iterator_destroy(itr);
+		xstrcat(assoc_extra, ")");
+		xstrcat(name_extra, ")");
+	}
+
+	if(txn_cond->cluster_list && list_count(txn_cond->cluster_list)) {
+		set = 0;
+		if(assoc_extra)
+			xstrcat(assoc_extra, " && (");
+		else
+			xstrcat(assoc_extra, " where (");
+
+		if(name_extra)
+			xstrcat(name_extra, " && (");
+		else
+			xstrcat(name_extra, "(");
+
+		itr = list_iterator_create(txn_cond->cluster_list);
+		while((object = list_next(itr))) {
+			if(set) {
+				xstrcat(assoc_extra, " || ");
+				xstrcat(name_extra, " || ");
+			}
+			xstrfmtcat(assoc_extra, "cluster=\"%s\"", object);
+
+			xstrfmtcat(name_extra, "(name like \"%%\\\"%s\\\"%%\""
+				   " || name=\"%s\")"
+				   " || (info like \"%%cluster=\\\"%s\\\"%%\")",
+				   object, object, object);
+			set = 1;
+		}
+		list_iterator_destroy(itr);
+		xstrcat(assoc_extra, ")");
+		xstrcat(name_extra, ")");
+	}
+
+	if(txn_cond->user_list && list_count(txn_cond->user_list)) {
+		set = 0;
+		if(assoc_extra)
+			xstrcat(assoc_extra, " && (");
+		else
+			xstrcat(assoc_extra, " where (");
+
+		if(name_extra)
+			xstrcat(name_extra, " && (");
+		else
+			xstrcat(name_extra, "(");
+
+		itr = list_iterator_create(txn_cond->user_list);
+		while((object = list_next(itr))) {
+			if(set) {
+				xstrcat(assoc_extra, " || ");
+				xstrcat(name_extra, " || ");
+			}
+			xstrfmtcat(assoc_extra, "user=\"%s\"", object);
+
+			xstrfmtcat(name_extra, "(name like \"%%\\\"%s\\\"%%\""
+				   " || name=\"%s\")"
+				   " || (info like \"%%user=\\\"%s\\\"%%\")",
+				   object, object, object);
+
+			set = 1;
+		}
+		list_iterator_destroy(itr);
+		xstrcat(assoc_extra, ")");
+		xstrcat(name_extra, ")");
+	}
+
+	if(assoc_extra) {
+		query = xstrdup_printf("select id from %s%s",
+				       assoc_table, assoc_extra);
+		xfree(assoc_extra);
+
+		debug3("%d(%d) query\n%s", mysql_conn->conn, __LINE__, query);
 		if(!(result = mysql_db_query_ret(
 			     mysql_conn->db_conn, query, 0))) {
 			xfree(query);
-			if(mysql_conn->rollback) {
-				mysql_db_rollback(mysql_conn->db_conn);
+			return NULL;
+		}
+		xfree(query);
+
+		if(extra)
+			xstrcat(extra, " && (");
+		else
+			xstrcat(extra, " where (");
+
+		set = 0;
+
+		if(mysql_num_rows(result)) {
+			if(name_extra) {
+				xstrfmtcat(extra, "(%s) || (", name_extra);
+				xfree(name_extra);
+			} else
+				xstrcat(extra, "(");
+			while((row = mysql_fetch_row(result))) {
+				if(set)
+					xstrcat(extra, " || ");
+
+				xstrfmtcat(extra, "(name like '%%id=%s %%' "
+					   "|| name like '%%id=%s)' "
+					   "|| name=%s)",
+					   row[0], row[0], row[0]);
+				set = 1;
 			}
-			list_flush(mysql_conn->update_list);
-			return SLURM_ERROR;
-		}
-		xfree(query);
-
-		rc = 0;
-		loc_assoc_char = NULL;
-		while((row = mysql_fetch_row(result))) {
-			slurmdb_association_rec_t *rem_assoc = NULL;
-			if(loc_assoc_char)
-				xstrcat(loc_assoc_char, " || ");
-			xstrfmtcat(loc_assoc_char, "id_assoc=%s", row[0]);
-
-			rem_assoc = xmalloc(sizeof(slurmdb_association_rec_t));
-			rem_assoc->id = atoi(row[0]);
-			rem_assoc->cluster = xstrdup(cluster_name);
-			if(addto_update_list(mysql_conn->update_list,
-					      SLURMDB_REMOVE_ASSOC,
-					      rem_assoc) != SLURM_SUCCESS)
-				error("couldn't add to the update list");
+			xstrcat(extra, "))");
+		} else if(name_extra) {
+			xstrfmtcat(extra, "(%s))", name_extra);
+			xfree(name_extra);
 		}
 		mysql_free_result(result);
-	} else
-		loc_assoc_char = assoc_char;
-
-	if(!loc_assoc_char) {
-		debug2("No associations with object being deleted\n");
-		return rc;
-	}
-
-	/* We should not have to delete from usage table, only flag since we
-	 * only delete things that are typos.
+	}
+
+	/*******************************************/
+
+	if(txn_cond->action_list && list_count(txn_cond->action_list)) {
+		set = 0;
+		if(extra)
+			xstrcat(extra, " && (");
+		else
+			xstrcat(extra, " where (");
+		itr = list_iterator_create(txn_cond->action_list);
+		while((object = list_next(itr))) {
+			if(set)
+				xstrcat(extra, " || ");
+			xstrfmtcat(extra, "action=\"%s\"", object);
+			set = 1;
+		}
+		list_iterator_destroy(itr);
+		xstrcat(extra, ")");
+	}
+
+	if(txn_cond->actor_list && list_count(txn_cond->actor_list)) {
+		set = 0;
+		if(extra)
+			xstrcat(extra, " && (");
+		else
+			xstrcat(extra, " where (");
+		itr = list_iterator_create(txn_cond->actor_list);
+		while((object = list_next(itr))) {
+			if(set)
+				xstrcat(extra, " || ");
+			xstrfmtcat(extra, "actor=\"%s\"", object);
+			set = 1;
+		}
+		list_iterator_destroy(itr);
+		xstrcat(extra, ")");
+	}
+
+	if(txn_cond->id_list && list_count(txn_cond->id_list)) {
+		set = 0;
+		if(extra)
+			xstrcat(extra, " && (");
+		else
+			xstrcat(extra, " where (");
+		itr = list_iterator_create(txn_cond->id_list);
+		while((object = list_next(itr))) {
+			char *ptr = NULL;
+			long num = strtol(object, &ptr, 10);
+			if ((num == 0) && ptr && ptr[0]) {
+				error("Invalid value for txn id (%s)",
+				      object);
+				xfree(extra);
+				list_iterator_destroy(itr);
+				return NULL;
+			}
+
+			if(set)
+				xstrcat(extra, " || ");
+			xstrfmtcat(extra, "id=%s", object);
+			set = 1;
+		}
+		list_iterator_destroy(itr);
+		xstrcat(extra, ")");
+	}
+
+	if(txn_cond->info_list && list_count(txn_cond->info_list)) {
+		set = 0;
+		if(extra)
+			xstrcat(extra, " && (");
+		else
+			xstrcat(extra, " where (");
+		itr = list_iterator_create(txn_cond->info_list);
+		while((object = list_next(itr))) {
+			if(set)
+				xstrcat(extra, " || ");
+			xstrfmtcat(extra, "info like '%%%s%%'", object);
+			set = 1;
+		}
+		list_iterator_destroy(itr);
+		xstrcat(extra, ")");
+	}
+
+	if(txn_cond->name_list && list_count(txn_cond->name_list)) {
+		set = 0;
+		if(extra)
+			xstrcat(extra, " && (");
+		else
+			xstrcat(extra, " where (");
+		itr = list_iterator_create(txn_cond->name_list);
+		while((object = list_next(itr))) {
+			if(set)
+				xstrcat(extra, " || ");
+			xstrfmtcat(extra, "name like '%%%s%%'", object);
+			set = 1;
+		}
+		list_iterator_destroy(itr);
+		xstrcat(extra, ")");
+	}
+
+	if(txn_cond->time_start && txn_cond->time_end) {
+		if(extra)
+			xstrcat(extra, " && (");
+		else
+			xstrcat(extra, " where (");
+		xstrfmtcat(extra, "timestamp < %d && timestamp >= %d)",
+			   txn_cond->time_end, txn_cond->time_start);
+	} else if(txn_cond->time_start) {
+		if(extra)
+			xstrcat(extra, " && (");
+		else
+			xstrcat(extra, " where (");
+		xstrfmtcat(extra, "timestamp >= %d)", txn_cond->time_start);
+
+	} else if(txn_cond->time_end) {
+		if(extra)
+			xstrcat(extra, " && (");
+		else
+			xstrcat(extra, " where (");
+		xstrfmtcat(extra, "timestamp < %d)", txn_cond->time_end);
+	}
+
+	/* make sure we can get the max length out of the database
+	 * when grouping the names
 	 */
-	xstrfmtcat(query,
-		   "update \"%s_%s\" set mod_time=%d, deleted=1 where (%s);"
-		   "update \"%s_%s\" set mod_time=%d, deleted=1 where (%s);"
-		   "update \"%s_%s\" set mod_time=%d, deleted=1 where (%s);",
-		   cluster_name, assoc_day_table, now, loc_assoc_char,
-		   cluster_name, assoc_hour_table, now, loc_assoc_char,
-		   cluster_name, assoc_month_table, now, loc_assoc_char);
-
-	debug3("%d(%s:%d) query\n%s %d",
-	       mysql_conn->conn, THIS_FILE, __LINE__, query, strlen(query));
-	rc = mysql_db_query(mysql_conn->db_conn, query);
-	xfree(query);
-	if(rc != SLURM_SUCCESS) {
-		if(mysql_conn->rollback) {
-			mysql_db_rollback(mysql_conn->db_conn);
-		}
-		list_flush(mysql_conn->update_list);
-		return SLURM_ERROR;
-	}
-
-	/* If we have jobs that have ran don't go through the logic of
-	 * removing the associations. Since we may want them for
-	 * reports in the future since jobs had ran.
-	 */
-	if(has_jobs)
-		goto just_update;
-
-	/* remove completely all the associations for this added in the last
-	 * day, since they are most likely nothing we really wanted in
-	 * the first place.
-	 */
-	query = xstrdup_printf("select id_assoc from \"%s_%s\" as t1 where "
-			       "creation_time>%d && (%s);",
-			       cluster_name, assoc_table,
-			       day_old, loc_assoc_char);
-
-	debug3("%d(%s:%d) query\n%s",
-	       mysql_conn->conn, THIS_FILE, __LINE__, query);
+	if(txn_cond->with_assoc_info)
+		mysql_db_query(mysql_conn->db_conn,
+			       "set session group_concat_max_len=65536;");
+
+empty:
+	xfree(tmp);
+	xstrfmtcat(tmp, "%s", txn_req_inx[i]);
+	for(i=1; i<TXN_REQ_COUNT; i++) {
+		xstrfmtcat(tmp, ", %s", txn_req_inx[i]);
+	}
+
+	query = xstrdup_printf("select %s from %s", tmp, txn_table);
+
+	if(extra) {
+		xstrfmtcat(query, "%s", extra);
+		xfree(extra);
+	}
+	xstrcat(query, " order by timestamp;");
+
+	xfree(tmp);
+
+	debug3("%d(%d) query\n%s", mysql_conn->conn, __LINE__, query);
 	if(!(result = mysql_db_query_ret(
 		     mysql_conn->db_conn, query, 0))) {
 		xfree(query);
-		if(mysql_conn->rollback) {
-			mysql_db_rollback(mysql_conn->db_conn);
-		}
-		list_flush(mysql_conn->update_list);
+		return NULL;
+	}
+	xfree(query);
+
+	txn_list = list_create(destroy_acct_txn_rec);
+
+	while((row = mysql_fetch_row(result))) {
+		acct_txn_rec_t *txn = xmalloc(sizeof(acct_txn_rec_t));
+
+		list_append(txn_list, txn);
+
+		txn->action = atoi(row[TXN_REQ_ACTION]);
+		txn->actor_name = xstrdup(row[TXN_REQ_ACTOR]);
+		txn->id = atoi(row[TXN_REQ_ID]);
+		txn->set_info = xstrdup(row[TXN_REQ_INFO]);
+		txn->timestamp = atoi(row[TXN_REQ_TS]);
+		txn->where_query = xstrdup(row[TXN_REQ_NAME]);
+
+		if(txn_cond && txn_cond->with_assoc_info
+		   && (txn->action == DBD_ADD_ASSOCS
+		       || txn->action == DBD_MODIFY_ASSOCS
+		       || txn->action == DBD_REMOVE_ASSOCS)) {
+			MYSQL_RES *result2 = NULL;
+			MYSQL_ROW row2;
+
+			query = xstrdup_printf(
+				"select "
+				"group_concat(distinct user order by user), "
+				"group_concat(distinct acct order by acct), "
+				"group_concat(distinct cluster "
+				"order by cluster) from %s where %s",
+				assoc_table, row[TXN_REQ_NAME]);
+			debug4("%d(%d) query\n%s", mysql_conn->conn,
+			       __LINE__, query);
+			if(!(result2 = mysql_db_query_ret(
+				     mysql_conn->db_conn, query, 0))) {
+				xfree(query);
+				continue;
+			}
+			xfree(query);
+
+			if((row2 = mysql_fetch_row(result2))) {
+				if(row2[0] && row2[0][0])
+					txn->users = xstrdup(row2[0]);
+				if(row2[1] && row2[1][0])
+					txn->accts = xstrdup(row2[1]);
+				if(row2[2] && row2[2][0])
+					txn->clusters = xstrdup(row2[2]);
+			}
+			mysql_free_result(result2);
+		}
+	}
+	mysql_free_result(result);
+
+	return txn_list;
+}
+
+extern int acct_storage_p_get_usage(mysql_conn_t *mysql_conn, uid_t uid,
+				    void *in, slurmdbd_msg_type_t type,
+				    time_t start, time_t end)
+{
+	int rc = SLURM_SUCCESS;
+	int i=0, is_admin=1;
+	MYSQL_RES *result = NULL;
+	MYSQL_ROW row;
+	char *tmp = NULL;
+	char *my_usage_table = NULL;
+	acct_association_rec_t *acct_assoc = in;
+	acct_wckey_rec_t *acct_wckey = in;
+	char *query = NULL;
+	char *username = NULL;
+	uint16_t private_data = 0;
+	acct_user_rec_t user;
+	List *my_list;
+	uint32_t id = NO_VAL;
+
+	char **usage_req_inx = NULL;
+
+	enum {
+		USAGE_ID,
+		USAGE_START,
+		USAGE_ACPU,
+		USAGE_COUNT
+	};
+
+	switch (type) {
+	case DBD_GET_ASSOC_USAGE:
+	{
+		char *temp_usage[] = {
+			"t3.id",
+			"t1.period_start",
+			"t1.alloc_cpu_secs"
+		};
+		usage_req_inx = temp_usage;
+
+		id = acct_assoc->id;
+		username = acct_assoc->user;
+		my_list = &acct_assoc->accounting_list;
+		my_usage_table = assoc_day_table;
+		break;
+	}
+	case DBD_GET_WCKEY_USAGE:
+	{
+		char *temp_usage[] = {
+			"id",
+			"period_start",
+			"alloc_cpu_secs"
+		};
+		usage_req_inx = temp_usage;
+
+		id = acct_wckey->id;
+		username = acct_wckey->user;
+		my_list = &acct_wckey->accounting_list;
+		my_usage_table = wckey_day_table;
+		break;
+	}
+	default:
+		error("Unknown usage type %d", type);
 		return SLURM_ERROR;
+		break;
+	}
+
+	if(!id) {
+		error("We need an id to set data for getting usage");
+		return SLURM_ERROR;
+	}
+
+	if(_check_connection(mysql_conn) != SLURM_SUCCESS)
+		return ESLURM_DB_CONNECTION;
+
+	memset(&user, 0, sizeof(acct_user_rec_t));
+	user.uid = uid;
+
+	private_data = slurm_get_private_data();
+	if (private_data & PRIVATE_DATA_USAGE) {
+		/* This only works when running though the slurmdbd.
+		 * THERE IS NO AUTHENTICATION WHEN RUNNNING OUT OF THE
+		 * SLURMDBD!
+		 */
+		if(slurmdbd_conf) {
+			is_admin = 0;
+			/* we have to check the authentication here in the
+			 * plugin since we don't know what accounts are being
+			 * referenced until after the query.  Here we will
+			 * set if they are an operator or greater and then
+			 * check it below after the query.
+			 */
+			if((uid == slurmdbd_conf->slurm_user_id || uid == 0)
+			   || assoc_mgr_get_admin_level(mysql_conn, uid)
+			   >= ACCT_ADMIN_OPERATOR)
+				is_admin = 1;
+			else {
+				assoc_mgr_fill_in_user(mysql_conn, &user, 1,
+						       NULL);
+			}
+
+			if(!is_admin) {
+				ListIterator itr = NULL;
+				acct_coord_rec_t *coord = NULL;
+
+				if(username &&
+				   !strcmp(acct_assoc->user, user.name))
+					goto is_user;
+
+				if(type != DBD_GET_ASSOC_USAGE)
+					goto bad_user;
+
+				if(!user.coord_accts) {
+					debug4("This user isn't a coord.");
+					goto bad_user;
+				}
+
+				if(!acct_assoc->acct) {
+					debug("No account name given "
+					      "in association.");
+					goto bad_user;
+				}
+
+				itr = list_iterator_create(user.coord_accts);
+				while((coord = list_next(itr))) {
+					if(!strcasecmp(coord->name,
+						       acct_assoc->acct))
+						break;
+				}
+				list_iterator_destroy(itr);
+
+				if(coord)
+					goto is_user;
+
+			bad_user:
+				errno = ESLURM_ACCESS_DENIED;
+				return SLURM_ERROR;
+			}
+		}
+	}
+is_user:
+
+	if(_set_usage_information(&my_usage_table, type, &start, &end)
+	   != SLURM_SUCCESS) {
+		return SLURM_ERROR;
+	}
+
+	xfree(tmp);
+	i=0;
+	xstrfmtcat(tmp, "%s", usage_req_inx[i]);
+	for(i=1; i<USAGE_COUNT; i++) {
+		xstrfmtcat(tmp, ", %s", usage_req_inx[i]);
+	}
+	switch (type) {
+	case DBD_GET_ASSOC_USAGE:
+		query = xstrdup_printf(
+			"select %s from %s as t1, %s as t2, %s as t3 "
+			"where (t1.period_start < %d && t1.period_start >= %d) "
+			"&& t1.id=t2.id && t3.id=%d && "
+			"t2.lft between t3.lft and t3.rgt "
+			"order by t3.id, period_start;",
+			tmp, my_usage_table, assoc_table, assoc_table,
+			end, start, id);
+		break;
+	case DBD_GET_WCKEY_USAGE:
+		query = xstrdup_printf(
+			"select %s from %s "
+			"where (period_start < %d && period_start >= %d) "
+			"&& id=%d order by id, period_start;",
+			tmp, my_usage_table, end, start, id);
+		break;
+	default:
+		error("Unknown usage type %d", type);
+		return SLURM_ERROR;
+		break;
+	}
+
+	xfree(tmp);
+	debug4("%d(%d) query\n%s", mysql_conn->conn, __LINE__, query);
+	if(!(result = mysql_db_query_ret(
+		     mysql_conn->db_conn, query, 0))) {
+		xfree(query);
+		return SLURM_ERROR;
 	}
 	xfree(query);
 
+	if(!(*my_list))
+		(*my_list) = list_create(destroy_acct_accounting_rec);
+
 	while((row = mysql_fetch_row(result))) {
-		MYSQL_RES *result2 = NULL;
-		MYSQL_ROW row2;
-
-		/* we have to do this one at a time since the lft's and rgt's
-		   change. If you think you need to remove this make
-		   sure your new way can handle changing lft and rgt's
-		   in the association. */
-		xstrfmtcat(query,
-			   "SELECT lft, rgt, (rgt - lft + 1) "
-			   "FROM \"%s_%s\" WHERE id_assoc = %s;",
-			   cluster_name, assoc_table, row[0]);
-		debug3("%d(%s:%d) query\n%s",
-		       mysql_conn->conn, THIS_FILE, __LINE__, query);
-		if(!(result2 = mysql_db_query_ret(
-			     mysql_conn->db_conn, query, 0))) {
-			xfree(query);
-			rc = SLURM_ERROR;
-			break;
-		}
-		xfree(query);
-		if(!(row2 = mysql_fetch_row(result2))) {
-			mysql_free_result(result2);
-			continue;
-		}
-
-		xstrfmtcat(query,
-			   "delete quick from \"%s_%s\" where "
-			   "lft between %s AND %s;",
-			   cluster_name, assoc_table, row2[0], row2[1]);
-
-		xstrfmtcat(query,
-			   "UPDATE \"%s_%s\" SET rgt = rgt - %s WHERE rgt > %s;"
-			   "UPDATE \"%s_%s\" SET "
-			   "lft = lft - %s WHERE lft > %s;",
-			   cluster_name, assoc_table, row2[2], row2[1],
-			   cluster_name, assoc_table, row2[2], row2[1]);
-
-		mysql_free_result(result2);
-
-		debug3("%d(%s:%d) query\n%s",
-		       mysql_conn->conn, THIS_FILE, __LINE__, query);
-		rc = mysql_db_query(mysql_conn->db_conn, query);
-		xfree(query);
-		if(rc != SLURM_SUCCESS) {
-			error("couldn't remove assoc");
-			break;
-		}
+		acct_accounting_rec_t *accounting_rec =
+			xmalloc(sizeof(acct_accounting_rec_t));
+		accounting_rec->id = atoi(row[USAGE_ID]);
+		accounting_rec->period_start = atoi(row[USAGE_START]);
+		accounting_rec->alloc_secs = atoll(row[USAGE_ACPU]);
+		list_append((*my_list), accounting_rec);
 	}
 	mysql_free_result(result);
-	if(rc == SLURM_ERROR) {
-		if(mysql_conn->rollback) {
-			mysql_db_rollback(mysql_conn->db_conn);
-		}
-		list_flush(mysql_conn->update_list);
-		return rc;
-	}
-
-just_update:
-	/* now update the associations themselves that are still
-	 * around clearing all the limits since if we add them back
-	 * we don't want any residue from past associations lingering
-	 * around.
-	 */
-	query = xstrdup_printf("update \"%s_%s\" as t1 set "
-			       "mod_time=%d, deleted=1, "
-			       "shares=1, max_jobs=NULL, "
-			       "max_nodes_pj=NULL, "
-			       "max_wall_pj=NULL, "
-			       "max_cpu_mins_pj=NULL "
-			       "where (%s);"
-			       "alter table \"%s_%s\" AUTO_INCREMENT=0;",
-			       cluster_name, assoc_table, now,
-			       loc_assoc_char,
-			       cluster_name, assoc_table);
-
-	if(table != assoc_table)
-		xfree(loc_assoc_char);
-
-	debug3("%d(%s:%d) query\n%s",
-	       mysql_conn->conn, THIS_FILE, __LINE__, query);
-	rc = mysql_db_query(mysql_conn->db_conn, query);
-	xfree(query);
-	if(rc != SLURM_SUCCESS) {
-		if(mysql_conn->rollback) {
-			mysql_db_rollback(mysql_conn->db_conn);
-		}
-		list_flush(mysql_conn->update_list);
-	}
 
 	return rc;
 }
 
-/*
- * init() is called when the plugin is loaded, before any other functions
- * are called.  Put global initialization here.
- */
-extern int init ( void )
+extern int acct_storage_p_roll_usage(mysql_conn_t *mysql_conn,
+				     time_t sent_start, time_t sent_end,
+				     uint16_t archive_data)
 {
-	static int first = 1;
 	int rc = SLURM_SUCCESS;
-	MYSQL *db_conn = NULL;
-	char *location = NULL;
-
-	/* since this can be loaded from many different places
-	   only tell us once. */
-	if(!first)
-		return SLURM_SUCCESS;
-
-	first = 0;
-
-	if(!slurmdbd_conf) {
-		char *cluster_name = NULL;
-		if (!(cluster_name = slurm_get_cluster_name()))
-			fatal("%s requires ClusterName in slurm.conf",
-			      plugin_name);
-		xfree(cluster_name);
-	}
-
-	mysql_db_info = _as_mysql_acct_create_db_info();
-
-	location = slurm_get_accounting_storage_loc();
-	if(!location)
-		mysql_db_name = xstrdup(DEFAULT_ACCOUNTING_DB);
-	else {
-		int i = 0;
-		while(location[i]) {
-			if(location[i] == '.' || location[i] == '/') {
-				debug("%s doesn't look like a database "
-				      "name using %s",
-				      location, DEFAULT_ACCOUNTING_DB);
-				break;
-			}
-			i++;
-		}
-		if(location[i]) {
-			mysql_db_name = xstrdup(DEFAULT_ACCOUNTING_DB);
-			xfree(location);
-		} else
-			mysql_db_name = location;
-	}
-
-	debug2("mysql_connect() called for db %s", mysql_db_name);
-
-	if(mysql_get_db_connection(&db_conn, mysql_db_name, mysql_db_info)
-	   != SLURM_SUCCESS)
-		fatal("The database must be up when starting "
-		      "the MYSQL plugin.");
-
-	/* make it so this can be rolled back if failed */
-	mysql_autocommit(db_conn, 0);
-	rc = mysql_db_query(db_conn,
-			    "SET session sql_mode='ANSI_QUOTES';");
-	if(rc == SLURM_SUCCESS)
-		rc = _as_mysql_acct_check_tables(db_conn);
-
-	if(rc == SLURM_SUCCESS) {
-		if(mysql_db_commit(db_conn)) {
-			error("commit failed, meaning %s failed", plugin_name);
-			rc = SLURM_ERROR;
-		} else
-			verbose("%s loaded", plugin_name);
-	} else {
-		verbose("%s failed", plugin_name);
-		if(mysql_db_rollback(db_conn))
-			error("rollback failed");
-	}
-
-	mysql_close_db_connection(&db_conn);
-
-	return rc;
-}
-
-extern int fini ( void )
-{
-	destroy_mysql_db_info(mysql_db_info);
-	xfree(mysql_db_name);
-	xfree(default_qos_str);
-	mysql_cleanup();
-	return SLURM_SUCCESS;
-}
-
-extern void *acct_storage_p_get_connection(bool make_agent, int conn_num,
-					   bool rollback, char *cluster_name)
-{
-	mysql_conn_t *mysql_conn = xmalloc(sizeof(mysql_conn_t));
-
-	if(!mysql_db_info)
-		init();
-
-	debug2("acct_storage_p_get_connection: request new connection");
-
-	mysql_conn->rollback = rollback;
-	mysql_conn->conn = conn_num;
-	mysql_conn->cluster_name = xstrdup(cluster_name);
-	mysql_conn->update_list = list_create(slurmdb_destroy_update_object);
-
-	errno = SLURM_SUCCESS;
-	mysql_get_db_connection(&mysql_conn->db_conn,
-				mysql_db_name, mysql_db_info);
-
-       	if(mysql_conn->db_conn) {
-		int rc;
-		if(rollback)
-			mysql_autocommit(mysql_conn->db_conn, 0);
-		rc = mysql_db_query(mysql_conn->db_conn,
-				    "SET session sql_mode='ANSI_QUOTES';");
-		if(rc != SLURM_SUCCESS) {
-			error("couldn't set sql_mode");
-			acct_storage_p_close_connection(&mysql_conn);
-			errno = rc;
-		}
-	}
-
-	return (void *)mysql_conn;
-}
-
-extern int acct_storage_p_close_connection(mysql_conn_t **mysql_conn)
-{
-	if(!mysql_conn || !(*mysql_conn))
-		return SLURM_SUCCESS;
-
-	acct_storage_p_commit((*mysql_conn), 0);
-	mysql_close_db_connection(&(*mysql_conn)->db_conn);
-	xfree((*mysql_conn)->cluster_name);
-	list_destroy((*mysql_conn)->update_list);
-	xfree((*mysql_conn));
-
-	return SLURM_SUCCESS;
-}
-
-extern int acct_storage_p_commit(mysql_conn_t *mysql_conn, bool commit)
-{
-	if(check_connection(mysql_conn) != SLURM_SUCCESS)
+	int i = 0;
+	time_t my_time = sent_end;
+	struct tm start_tm;
+	struct tm end_tm;
+	MYSQL_RES *result = NULL;
+	MYSQL_ROW row;
+	char *query = NULL;
+	char *tmp = NULL;
+	time_t last_hour = sent_start;
+	time_t last_day = sent_start;
+	time_t last_month = sent_start;
+	time_t start_time = 0;
+  	time_t end_time = 0;
+	DEF_TIMERS;
+
+	char *update_req_inx[] = {
+		"hourly_rollup",
+		"daily_rollup",
+		"monthly_rollup"
+	};
+
+	enum {
+		UPDATE_HOUR,
+		UPDATE_DAY,
+		UPDATE_MONTH,
+		UPDATE_COUNT
+	};
+
+	if(_check_connection(mysql_conn) != SLURM_SUCCESS)
 		return ESLURM_DB_CONNECTION;
 
-	debug4("got %d commits", list_count(mysql_conn->update_list));
-
-	if(mysql_conn->rollback) {
-		if(!commit) {
-			if(mysql_db_rollback(mysql_conn->db_conn))
-				error("rollback failed");
-		} else {
-			if(mysql_db_commit(mysql_conn->db_conn))
-				error("commit failed");
-		}
-	}
-
-	if(commit && list_count(mysql_conn->update_list)) {
-		int rc;
-		char *query = NULL;
-		MYSQL_RES *result = NULL;
-		MYSQL_ROW row;
-		bool get_qos_count = 0;
-
-<<<<<<< HEAD
-		xstrfmtcat(query, "select control_host, control_port, "
-			   "name, rpc_version "
-			   "from %s where deleted=0 && control_port != 0",
-			   cluster_table);
+	if(!sent_start) {
+		i=0;
+		xstrfmtcat(tmp, "%s", update_req_inx[i]);
+		for(i=1; i<UPDATE_COUNT; i++) {
+			xstrfmtcat(tmp, ", %s", update_req_inx[i]);
+		}
+		query = xstrdup_printf("select %s from %s",
+				       tmp, last_ran_table);
+		xfree(tmp);
+
+		debug4("%d(%d) query\n%s", mysql_conn->conn,
+		       __LINE__, query);
 		if(!(result = mysql_db_query_ret(
 			     mysql_conn->db_conn, query, 0))) {
 			xfree(query);
-			goto skip;
-		}
+			return SLURM_ERROR;
+		}
+
 		xfree(query);
-		while((row = mysql_fetch_row(result))) {
-			rc = send_accounting_update(mysql_conn->update_list,
-						    row[2], row[0],
-						    atoi(row[1]), atoi(row[3]));
-		}
-		mysql_free_result(result);
-	skip:
-		rc = update_assoc_mgr(mysql_conn->update_list);
-=======
+		row = mysql_fetch_row(result);
+		if(row) {
+			last_hour = atoi(row[UPDATE_HOUR]);
+			last_day = atoi(row[UPDATE_DAY]);
+			last_month = atoi(row[UPDATE_MONTH]);
+			mysql_free_result(result);
+		} else {
+			time_t now = time(NULL);
+			/* If we don't have any events like adding a
+			 * cluster this will not work correctly, so we
+			 * will insert now as a starting point.
+			 */
+			query = xstrdup_printf(
+				"set @PS = %d;"
+				"select @PS := period_start from %s limit 1;"
+				"insert into %s "
+				"(hourly_rollup, daily_rollup, monthly_rollup) "
+				"values (@PS, @PS, @PS);",
+				now, event_table, last_ran_table);
+
+			debug3("%d(%d) query\n%s", mysql_conn->conn,
+			       __LINE__, query);
+			mysql_free_result(result);
+			if(!(result = mysql_db_query_ret(
+				     mysql_conn->db_conn, query, 0))) {
+				xfree(query);
+				return SLURM_ERROR;
+			}
+			xfree(query);
+			row = mysql_fetch_row(result);
+			if(!row) {
+				debug("No clusters have been added "
+				      "not doing rollup");
+				mysql_free_result(result);
+				return SLURM_SUCCESS;
+			}
+
+			last_hour = last_day = last_month = atoi(row[0]);
+			mysql_free_result(result);
+		}
+	}
+
+	if(!my_time)
+		my_time = time(NULL);
+
+	/* test month gap */
+/* 	last_hour = 1212299999; */
+/* 	last_day = 1212217200; */
+/* 	last_month = 1212217200; */
+/* 	my_time = 1212307200; */
+
+/* 	last_hour = 1211475599; */
+/* 	last_day = 1211475599; */
+/* 	last_month = 1211475599; */
+
+//	last_hour = 1211403599;
+	//	last_hour = 1206946800;
+//	last_day = 1207033199;
+//	last_day = 1197033199;
+//	last_month = 1204358399;
+
+	if(!localtime_r(&last_hour, &start_tm)) {
+		error("Couldn't get localtime from hour start %d", last_hour);
+		return SLURM_ERROR;
+	}
+
+	if(!localtime_r(&my_time, &end_tm)) {
+		error("Couldn't get localtime from hour end %d", my_time);
+		return SLURM_ERROR;
+	}
+
+	/* below and anywhere in a rollup plugin when dealing with
+	 * epoch times we need to set the tm_isdst = -1 so we don't
+	 * have to worry about the time changes.  Not setting it to -1
+	 * will cause problems in the day and month with the date change.
+	 */
+
+	start_tm.tm_sec = 0;
+	start_tm.tm_min = 0;
+	start_tm.tm_isdst = -1;
+	start_time = mktime(&start_tm);
+	end_tm.tm_sec = 0;
+	end_tm.tm_min = 0;
+	end_tm.tm_isdst = -1;
+	end_time = mktime(&end_tm);
+
+/* 	info("hour start %s", ctime(&start_time)); */
+/* 	info("hour end %s", ctime(&end_time)); */
+/* 	info("diff is %d", end_time-start_time); */
+
+	slurm_mutex_lock(&rollup_lock);
+	global_last_rollup = end_time;
+	slurm_mutex_unlock(&rollup_lock);
+
+	if(end_time-start_time > 0) {
+		START_TIMER;
+		if((rc = mysql_hourly_rollup(mysql_conn, start_time, end_time))
+		   != SLURM_SUCCESS)
+			return rc;
+		END_TIMER3("hourly_rollup", 5000000);
+		/* If we have a sent_end do not update the last_run_table */
+		if(!sent_end)
+			query = xstrdup_printf("update %s set hourly_rollup=%d",
+					       last_ran_table, end_time);
+	} else {
+		debug2("no need to run this hour %d <= %d",
+		       end_time, start_time);
+	}
+
+	if(!localtime_r(&last_day, &start_tm)) {
+		error("Couldn't get localtime from day %d", last_day);
+		return SLURM_ERROR;
+	}
+	start_tm.tm_sec = 0;
+	start_tm.tm_min = 0;
+	start_tm.tm_hour = 0;
+	start_tm.tm_isdst = -1;
+	start_time = mktime(&start_tm);
+	end_tm.tm_hour = 0;
+	end_tm.tm_isdst = -1;
+	end_time = mktime(&end_tm);
+
+/* 	info("day start %s", ctime(&start_time)); */
+/* 	info("day end %s", ctime(&end_time)); */
+/* 	info("diff is %d", end_time-start_time); */
+
+	if(end_time-start_time > 0) {
+		START_TIMER;
+		if((rc = mysql_daily_rollup(mysql_conn, start_time, end_time,
+					    archive_data))
+		   != SLURM_SUCCESS)
+			return rc;
+		END_TIMER2("daily_rollup");
+		if(query && !sent_end)
+			xstrfmtcat(query, ", daily_rollup=%d", end_time);
+		else if(!sent_end)
+			query = xstrdup_printf("update %s set daily_rollup=%d",
+					       last_ran_table, end_time);
+	} else {
+		debug2("no need to run this day %d <= %d",
+		       end_time, start_time);
+	}
+
+	if(!localtime_r(&last_month, &start_tm)) {
+		error("Couldn't get localtime from month %d", last_month);
+		return SLURM_ERROR;
+	}
+
+	start_tm.tm_sec = 0;
+	start_tm.tm_min = 0;
+	start_tm.tm_hour = 0;
+	start_tm.tm_mday = 1;
+	start_tm.tm_isdst = -1;
+	start_time = mktime(&start_tm);
+	end_time = mktime(&end_tm);
+
+	end_tm.tm_sec = 0;
+	end_tm.tm_min = 0;
+	end_tm.tm_hour = 0;
+	end_tm.tm_mday = 1;
+	end_tm.tm_isdst = -1;
+	end_time = mktime(&end_tm);
+
+/* 	info("month start %s", ctime(&start_time)); */
+/* 	info("month end %s", ctime(&end_time)); */
+/* 	info("diff is %d", end_time-start_time); */
+
+	if(end_time-start_time > 0) {
+		START_TIMER;
+		if((rc = mysql_monthly_rollup(
+			    mysql_conn, start_time, end_time, archive_data))
+		   != SLURM_SUCCESS)
+			return rc;
+		END_TIMER2("monthly_rollup");
+
+		if(query && !sent_end)
+			xstrfmtcat(query, ", monthly_rollup=%d", end_time);
+		else if(!sent_end)
+			query = xstrdup_printf(
+				"update %s set monthly_rollup=%d",
+				last_ran_table, end_time);
+	} else {
+		debug2("no need to run this month %d <= %d",
+		       end_time, start_time);
+	}
+
+	if(query) {
+		debug3("%d(%d) query\n%s", mysql_conn->conn, __LINE__, query);
+		rc = mysql_db_query(mysql_conn->db_conn, query);
+		xfree(query);
+	}
+	return rc;
+}
+
+extern int clusteracct_storage_p_node_down(mysql_conn_t *mysql_conn,
+					   char *cluster,
+					   struct node_record *node_ptr,
+					   time_t event_time, char *reason)
+{
+	uint16_t cpus;
+	int rc = SLURM_SUCCESS;
+	char *query = NULL;
+	char *my_reason;
+
+	if(_check_connection(mysql_conn) != SLURM_SUCCESS)
+		return ESLURM_DB_CONNECTION;
+
+	if(!node_ptr) {
+		error("No node_ptr given!");
+		return SLURM_ERROR;
+	}
+
+	if (slurmctld_conf.fast_schedule && !slurmdbd_conf)
+		cpus = node_ptr->config_ptr->cpus;
+	else
+		cpus = node_ptr->cpus;
+
 	if (reason)
 		my_reason = _fix_double_quotes(reason);
 	else
 		my_reason = _fix_double_quotes(node_ptr->reason);
->>>>>>> e4db9665
-
-		if(get_qos_count)
-			_set_qos_cnt(mysql_conn->db_conn);
-	}
-
-<<<<<<< HEAD
-	list_flush(mysql_conn->update_list);
-=======
+
+	debug2("inserting %s(%s) with %u cpus", node_ptr->name, cluster, cpus);
+
 	query = xstrdup_printf(
 		"update %s set period_end=%d where cluster=\"%s\" "
 		"and period_end=0 and node_name=\"%s\";",
@@ -9639,265 +10221,419 @@
 	debug4("%d(%d) query\n%s", mysql_conn->conn, __LINE__, query);
 	rc = mysql_db_query(mysql_conn->db_conn, query);
 	xfree(query);
->>>>>>> e4db9665
-
-	return SLURM_SUCCESS;
+
+	return rc;
 }
-
-extern int acct_storage_p_add_users(mysql_conn_t *mysql_conn, uint32_t uid,
-				    List user_list)
+extern int clusteracct_storage_p_node_up(mysql_conn_t *mysql_conn,
+					 char *cluster,
+					 struct node_record *node_ptr,
+					 time_t event_time)
 {
-	return as_mysql_add_users(mysql_conn, uid, user_list);
+	char* query;
+	int rc = SLURM_SUCCESS;
+
+	if(_check_connection(mysql_conn) != SLURM_SUCCESS)
+		return ESLURM_DB_CONNECTION;
+
+	query = xstrdup_printf(
+		"update %s set period_end=%d where cluster=\"%s\" "
+		"and period_end=0 and node_name=\"%s\";",
+		event_table, event_time, cluster, node_ptr->name);
+	debug4("%d(%d) query\n%s", mysql_conn->conn, __LINE__, query);
+	rc = mysql_db_query(mysql_conn->db_conn, query);
+	xfree(query);
+	return rc;
 }
 
-extern int acct_storage_p_add_coord(mysql_conn_t *mysql_conn, uint32_t uid,
-				    List acct_list, slurmdb_user_cond_t *user_cond)
+/* This is only called when not running from the slurmdbd so we can
+ * assumes some things like rpc_version.
+ */
+extern int clusteracct_storage_p_register_ctld(mysql_conn_t *mysql_conn,
+					       char *cluster,
+					       uint16_t port)
 {
-	return as_mysql_add_coord(mysql_conn, uid, acct_list, user_cond);
+	char *query = NULL;
+	char *address = NULL;
+	char hostname[255];
+	time_t now = time(NULL);
+
+	if(slurmdbd_conf)
+		fatal("clusteracct_storage_g_register_ctld "
+		      "should never be called from the slurmdbd.");
+
+	if(_check_connection(mysql_conn) != SLURM_SUCCESS)
+		return ESLURM_DB_CONNECTION;
+
+	info("Registering slurmctld for cluster %s at port %u in database.",
+	     cluster, port);
+	gethostname(hostname, sizeof(hostname));
+
+	/* check if we are running on the backup controller */
+	if(slurmctld_conf.backup_controller
+	   && !strcmp(slurmctld_conf.backup_controller, hostname)) {
+		address = slurmctld_conf.backup_addr;
+	} else
+		address = slurmctld_conf.control_addr;
+
+	query = xstrdup_printf(
+		"update %s set deleted=0, mod_time=%d, "
+		"control_host='%s', control_port=%u, rpc_version=%d "
+		"where name='%s';",
+		cluster_table, now, address, port,
+		SLURMDBD_VERSION,
+		cluster);
+	xstrfmtcat(query,
+		   "insert into %s "
+		   "(timestamp, action, name, actor, info) "
+		   "values (%d, %d, \"%s\", \"%s\", \"%s %u\");",
+		   txn_table,
+		   now, DBD_MODIFY_CLUSTERS, cluster,
+		   slurmctld_conf.slurm_user_name, address, port);
+
+	debug3("%d(%d) query\n%s", mysql_conn->conn, __LINE__, query);
+
+	return mysql_db_query(mysql_conn->db_conn, query);
 }
 
-extern int acct_storage_p_add_accts(mysql_conn_t *mysql_conn, uint32_t uid,
-				    List acct_list)
+extern int clusteracct_storage_p_cluster_procs(mysql_conn_t *mysql_conn,
+					       char *cluster,
+					       char *cluster_nodes,
+					       uint32_t procs,
+					       time_t event_time)
 {
-	return as_mysql_add_accts(mysql_conn, uid, acct_list);
+	char* query;
+	int rc = SLURM_SUCCESS;
+	int first = 0;
+	MYSQL_RES *result = NULL;
+	MYSQL_ROW row;
+
+ 	if(_check_connection(mysql_conn) != SLURM_SUCCESS)
+		return ESLURM_DB_CONNECTION;
+
+	/* Record the processor count */
+	query = xstrdup_printf(
+		"select cpu_count, cluster_nodes from %s where cluster=\"%s\" "
+		"and period_end=0 and node_name='' limit 1",
+		event_table, cluster);
+	if(!(result = mysql_db_query_ret(
+		     mysql_conn->db_conn, query, 0))) {
+		xfree(query);
+		return SLURM_ERROR;
+	}
+	xfree(query);
+
+	/* we only are checking the first one here */
+	if(!(row = mysql_fetch_row(result))) {
+		debug("We don't have an entry for this machine %s "
+		      "most likely a first time running.", cluster);
+
+		/* Get all nodes in a down state and jobs pending or running.
+		 * This is for the first time a cluster registers
+		 *
+		 * We will return ACCOUNTING_FIRST_REG so this
+		 * is taken care of since the message thread
+		 * may not be up when we run this in the controller or
+		 * in the slurmdbd.
+		 */
+		first = 1;
+		goto add_it;
+	}
+
+	if(atoi(row[0]) == procs) {
+		debug3("we have the same procs as before no need to "
+		       "update the database.");
+		if(cluster_nodes) {
+			if(!row[1][0]) {
+				debug("Adding cluster nodes '%s' to "
+				      "last instance of cluster '%s'.",
+				      cluster_nodes, cluster);
+				query = xstrdup_printf(
+					"update %s set cluster_nodes=\"%s\" "
+					"where cluster=\"%s\" "
+					"and period_end=0 and node_name=''",
+					event_table, cluster_nodes, cluster);
+				rc = mysql_db_query(mysql_conn->db_conn, query);
+				xfree(query);
+				goto end_it;
+			} else if(!strcmp(cluster_nodes, row[1])) {
+				debug3("we have the same nodes in the cluster "
+				       "as before no need to "
+				       "update the database.");
+				goto end_it;
+			}
+		} else
+			goto end_it;
+	} else
+		debug("%s has changed from %s cpus to %u",
+		      cluster, row[0], procs);
+
+	/* reset all the entries for this cluster since the procs
+	   changed some of the downed nodes may have gone away.
+	   Request them again with ACCOUNTING_FIRST_REG */
+	query = xstrdup_printf(
+		"update %s set period_end=%d where cluster=\"%s\" "
+		"and period_end=0",
+		event_table, event_time, cluster);
+	rc = mysql_db_query(mysql_conn->db_conn, query);
+	xfree(query);
+	first = 1;
+	if(rc != SLURM_SUCCESS)
+		goto end_it;
+add_it:
+	query = xstrdup_printf(
+		"insert into %s (cluster, cluster_nodes, cpu_count, "
+		"period_start, reason) "
+		"values (\"%s\", \"%s\", %u, %d, 'Cluster processor count')",
+		event_table, cluster, cluster_nodes, procs, event_time);
+	rc = mysql_db_query(mysql_conn->db_conn, query);
+	xfree(query);
+end_it:
+	mysql_free_result(result);
+	if(first && rc == SLURM_SUCCESS)
+		rc = ACCOUNTING_FIRST_REG;
+
+	return rc;
 }
 
-extern int acct_storage_p_add_clusters(mysql_conn_t *mysql_conn, uint32_t uid,
-				       List cluster_list)
+extern int clusteracct_storage_p_get_usage(
+	mysql_conn_t *mysql_conn, uid_t uid,
+	acct_cluster_rec_t *cluster_rec, slurmdbd_msg_type_t type,
+	time_t start, time_t end)
 {
-	return as_mysql_add_clusters(mysql_conn, uid, cluster_list);
-}
-
-extern int acct_storage_p_add_associations(mysql_conn_t *mysql_conn,
-					   uint32_t uid,
-					   List association_list)
-{
-	return as_mysql_add_assocs(mysql_conn, uid, association_list);
-}
-
-extern int acct_storage_p_add_qos(mysql_conn_t *mysql_conn, uint32_t uid,
-				  List qos_list)
-{
-	return as_mysql_add_qos(mysql_conn, uid, qos_list);
-}
-
-extern int acct_storage_p_add_wckeys(mysql_conn_t *mysql_conn, uint32_t uid,
-				     List wckey_list)
-{
-	return as_mysql_add_wckeys(mysql_conn, uid, wckey_list);
-}
-
-extern int acct_storage_p_add_reservation(mysql_conn_t *mysql_conn,
-					  slurmdb_reservation_rec_t *resv)
-{
-	return as_mysql_add_resv(mysql_conn, resv);
-}
-
-extern List acct_storage_p_modify_users(mysql_conn_t *mysql_conn, uint32_t uid,
-					slurmdb_user_cond_t *user_cond,
-					slurmdb_user_rec_t *user)
-{
-	return as_mysql_modify_users(mysql_conn, uid, user_cond, user);
-}
-
-extern List acct_storage_p_modify_accts(mysql_conn_t *mysql_conn, uint32_t uid,
-					slurmdb_account_cond_t *acct_cond,
-					slurmdb_account_rec_t *acct)
-{
-	return as_mysql_modify_accts(mysql_conn, uid, acct_cond, acct);
-}
-
-extern List acct_storage_p_modify_clusters(mysql_conn_t *mysql_conn,
-					   uint32_t uid,
-					   slurmdb_cluster_cond_t *cluster_cond,
-					   slurmdb_cluster_rec_t *cluster)
-{
-	return as_mysql_modify_clusters(mysql_conn, uid, cluster_cond, cluster);
-}
-
-extern List acct_storage_p_modify_associations(
-	mysql_conn_t *mysql_conn, uint32_t uid,
-	slurmdb_association_cond_t *assoc_cond,
-	slurmdb_association_rec_t *assoc)
-{
-	return as_mysql_modify_assocs(mysql_conn, uid, assoc_cond, assoc);
-}
-
-extern List acct_storage_p_modify_qos(mysql_conn_t *mysql_conn, uint32_t uid,
-				      slurmdb_qos_cond_t *qos_cond,
-				      slurmdb_qos_rec_t *qos)
-{
-	return as_mysql_modify_qos(mysql_conn, uid, qos_cond, qos);
-}
-
-extern List acct_storage_p_modify_wckeys(mysql_conn_t *mysql_conn,
-					 uint32_t uid,
-					 slurmdb_wckey_cond_t *wckey_cond,
-					 slurmdb_wckey_rec_t *wckey)
-{
-	return as_mysql_modify_wckeys(mysql_conn, uid, wckey_cond, wckey);
-}
-
-extern int acct_storage_p_modify_reservation(mysql_conn_t *mysql_conn,
-					     slurmdb_reservation_rec_t *resv)
-{
-	return as_mysql_modify_resv(mysql_conn, resv);
-}
-
-extern List acct_storage_p_remove_users(mysql_conn_t *mysql_conn, uint32_t uid,
-					slurmdb_user_cond_t *user_cond)
-{
-	return as_mysql_remove_users(mysql_conn, uid, user_cond);
-}
-
-extern List acct_storage_p_remove_coord(mysql_conn_t *mysql_conn, uint32_t uid,
-					List acct_list,
-					slurmdb_user_cond_t *user_cond)
-{
-	return as_mysql_remove_coord(mysql_conn, uid, acct_list, user_cond);
-}
-
-<<<<<<< HEAD
-extern List acct_storage_p_remove_accts(mysql_conn_t *mysql_conn, uint32_t uid,
-					slurmdb_account_cond_t *acct_cond)
-{
-	return as_mysql_remove_accts(mysql_conn, uid, acct_cond);
-}
-=======
+	int rc = SLURM_SUCCESS;
+	int i=0;
+	MYSQL_RES *result = NULL;
+	MYSQL_ROW row;
+	char *tmp = NULL;
+	char *my_usage_table = cluster_day_table;
+	char *query = NULL;
+	char *cluster_req_inx[] = {
+		"alloc_cpu_secs",
+		"down_cpu_secs",
+		"pdown_cpu_secs",
+		"idle_cpu_secs",
+		"resv_cpu_secs",
+		"over_cpu_secs",
+		"cpu_count",
+		"period_start"
+	};
+
+	enum {
+		CLUSTER_ACPU,
+		CLUSTER_DCPU,
+		CLUSTER_PDCPU,
+		CLUSTER_ICPU,
+		CLUSTER_RCPU,
+		CLUSTER_OCPU,
+		CLUSTER_CPU_COUNT,
+		CLUSTER_START,
+		CLUSTER_COUNT
+	};
+
 	if(!cluster_rec->name || !cluster_rec->name[0]) {
 		error("We need a cluster name to set data for");
 		return SLURM_ERROR;
 	}
->>>>>>> e4db9665
-
-extern List acct_storage_p_remove_clusters(mysql_conn_t *mysql_conn,
-					   uint32_t uid,
-					   slurmdb_cluster_cond_t *cluster_cond)
+
+	if(_set_usage_information(&my_usage_table, type, &start, &end)
+	   != SLURM_SUCCESS) {
+		return SLURM_ERROR;
+	}
+
+	xfree(tmp);
+	i=0;
+	xstrfmtcat(tmp, "%s", cluster_req_inx[i]);
+	for(i=1; i<CLUSTER_COUNT; i++) {
+		xstrfmtcat(tmp, ", %s", cluster_req_inx[i]);
+	}
+
+	query = xstrdup_printf(
+		"select %s from %s where (period_start < %d "
+		"&& period_start >= %d) and cluster=\"%s\"",
+		tmp, my_usage_table, end, start, cluster_rec->name);
+
+	xfree(tmp);
+	debug4("%d(%d) query\n%s", mysql_conn->conn, __LINE__, query);
+	if(!(result = mysql_db_query_ret(
+		     mysql_conn->db_conn, query, 0))) {
+		xfree(query);
+		return SLURM_ERROR;
+	}
+	xfree(query);
+
+	if(!cluster_rec->accounting_list)
+		cluster_rec->accounting_list =
+			list_create(destroy_cluster_accounting_rec);
+
+	while((row = mysql_fetch_row(result))) {
+		cluster_accounting_rec_t *accounting_rec =
+			xmalloc(sizeof(cluster_accounting_rec_t));
+		accounting_rec->alloc_secs = atoll(row[CLUSTER_ACPU]);
+		accounting_rec->down_secs = atoll(row[CLUSTER_DCPU]);
+		accounting_rec->pdown_secs = atoll(row[CLUSTER_PDCPU]);
+		accounting_rec->idle_secs = atoll(row[CLUSTER_ICPU]);
+		accounting_rec->over_secs = atoll(row[CLUSTER_OCPU]);
+		accounting_rec->resv_secs = atoll(row[CLUSTER_RCPU]);
+		accounting_rec->cpu_count = atoi(row[CLUSTER_CPU_COUNT]);
+		accounting_rec->period_start = atoi(row[CLUSTER_START]);
+		list_append(cluster_rec->accounting_list, accounting_rec);
+	}
+	mysql_free_result(result);
+
+	return rc;
+}
+
+/*
+ * load into the storage the start of a job
+ */
+extern int jobacct_storage_p_job_start(mysql_conn_t *mysql_conn,
+				       char *cluster_name,
+				       struct job_record *job_ptr)
 {
-	return as_mysql_remove_clusters(mysql_conn, uid, cluster_cond);
-}
-
-extern List acct_storage_p_remove_associations(
-	mysql_conn_t *mysql_conn, uint32_t uid,
-	slurmdb_association_cond_t *assoc_cond)
-{
-	return as_mysql_remove_assocs(mysql_conn, uid, assoc_cond);
-}
-
-extern List acct_storage_p_remove_qos(mysql_conn_t *mysql_conn, uint32_t uid,
-				      slurmdb_qos_cond_t *qos_cond)
-{
-	return as_mysql_remove_qos(mysql_conn, uid, qos_cond);
-}
-
-extern List acct_storage_p_remove_wckeys(mysql_conn_t *mysql_conn,
-					 uint32_t uid,
-					 slurmdb_wckey_cond_t *wckey_cond)
-{
-	return as_mysql_remove_wckeys(mysql_conn, uid, wckey_cond);
-}
-
-extern int acct_storage_p_remove_reservation(mysql_conn_t *mysql_conn,
-					     slurmdb_reservation_rec_t *resv)
-{
-	return as_mysql_remove_resv(mysql_conn, resv);
-}
-
-extern List acct_storage_p_get_users(mysql_conn_t *mysql_conn, uid_t uid,
-				     slurmdb_user_cond_t *user_cond)
-{
-	return as_mysql_get_users(mysql_conn, uid, user_cond);
-}
-
-extern List acct_storage_p_get_accts(mysql_conn_t *mysql_conn, uid_t uid,
-				     slurmdb_account_cond_t *acct_cond)
-{
-	return as_mysql_get_accts(mysql_conn, uid, acct_cond);
-}
-
-extern List acct_storage_p_get_clusters(mysql_conn_t *mysql_conn, uid_t uid,
-					slurmdb_cluster_cond_t *cluster_cond)
-{
-	return as_mysql_get_clusters(mysql_conn, uid, cluster_cond);
-}
-
-extern List acct_storage_p_get_associations(mysql_conn_t *mysql_conn,
-					    uid_t uid,
-					    slurmdb_association_cond_t *assoc_cond)
-{
-	return as_mysql_get_assocs(mysql_conn, uid, assoc_cond);
-}
-
-extern List acct_storage_p_get_events(mysql_conn_t *mysql_conn, uint32_t uid,
-				      slurmdb_event_cond_t *event_cond)
-{
-	return as_mysql_get_cluster_events(mysql_conn, uid, event_cond);
-}
-
-extern List acct_storage_p_get_problems(mysql_conn_t *mysql_conn, uint32_t uid,
-					slurmdb_association_cond_t *assoc_cond)
-{
-	List ret_list = NULL;
-
-	if(check_connection(mysql_conn) != SLURM_SUCCESS)
-		return NULL;
-
-	ret_list = list_create(slurmdb_destroy_association_rec);
-
-	if(as_mysql_acct_no_assocs(mysql_conn, assoc_cond, ret_list)
-	   != SLURM_SUCCESS)
-		goto end_it;
-
-	if(as_mysql_acct_no_users(mysql_conn, assoc_cond, ret_list)
-	   != SLURM_SUCCESS)
-		goto end_it;
-
-	if(as_mysql_user_no_assocs_or_no_uid(mysql_conn, assoc_cond, ret_list)
-	   != SLURM_SUCCESS)
-		goto end_it;
-
-end_it:
-
-	return ret_list;
-}
-
-extern List acct_storage_p_get_config(void *db_conn)
-{
-	return NULL;
-}
-
-extern List acct_storage_p_get_qos(mysql_conn_t *mysql_conn, uid_t uid,
-				   slurmdb_qos_cond_t *qos_cond)
-{
-	return as_mysql_get_qos(mysql_conn, uid, qos_cond);
-}
-
-extern List acct_storage_p_get_wckeys(mysql_conn_t *mysql_conn, uid_t uid,
-				      slurmdb_wckey_cond_t *wckey_cond)
-{
-	return as_mysql_get_wckeys(mysql_conn, uid, wckey_cond);
-}
-
-extern List acct_storage_p_get_reservations(mysql_conn_t *mysql_conn, uid_t uid,
-					    slurmdb_reservation_cond_t *resv_cond)
-{
-	return as_mysql_get_resvs(mysql_conn, uid, resv_cond);
-}
-
-extern List acct_storage_p_get_txn(mysql_conn_t *mysql_conn, uid_t uid,
-				   slurmdb_txn_cond_t *txn_cond)
-{
-	return as_mysql_get_txn(mysql_conn, uid, txn_cond);
-}
-
-<<<<<<< HEAD
-extern int acct_storage_p_get_usage(mysql_conn_t *mysql_conn, uid_t uid,
-				    void *in, slurmdbd_msg_type_t type,
-				    time_t start, time_t end)
-{
-	return as_mysql_get_usage(mysql_conn, uid, in, type, start, end);
-}
-=======
+	int	rc=SLURM_SUCCESS;
+	char	*nodes = NULL, *jname = NULL, *node_inx = NULL;
+	int track_steps = 0;
+	char *block_id = NULL;
+	char *query = NULL;
+	int reinit = 0;
+	time_t check_time = job_ptr->start_time;
+	uint32_t wckeyid = 0;
+	int no_cluster = 0;
+	int node_cnt = 0;
+
+	if (!job_ptr->details || !job_ptr->details->submit_time) {
+		error("jobacct_storage_p_job_start: "
+		      "Not inputing this job, it has no submit time.");
+		return SLURM_ERROR;
+	}
+
+	if(_check_connection(mysql_conn) != SLURM_SUCCESS)
+		return ESLURM_DB_CONNECTION;
+
+	debug2("mysql_jobacct_job_start() called");
+
+	/* See what we are hearing about here if no start time. If
+	 * this job latest time is before the last roll up we will
+	 * need to reset it to look at this job. */
+	if(!check_time) {
+		check_time = job_ptr->details->begin_time;
+
+		if(!check_time)
+			check_time = job_ptr->details->submit_time;
+	}
+
+	slurm_mutex_lock(&rollup_lock);
+	if(check_time < global_last_rollup) {
+		MYSQL_RES *result = NULL;
+		MYSQL_ROW row;
+
+		/* check to see if we are hearing about this time for the
+		 * first time.
+		 */
+		query = xstrdup_printf("select id from %s where jobid=%u and "
+				       "submit=%d and eligible=%d "
+				       "and start=%d;",
+				       job_table, job_ptr->job_id,
+				       job_ptr->details->submit_time,
+				       job_ptr->details->begin_time,
+				       job_ptr->start_time);
+		debug3("%d(%d) query\n%s", mysql_conn->conn, __LINE__, query);
+		if(!(result =
+		     mysql_db_query_ret(mysql_conn->db_conn, query, 0))) {
+			xfree(query);
+			slurm_mutex_unlock(&rollup_lock);
+			return SLURM_ERROR;
+		}
+		xfree(query);
+		if((row = mysql_fetch_row(result))) {
+			mysql_free_result(result);
+			debug4("revieved an update for a "
+			       "job (%u) already known about",
+			       job_ptr->job_id);
+			slurm_mutex_unlock(&rollup_lock);
+			goto no_rollup_change;
+		}
+		mysql_free_result(result);
+
+		if(job_ptr->start_time)
+			debug("Need to reroll usage from %sJob %u "
+			      "from %s started then and we are just "
+			      "now hearing about it.",
+			      ctime(&check_time),
+			      job_ptr->job_id, cluster_name);
+		else if(job_ptr->details->begin_time)
+			debug("Need to reroll usage from %sJob %u "
+			      "from %s became eligible then and we are just "
+			      "now hearing about it.",
+			      ctime(&check_time),
+			      job_ptr->job_id, cluster_name);
+		else
+			debug("Need to reroll usage from %sJob %u "
+			      "from %s was submitted then and we are just "
+			      "now hearing about it.",
+			      ctime(&check_time),
+			      job_ptr->job_id, cluster_name);
+
+		global_last_rollup = check_time;
+		slurm_mutex_unlock(&rollup_lock);
+
+		query = xstrdup_printf("update %s set hourly_rollup=%d, "
+				       "daily_rollup=%d, monthly_rollup=%d",
+				       last_ran_table, check_time,
+				       check_time, check_time);
+		debug3("%d(%d) query\n%s", mysql_conn->conn, __LINE__, query);
+		rc = mysql_db_query(mysql_conn->db_conn, query);
+		xfree(query);
+	} else
+		slurm_mutex_unlock(&rollup_lock);
+
+no_rollup_change:
+
+	if(!cluster_name && job_ptr->assoc_id) {
+		no_cluster = 1;
+		cluster_name = _get_cluster_from_associd(mysql_conn,
+							 job_ptr->assoc_id);
+	}
+
+
+	if (job_ptr->name && job_ptr->name[0])
+		jname = job_ptr->name;
+	else {
+		jname = "allocation";
+		track_steps = 1;
+	}
+
+	if (job_ptr->nodes && job_ptr->nodes[0])
+		nodes = job_ptr->nodes;
+	else
+		nodes = "None assigned";
+
+	if(job_ptr->batch_flag)
+		track_steps = 1;
+
+	if(slurmdbd_conf) {
+		block_id = xstrdup(job_ptr->comment);
+		node_cnt = job_ptr->node_cnt;
+		node_inx = job_ptr->network;
+	} else {
+		char temp_bit[BUF_SIZE];
+
+		if(job_ptr->node_bitmap) {
+			node_inx = bit_fmt(temp_bit, sizeof(temp_bit),
+					   job_ptr->node_bitmap);
+		}
+#ifdef HAVE_BG
+		select_g_select_jobinfo_get(job_ptr->select_jobinfo,
+				     SELECT_JOBDATA_BLOCK_ID,
+				     &block_id);
+		select_g_select_jobinfo_get(job_ptr->select_jobinfo,
+				     SELECT_JOBDATA_NODE_CNT,
+				     &node_cnt);
+#else
+		node_cnt = job_ptr->node_cnt;
+#endif
+	}
+
 	/* If there is a start_time get the wckeyid.  If the job is
 	 * cancelled before the job starts we also want to grab it. */
 	if(job_ptr->assoc_id
@@ -9905,78 +10641,139 @@
 		wckeyid = _get_wckeyid(mysql_conn, &job_ptr->wckey,
 				       job_ptr->user_id, cluster_name,
 				       job_ptr->assoc_id);
->>>>>>> e4db9665
-
-extern int acct_storage_p_roll_usage(mysql_conn_t *mysql_conn,
-				     time_t sent_start, time_t sent_end,
-				     uint16_t archive_data)
-{
-	return as_mysql_roll_usage(mysql_conn, sent_start,
-				   sent_end, archive_data);
-}
-
-extern int clusteracct_storage_p_node_down(mysql_conn_t *mysql_conn,
-					   struct node_record *node_ptr,
-					   time_t event_time, char *reason,
-					   uint32_t reason_uid)
-{
-	if(!mysql_conn->cluster_name) {
-		error("%s:%d no cluster name", THIS_FILE, __LINE__);
-		return SLURM_ERROR;
-	}
-
-	return as_mysql_node_down(mysql_conn, node_ptr,
-			       event_time, reason, reason_uid);
-}
-
-extern int clusteracct_storage_p_node_up(mysql_conn_t *mysql_conn,
-					 struct node_record *node_ptr,
-					 time_t event_time)
-{
-	if(!mysql_conn->cluster_name) {
-		error("%s:%d no cluster name", THIS_FILE, __LINE__);
-		return SLURM_ERROR;
-	}
-
-	return as_mysql_node_up(mysql_conn, node_ptr, event_time);
-}
-
-/* This is only called when not running from the slurmdbd so we can
- * assumes some things like rpc_version.
- */
-extern int clusteracct_storage_p_register_ctld(mysql_conn_t *mysql_conn,
-					       uint16_t port)
-{
-	if(!mysql_conn->cluster_name) {
-		error("%s:%d no cluster name", THIS_FILE, __LINE__);
-		return SLURM_ERROR;
-	}
-
-	return as_mysql_register_ctld(
-		mysql_conn, mysql_conn->cluster_name, port);
-}
-
-extern int clusteracct_storage_p_cluster_cpus(mysql_conn_t *mysql_conn,
-					       char *cluster_nodes,
-					       uint32_t cpus,
-					       time_t event_time)
-{
-	if(!mysql_conn->cluster_name) {
-		error("%s:%d no cluster name", THIS_FILE, __LINE__);
-		return SLURM_ERROR;
-	}
-
-	return as_mysql_cluster_cpus(mysql_conn,
-				  cluster_nodes, cpus, event_time);
-}
-
-/*
- * load into the storage the start of a job
- */
-extern int jobacct_storage_p_job_start(mysql_conn_t *mysql_conn,
-				       struct job_record *job_ptr)
-{
-	return as_mysql_job_start(mysql_conn, job_ptr);
+
+
+	/* We need to put a 0 for 'end' incase of funky job state
+	 * files from a hot start of the controllers we call
+	 * job_start on jobs we may still know about after
+	 * job_flush has been called so we need to restart
+	 * them by zeroing out the end.
+	 */
+	if(!job_ptr->db_index) {
+		if(!job_ptr->details->begin_time)
+			job_ptr->details->begin_time =
+				job_ptr->details->submit_time;
+		query = xstrdup_printf(
+			"insert into %s "
+			"(jobid, associd, wckeyid, uid, "
+			"gid, nodelist, resvid, timelimit, ",
+			job_table);
+
+		if(cluster_name)
+			xstrcat(query, "cluster, ");
+		if(job_ptr->account)
+			xstrcat(query, "account, ");
+		if(job_ptr->partition)
+			xstrcat(query, "partition, ");
+		if(block_id)
+			xstrcat(query, "blockid, ");
+		if(job_ptr->wckey)
+			xstrcat(query, "wckey, ");
+		if(node_inx)
+			xstrcat(query, "node_inx, ");
+
+		xstrfmtcat(query,
+			   "eligible, submit, start, name, track_steps, "
+			   "state, priority, req_cpus, "
+			   "alloc_cpus, alloc_nodes) "
+			   "values (%u, %u, %u, %u, %u, \"%s\", %u, %u, ",
+			   job_ptr->job_id, job_ptr->assoc_id, wckeyid,
+			   job_ptr->user_id, job_ptr->group_id, nodes,
+			   job_ptr->resv_id, job_ptr->time_limit);
+
+		if(cluster_name)
+			xstrfmtcat(query, "\"%s\", ", cluster_name);
+		if(job_ptr->account)
+			xstrfmtcat(query, "\"%s\", ", job_ptr->account);
+		if(job_ptr->partition)
+			xstrfmtcat(query, "\"%s\", ", job_ptr->partition);
+		if(block_id)
+			xstrfmtcat(query, "\"%s\", ", block_id);
+		if(job_ptr->wckey)
+			xstrfmtcat(query, "\"%s\", ", job_ptr->wckey);
+		if(node_inx)
+			xstrfmtcat(query, "\"%s\", ", node_inx);
+
+		xstrfmtcat(query,
+			   "%d, %d, %d, \"%s\", %u, %u, %u, %u, %u, %u) "
+			   "on duplicate key update "
+			   "id=LAST_INSERT_ID(id), state=%u, "
+			   "associd=%u, wckeyid=%u, resvid=%u, timelimit=%u",
+			   (int)job_ptr->details->begin_time,
+			   (int)job_ptr->details->submit_time,
+			   (int)job_ptr->start_time,
+			   jname, track_steps,
+			   job_ptr->job_state & JOB_STATE_BASE,
+			   job_ptr->priority, job_ptr->num_procs,
+			   job_ptr->total_procs, node_cnt,
+			   job_ptr->job_state & JOB_STATE_BASE,
+			   job_ptr->assoc_id, wckeyid, job_ptr->resv_id,
+			   job_ptr->time_limit);
+
+		if(job_ptr->account)
+			xstrfmtcat(query, ", account=\"%s\"", job_ptr->account);
+		if(job_ptr->partition)
+			xstrfmtcat(query, ", partition=\"%s\"",
+				   job_ptr->partition);
+		if(block_id)
+			xstrfmtcat(query, ", blockid=\"%s\"", block_id);
+		if(job_ptr->wckey)
+			xstrfmtcat(query, ", wckey=\"%s\"", job_ptr->wckey);
+		if(node_inx)
+			xstrfmtcat(query, ", node_inx=\"%s\"", node_inx);
+
+		debug3("%d(%d) query\n%s", mysql_conn->conn, __LINE__, query);
+	try_again:
+		if(!(job_ptr->db_index = mysql_insert_ret_id(
+			     mysql_conn->db_conn, query))) {
+			if(!reinit) {
+				error("It looks like the storage has gone "
+				      "away trying to reconnect");
+				mysql_close_db_connection(
+					&mysql_conn->db_conn);
+				mysql_get_db_connection(
+					&mysql_conn->db_conn,
+					mysql_db_name, mysql_db_info);
+				reinit = 1;
+				goto try_again;
+			} else
+				rc = SLURM_ERROR;
+		}
+	} else {
+		query = xstrdup_printf("update %s set nodelist=\"%s\", ",
+				       job_table, nodes);
+
+		if(job_ptr->account)
+			xstrfmtcat(query, "account=\"%s\", ", job_ptr->account);
+		if(job_ptr->partition)
+			xstrfmtcat(query, "partition=\"%s\", ",
+				   job_ptr->partition);
+		if(block_id)
+			xstrfmtcat(query, "blockid=\"%s\", ", block_id);
+		if(job_ptr->wckey)
+			xstrfmtcat(query, "wckey=\"%s\", ", job_ptr->wckey);
+		if(node_inx)
+			xstrfmtcat(query, "node_inx=\"%s\", ", node_inx);
+
+		xstrfmtcat(query, "start=%d, name=\"%s\", state=%u, "
+			   "alloc_cpus=%u, alloc_nodes=%u, "
+			   "associd=%u, wckeyid=%u, resvid=%u, timelimit=%u "
+			   "where id=%d",
+			   (int)job_ptr->start_time,
+			   jname, job_ptr->job_state & JOB_STATE_BASE,
+			   job_ptr->total_procs, node_cnt,
+			   job_ptr->assoc_id, wckeyid,
+			   job_ptr->resv_id, job_ptr->time_limit,
+			   job_ptr->db_index);
+		debug3("%d(%d) query\n%s", mysql_conn->conn, __LINE__, query);
+		rc = mysql_db_query(mysql_conn->db_conn, query);
+	}
+
+	xfree(block_id);
+	xfree(query);
+	if(no_cluster)
+		xfree(cluster_name);
+	return rc;
 }
 
 /*
@@ -9985,7 +10782,81 @@
 extern int jobacct_storage_p_job_complete(mysql_conn_t *mysql_conn,
 					  struct job_record *job_ptr)
 {
-	return as_mysql_job_complete(mysql_conn, job_ptr);
+	char *query = NULL, *nodes = NULL;
+	int rc=SLURM_SUCCESS;
+	time_t start_time = job_ptr->start_time;
+
+	if (!job_ptr->db_index
+	    && (!job_ptr->details || !job_ptr->details->submit_time)) {
+		error("jobacct_storage_p_job_complete: "
+		      "Not inputing this job, it has no submit time.");
+		return SLURM_ERROR;
+	}
+
+	if(_check_connection(mysql_conn) != SLURM_SUCCESS)
+		return ESLURM_DB_CONNECTION;
+	debug2("mysql_jobacct_job_complete() called");
+
+	/* If we get an error with this just fall through to avoid an
+	 * infinite loop
+	 */
+	if (job_ptr->end_time == 0) {
+		debug("mysql_jobacct: job %u never started", job_ptr->job_id);
+		return SLURM_SUCCESS;
+	} else if(start_time > job_ptr->end_time)
+		start_time = 0;
+
+	slurm_mutex_lock(&rollup_lock);
+	if(job_ptr->end_time < global_last_rollup) {
+		global_last_rollup = job_ptr->end_time;
+		slurm_mutex_unlock(&rollup_lock);
+
+		query = xstrdup_printf("update %s set hourly_rollup=%d, "
+				       "daily_rollup=%d, monthly_rollup=%d",
+				       last_ran_table, job_ptr->end_time,
+				       job_ptr->end_time, job_ptr->end_time);
+		debug3("%d(%d) query\n%s", mysql_conn->conn, __LINE__, query);
+		rc = mysql_db_query(mysql_conn->db_conn, query);
+		xfree(query);
+	} else
+		slurm_mutex_unlock(&rollup_lock);
+
+	if (job_ptr->nodes && job_ptr->nodes[0])
+		nodes = job_ptr->nodes;
+	else
+		nodes = "None assigned";
+
+	if(!job_ptr->db_index) {
+		if(!(job_ptr->db_index =
+		     _get_db_index(mysql_conn->db_conn,
+				   job_ptr->details->submit_time,
+				   job_ptr->job_id,
+				   job_ptr->assoc_id))) {
+			/* If we get an error with this just fall
+			 * through to avoid an infinite loop
+			 */
+			if(jobacct_storage_p_job_start(
+				   mysql_conn, NULL, job_ptr) == SLURM_ERROR) {
+				error("couldn't add job %u at job completion",
+				      job_ptr->job_id);
+				return SLURM_SUCCESS;
+			}
+		}
+	}
+
+	query = xstrdup_printf("update %s set start=%d, end=%d, state=%d, "
+			       "nodelist=\"%s\", comp_code=%d, "
+			       "kill_requid=%d where id=%d",
+			       job_table, (int)start_time,
+			       (int)job_ptr->end_time,
+			       job_ptr->job_state & JOB_STATE_BASE,
+			       nodes, job_ptr->exit_code,
+			       job_ptr->requid, job_ptr->db_index);
+	debug3("%d(%d) query\n%s", mysql_conn->conn, __LINE__, query);
+	rc = mysql_db_query(mysql_conn->db_conn, query);
+	xfree(query);
+
+	return rc;
 }
 
 /*
@@ -9994,7 +10865,112 @@
 extern int jobacct_storage_p_step_start(mysql_conn_t *mysql_conn,
 					struct step_record *step_ptr)
 {
-	return as_mysql_step_start(mysql_conn, step_ptr);
+	int cpus = 0, tasks = 0, nodes = 0, task_dist = 0;
+	int rc=SLURM_SUCCESS;
+	char node_list[BUFFER_SIZE];
+	char *node_inx = NULL;
+#ifdef HAVE_BG
+	char *ionodes = NULL;
+#endif
+	char *query = NULL;
+
+	if (!step_ptr->job_ptr->db_index
+	    && (!step_ptr->job_ptr->details
+		|| !step_ptr->job_ptr->details->submit_time)) {
+		error("jobacct_storage_p_step_start: "
+		      "Not inputing this job, it has no submit time.");
+		return SLURM_ERROR;
+	}
+
+	if(_check_connection(mysql_conn) != SLURM_SUCCESS)
+		return ESLURM_DB_CONNECTION;
+	if(slurmdbd_conf) {
+		tasks = step_ptr->job_ptr->details->num_tasks;
+		cpus = step_ptr->cpu_count;
+		snprintf(node_list, BUFFER_SIZE, "%s",
+			 step_ptr->job_ptr->nodes);
+		nodes = step_ptr->step_layout->node_cnt;
+		task_dist = step_ptr->step_layout->task_dist;
+		node_inx = step_ptr->network;
+	} else {
+		char temp_bit[BUF_SIZE];
+
+		if(step_ptr->step_node_bitmap) {
+			node_inx = bit_fmt(temp_bit, sizeof(temp_bit),
+					   step_ptr->step_node_bitmap);
+		}
+#ifdef HAVE_BG
+		tasks = cpus = step_ptr->job_ptr->num_procs;
+		select_g_select_jobinfo_get(step_ptr->job_ptr->select_jobinfo,
+				     SELECT_JOBDATA_IONODES,
+				     &ionodes);
+		if(ionodes) {
+			snprintf(node_list, BUFFER_SIZE,
+				 "%s[%s]", step_ptr->job_ptr->nodes, ionodes);
+			xfree(ionodes);
+		} else
+			snprintf(node_list, BUFFER_SIZE, "%s",
+				 step_ptr->job_ptr->nodes);
+		select_g_select_jobinfo_get(step_ptr->job_ptr->select_jobinfo,
+				     SELECT_JOBDATA_NODE_CNT,
+				     &nodes);
+#else
+		if(!step_ptr->step_layout || !step_ptr->step_layout->task_cnt) {
+			tasks = cpus = step_ptr->job_ptr->total_procs;
+			snprintf(node_list, BUFFER_SIZE, "%s",
+				 step_ptr->job_ptr->nodes);
+			nodes = step_ptr->job_ptr->node_cnt;
+		} else {
+			cpus = step_ptr->cpu_count;
+			tasks = step_ptr->step_layout->task_cnt;
+			nodes = step_ptr->step_layout->node_cnt;
+			task_dist = step_ptr->step_layout->task_dist;
+			snprintf(node_list, BUFFER_SIZE, "%s",
+				 step_ptr->step_layout->node_list);
+		}
+#endif
+	}
+
+	if(!step_ptr->job_ptr->db_index) {
+		if(!(step_ptr->job_ptr->db_index =
+		     _get_db_index(mysql_conn->db_conn,
+				   step_ptr->job_ptr->details->submit_time,
+				   step_ptr->job_ptr->job_id,
+				   step_ptr->job_ptr->assoc_id))) {
+			/* If we get an error with this just fall
+			 * through to avoid an infinite loop
+			 */
+			if(jobacct_storage_p_job_start(
+				   mysql_conn, NULL, step_ptr->job_ptr)
+			   == SLURM_ERROR) {
+				error("couldn't add job %u at step start",
+				      step_ptr->job_ptr->job_id);
+				return SLURM_SUCCESS;
+			}
+		}
+	}
+
+	/* we want to print a -1 for the requid so leave it a
+	   %d */
+	query = xstrdup_printf(
+		"insert into %s (id, stepid, start, name, state, "
+		"cpus, nodes, tasks, nodelist, node_inx, task_dist) "
+		"values (%d, %d, %d, \"%s\", %d, %d, %d, %d, "
+		"\"%s\", \"%s\", %d) "
+		"on duplicate key update cpus=%d, nodes=%d, "
+		"tasks=%d, end=0, state=%d, "
+		"nodelist=\"%s\", node_inx=\"%s\", task_dist=%d",
+		step_table, step_ptr->job_ptr->db_index,
+		step_ptr->step_id,
+		(int)step_ptr->start_time, step_ptr->name,
+		JOB_RUNNING, cpus, nodes, tasks, node_list, node_inx, task_dist,
+		cpus, nodes, tasks, JOB_RUNNING,
+		node_list, node_inx, task_dist);
+	debug3("%d(%d) query\n%s", mysql_conn->conn, __LINE__, query);
+	rc = mysql_db_query(mysql_conn->db_conn, query);
+	xfree(query);
+
+	return rc;
 }
 
 /*
@@ -10003,7 +10979,152 @@
 extern int jobacct_storage_p_step_complete(mysql_conn_t *mysql_conn,
 					   struct step_record *step_ptr)
 {
-	return as_mysql_step_complete(mysql_conn, step_ptr);
+	time_t now;
+	int elapsed;
+	int comp_status;
+	int cpus = 0, tasks = 0;
+	struct jobacctinfo *jobacct = (struct jobacctinfo *)step_ptr->jobacct;
+	struct jobacctinfo dummy_jobacct;
+	double ave_vsize = 0, ave_rss = 0, ave_pages = 0;
+	double ave_cpu = 0, ave_cpu2 = 0;
+	char *query = NULL;
+	int rc =SLURM_SUCCESS;
+	uint32_t exit_code = 0;
+
+	if (!step_ptr->job_ptr->db_index
+	    && (!step_ptr->job_ptr->details
+		|| !step_ptr->job_ptr->details->submit_time)) {
+		error("jobacct_storage_p_step_complete: "
+		      "Not inputing this job, it has no submit time.");
+		return SLURM_ERROR;
+	}
+
+	if (jobacct == NULL) {
+		/* JobAcctGather=jobacct_gather/none, no data to process */
+		memset(&dummy_jobacct, 0, sizeof(dummy_jobacct));
+		jobacct = &dummy_jobacct;
+	}
+
+	if(_check_connection(mysql_conn) != SLURM_SUCCESS)
+		return ESLURM_DB_CONNECTION;
+
+	if(slurmdbd_conf) {
+		now = step_ptr->job_ptr->end_time;
+		tasks = step_ptr->job_ptr->details->num_tasks;
+		cpus = step_ptr->cpu_count;
+	} else {
+		now = time(NULL);
+#ifdef HAVE_BG
+		tasks = cpus = step_ptr->job_ptr->num_procs;
+
+#else
+		if(!step_ptr->step_layout || !step_ptr->step_layout->task_cnt)
+			tasks = cpus = step_ptr->job_ptr->total_procs;
+		else {
+			cpus = step_ptr->cpu_count;
+			tasks = step_ptr->step_layout->task_cnt;
+		}
+#endif
+	}
+
+	if ((elapsed=now-step_ptr->start_time)<0)
+		elapsed=0;	/* For *very* short jobs, if clock is wrong */
+
+	exit_code = step_ptr->exit_code;
+	if (exit_code == NO_VAL) {
+		comp_status = JOB_CANCELLED;
+		exit_code = 0;
+	} else if (exit_code)
+		comp_status = JOB_FAILED;
+	else
+		comp_status = JOB_COMPLETE;
+
+	/* figure out the ave of the totals sent */
+	if(cpus > 0) {
+		ave_vsize = (double)jobacct->tot_vsize;
+		ave_vsize /= (double)cpus;
+		ave_rss = (double)jobacct->tot_rss;
+		ave_rss /= (double)cpus;
+		ave_pages = (double)jobacct->tot_pages;
+		ave_pages /= (double)cpus;
+		ave_cpu = (double)jobacct->tot_cpu;
+		ave_cpu /= (double)cpus;
+		ave_cpu /= (double)100;
+	}
+
+	if(jobacct->min_cpu != NO_VAL) {
+		ave_cpu2 = (double)jobacct->min_cpu;
+		ave_cpu2 /= (double)100;
+	}
+
+	if(!step_ptr->job_ptr->db_index) {
+		if(!(step_ptr->job_ptr->db_index =
+		     _get_db_index(mysql_conn->db_conn,
+				   step_ptr->job_ptr->details->submit_time,
+				   step_ptr->job_ptr->job_id,
+				   step_ptr->job_ptr->assoc_id))) {
+			/* If we get an error with this just fall
+			 * through to avoid an infinite loop
+			 */
+			if(jobacct_storage_p_job_start(mysql_conn, NULL,
+						       step_ptr->job_ptr)
+			   == SLURM_ERROR) {
+				error("couldn't add job %u "
+				      "at step completion",
+				      step_ptr->job_ptr->job_id);
+				return SLURM_SUCCESS;
+			}
+		}
+	}
+
+	query = xstrdup_printf(
+		"update %s set end=%d, state=%d, "
+		"kill_requid=%d, comp_code=%d, "
+		"user_sec=%u, user_usec=%u, "
+		"sys_sec=%u, sys_usec=%u, "
+		"max_vsize=%u, max_vsize_task=%u, "
+		"max_vsize_node=%u, ave_vsize=%f, "
+		"max_rss=%u, max_rss_task=%u, "
+		"max_rss_node=%u, ave_rss=%f, "
+		"max_pages=%u, max_pages_task=%u, "
+		"max_pages_node=%u, ave_pages=%f, "
+		"min_cpu=%f, min_cpu_task=%u, "
+		"min_cpu_node=%u, ave_cpu=%f "
+		"where id=%d and stepid=%u",
+		step_table, (int)now,
+		comp_status,
+		step_ptr->requid,
+		exit_code,
+		/* user seconds */
+		jobacct->user_cpu_sec,
+		/* user microseconds */
+		jobacct->user_cpu_usec,
+		/* system seconds */
+		jobacct->sys_cpu_sec,
+		/* system microsecs */
+		jobacct->sys_cpu_usec,
+		jobacct->max_vsize,	/* max vsize */
+		jobacct->max_vsize_id.taskid,	/* max vsize task */
+		jobacct->max_vsize_id.nodeid,	/* max vsize node */
+		ave_vsize,	/* ave vsize */
+		jobacct->max_rss,	/* max vsize */
+		jobacct->max_rss_id.taskid,	/* max rss task */
+		jobacct->max_rss_id.nodeid,	/* max rss node */
+		ave_rss,	/* ave rss */
+		jobacct->max_pages,	/* max pages */
+		jobacct->max_pages_id.taskid,	/* max pages task */
+		jobacct->max_pages_id.nodeid,	/* max pages node */
+		ave_pages,	/* ave pages */
+		ave_cpu2,	/* min cpu */
+		jobacct->min_cpu_id.taskid,	/* min cpu task */
+		jobacct->min_cpu_id.nodeid,	/* min cpu node */
+		ave_cpu,	/* ave cpu */
+		step_ptr->job_ptr->db_index, step_ptr->step_id);
+	debug3("%d(%d) query\n%s", mysql_conn->conn, __LINE__, query);
+	rc = mysql_db_query(mysql_conn->db_conn, query);
+	xfree(query);
+
+	return rc;
 }
 
 /*
@@ -10012,7 +11133,66 @@
 extern int jobacct_storage_p_suspend(mysql_conn_t *mysql_conn,
 				     struct job_record *job_ptr)
 {
-	return as_mysql_suspend(mysql_conn, job_ptr);
+	char *query = NULL;
+	int rc = SLURM_SUCCESS;
+	bool suspended = false;
+
+	if(_check_connection(mysql_conn) != SLURM_SUCCESS)
+		return ESLURM_DB_CONNECTION;
+	if(!job_ptr->db_index) {
+		if(!(job_ptr->db_index =
+		     _get_db_index(mysql_conn->db_conn,
+				   job_ptr->details->submit_time,
+				   job_ptr->job_id,
+				   job_ptr->assoc_id))) {
+			/* If we get an error with this just fall
+			 * through to avoid an infinite loop
+			 */
+			if(jobacct_storage_p_job_start(
+				   mysql_conn, NULL, job_ptr) == SLURM_ERROR) {
+				error("couldn't suspend job %u",
+				      job_ptr->job_id);
+				return SLURM_SUCCESS;
+			}
+		}
+	}
+
+	if (job_ptr->job_state == JOB_SUSPENDED)
+		suspended = true;
+
+	xstrfmtcat(query,
+		   "update %s set suspended=%d-suspended, state=%d "
+		   "where id=%d;",
+		   job_table, (int)job_ptr->suspend_time,
+		   job_ptr->job_state & JOB_STATE_BASE,
+		   job_ptr->db_index);
+	if(suspended)
+		xstrfmtcat(query,
+			   "insert into %s (id, associd, start, end) "
+			   "values (%u, %u, %d, 0);",
+			   suspend_table, job_ptr->db_index, job_ptr->assoc_id,
+			   (int)job_ptr->suspend_time);
+	else
+		xstrfmtcat(query,
+			   "update %s set end=%d where id=%u && end=0;",
+			   suspend_table, (int)job_ptr->suspend_time,
+			   job_ptr->db_index);
+	debug3("%d(%d) query\n%s", mysql_conn->conn, __LINE__, query);
+
+	rc = mysql_db_query(mysql_conn->db_conn, query);
+
+	xfree(query);
+	if(rc != SLURM_ERROR) {
+		xstrfmtcat(query,
+			   "update %s set suspended=%u-suspended, "
+			   "state=%d where id=%u and end=0",
+			   step_table, (int)job_ptr->suspend_time,
+			   job_ptr->job_state, job_ptr->db_index);
+		rc = mysql_db_query(mysql_conn->db_conn, query);
+		xfree(query);
+	}
+
+	return rc;
 }
 
 /*
@@ -10022,14 +11202,14 @@
  */
 extern List jobacct_storage_p_get_jobs_cond(mysql_conn_t *mysql_conn,
 					    uid_t uid,
-					    slurmdb_job_cond_t *job_cond)
+					    acct_job_cond_t *job_cond)
 {
 	List job_list = NULL;
 
-	if(check_connection(mysql_conn) != SLURM_SUCCESS) {
+	if(_check_connection(mysql_conn) != SLURM_SUCCESS) {
 		return NULL;
 	}
-	job_list = as_mysql_jobacct_process_get_jobs(mysql_conn, uid, job_cond);
+	job_list = mysql_jobacct_process_get_jobs(mysql_conn, uid, job_cond);
 
 	return job_list;
 }
@@ -10038,24 +11218,24 @@
  * expire old info from the storage
  */
 extern int jobacct_storage_p_archive(mysql_conn_t *mysql_conn,
-				     slurmdb_archive_cond_t *arch_cond)
+				     acct_archive_cond_t *arch_cond)
 {
-	if(check_connection(mysql_conn) != SLURM_SUCCESS)
+	if(_check_connection(mysql_conn) != SLURM_SUCCESS)
 		return ESLURM_DB_CONNECTION;
 
-	return as_mysql_jobacct_process_archive(mysql_conn, arch_cond);
+	return mysql_jobacct_process_archive(mysql_conn, arch_cond);
 }
 
 /*
  * load old info into the storage
  */
 extern int jobacct_storage_p_archive_load(mysql_conn_t *mysql_conn,
-					  slurmdb_archive_rec_t *arch_rec)
+					  acct_archive_rec_t *arch_rec)
 {
-	if(check_connection(mysql_conn) != SLURM_SUCCESS)
+	if(_check_connection(mysql_conn) != SLURM_SUCCESS)
 		return ESLURM_DB_CONNECTION;
 
-	return as_mysql_jobacct_process_archive_load(mysql_conn, arch_rec);
+	return mysql_jobacct_process_archive_load(mysql_conn, arch_rec);
 }
 
 extern int acct_storage_p_update_shares_used(mysql_conn_t *mysql_conn,
@@ -10066,7 +11246,85 @@
 }
 
 extern int acct_storage_p_flush_jobs_on_cluster(
-	mysql_conn_t *mysql_conn, time_t event_time)
+	mysql_conn_t *mysql_conn, char *cluster, time_t event_time)
 {
-	return as_mysql_flush_jobs_on_cluster(mysql_conn, event_time);
+	int rc = SLURM_SUCCESS;
+	/* put end times for a clean start */
+	MYSQL_RES *result = NULL;
+	MYSQL_ROW row;
+	char *query = NULL;
+	char *id_char = NULL;
+	char *suspended_char = NULL;
+
+	if(_check_connection(mysql_conn) != SLURM_SUCCESS)
+		return ESLURM_DB_CONNECTION;
+
+	/* First we need to get the id's and states so we can clean up
+	 * the suspend table and the step table
+	 */
+	query = xstrdup_printf(
+		"select distinct t1.id, t1.state from %s as t1 where "
+		"t1.cluster=\"%s\" && t1.end=0;",
+		job_table, cluster);
+	debug3("%d(%d) query\n%s",
+	       mysql_conn->conn, __LINE__, query);
+	if(!(result =
+	     mysql_db_query_ret(mysql_conn->db_conn, query, 0))) {
+		xfree(query);
+		return SLURM_ERROR;
+	}
+	xfree(query);
+
+	while((row = mysql_fetch_row(result))) {
+		int state = atoi(row[1]);
+		if(state == JOB_SUSPENDED) {
+			if(suspended_char)
+				xstrfmtcat(suspended_char, " || id=%s", row[0]);
+			else
+				xstrfmtcat(suspended_char, "id=%s", row[0]);
+		}
+
+		if(id_char)
+			xstrfmtcat(id_char, " || id=%s", row[0]);
+		else
+			xstrfmtcat(id_char, "id=%s", row[0]);
+	}
+	mysql_free_result(result);
+
+	if(suspended_char) {
+		xstrfmtcat(query,
+			   "update %s set suspended=%d-suspended where %s;",
+			   job_table, event_time, suspended_char);
+		xstrfmtcat(query,
+			   "update %s set suspended=%d-suspended where %s;",
+			   step_table, event_time, suspended_char);
+		xstrfmtcat(query,
+			   "update %s set end=%d where (%s) && end=0;",
+			   suspend_table, event_time, suspended_char);
+		xfree(suspended_char);
+	}
+	if(id_char) {
+		xstrfmtcat(query,
+			   "update %s set state=%d, end=%u where %s;",
+			   job_table, JOB_CANCELLED, event_time, id_char);
+		xstrfmtcat(query,
+			   "update %s set state=%d, end=%u where %s;",
+			   step_table, JOB_CANCELLED, event_time, id_char);
+		xfree(id_char);
+	}
+/* 	query = xstrdup_printf("update %s as t1, %s as t2 set " */
+/* 			       "t1.state=%u, t1.end=%u where " */
+/* 			       "t2.id=t1.associd and t2.cluster=\"%s\" " */
+/* 			       "&& t1.end=0;", */
+/* 			       job_table, assoc_table, JOB_CANCELLED,  */
+/* 			       event_time, cluster); */
+	if(query) {
+		debug3("%d(%d) query\n%s",
+		       mysql_conn->conn, __LINE__, query);
+
+		rc = mysql_db_query(mysql_conn->db_conn, query);
+		xfree(query);
+	}
+
+	return rc;
 }