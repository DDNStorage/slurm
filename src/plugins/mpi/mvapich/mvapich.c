/*****************************************************************************\
 *  mvapich.c - srun support for MPICH-IB (MVAPICH 0.9.4 and 0.9.5,7,8)
 *****************************************************************************
<<<<<<< HEAD
 *  Copyright (C) 2004 The Regents of the University of California.
 *  Produced at Lawrence Livermore National Laboratory (cf, DISCLAIMER).  
 *
 *  UCRL-CODE-226842.
=======
 *  Copyright (C) 2004-2007 The Regents of the University of California.
 *  Produced at Lawrence Livermore National Laboratory (cf, DISCLAIMER).  
 *
 *  UCRL-CODE-217948.
>>>>>>> e77a2066
 *  
 *  This file is part of SLURM, a resource management program.
 *  For details, see <http://www.llnl.gov/linux/slurm/>.
 *  
 *  SLURM is free software; you can redistribute it and/or modify it under
 *  the terms of the GNU General Public License as published by the Free
 *  Software Foundation; either version 2 of the License, or (at your option)
 *  any later version.
 *
 *  In addition, as a special exception, the copyright holders give permission 
 *  to link the code of portions of this program with the OpenSSL library under
 *  certain conditions as described in each individual source file, and 
 *  distribute linked combinations including the two. You must obey the GNU 
 *  General Public License in all respects for all of the code used other than 
 *  OpenSSL. If you modify file(s) with this exception, you may extend this 
 *  exception to your version of the file(s), but you are not obligated to do 
 *  so. If you do not wish to do so, delete this exception statement from your
 *  version.  If you delete this exception statement from all source files in 
 *  the program, then also delete it here.
 *  
 *  SLURM is distributed in the hope that it will be useful, but WITHOUT ANY
 *  WARRANTY; without even the implied warranty of MERCHANTABILITY or FITNESS
 *  FOR A PARTICULAR PURPOSE.  See the GNU General Public License for more
 *  details.
 *  
 *  You should have received a copy of the GNU General Public License along
 *  with SLURM; if not, write to the Free Software Foundation, Inc.,
 *  51 Franklin Street, Fifth Floor, Boston, MA 02110-1301  USA.
\*****************************************************************************/

#ifdef HAVE_CONFIG_H
#  include "config.h"
#endif

#ifdef WITH_PTHREADS
#  include <pthread.h>
#endif

#include <stdlib.h>
#include <signal.h>
#include <sys/types.h>
#include <sys/socket.h>
#include <netinet/in.h>
#include <strings.h>
#include <sys/poll.h>
#include <sys/time.h>

<<<<<<< HEAD
#include "src/common/slurm_xlator.h"
=======
>>>>>>> e77a2066
#include "src/common/xmalloc.h"
#include "src/common/xstring.h"
#include "src/common/net.h"
#include "src/common/fd.h"
<<<<<<< HEAD
=======
#include "src/common/global_srun.h"
>>>>>>> e77a2066

/* NOTE: MVAPICH has changed protocols without changing version numbers.
 * This makes support of MVAPICH very difficult. 
 * Support for the following versions have been validated:
 *
 * For MVAPICH-GEN2-1.0-103,    set MVAPICH_VERSION_REQUIRES_PIDS to 2
 * For MVAPICH 0.9.4 and 0.9.5, set MVAPICH_VERSION_REQUIRES_PIDS to 3
 *
 * See functions mvapich_requires_pids() below for other mvapich versions.
 */
#define MVAPICH_VERSION_REQUIRES_PIDS 3

#include "src/plugins/mpi/mvapich/mvapich.h"

<<<<<<< HEAD
/* NOTE: AIX lacks timersub */
#ifndef timersub
#  define timersub(a, b, result)					\
	do {								\
		(result)->tv_sec = (a)->tv_sec - (b)->tv_sec;		\
		(result)->tv_usec = (a)->tv_usec - (b)->tv_usec;	\
		if ((result)->tv_usec < 0) {				\
			--(result)->tv_sec;				\
			(result)->tv_usec += 1000000;			\
		}							\
	} while (0)
#endif
=======
/*
 *  Arguments passed to mvapich support thread.
 */
struct mvapich_args {
	srun_job_t *job;    /* SRUN job information                  */
	int fd;             /* fd on which to accept new connections */
};

>>>>>>> e77a2066

/*
 *  Information read from each MVAPICH process
 */
struct mvapich_info
{
	int do_poll;          
	int fd;             /* fd for socket connection to MPI task  */
	int rank;           /* This process' MPI rank                */
	int pidlen;         /* length of pid buffer                  */
	char *pid;          /* This rank's local pid (V3 only)       */
	int hostidlen;      /* Host id length                        */
	int hostid;         /* Separate hostid (for protocol v5)     */
	int addrlen;        /* Length of addr array in bytes         */

	int *addr;          /* This process' address array, which for
	                     *  process rank N in an M process job 
	                     *  looks like:
	                     *
	                     *   qp0,qp1,..,lid,qpN+1,..,qpM-1, hostid
	                     *
	                     *  Where position N is this rank's lid,
	                     *  and the hostid is tacked onto the end
	                     *  of the array (for protocol version 3)
	                     */
};

/*  Globals for the mvapich thread.
 */
<<<<<<< HEAD
int mvapich_verbose = 0;
static time_t first_abort_time = 0;

/*  Per-job step state information.  The MPI plugin may be called
 *  multiple times from the SLURM API's slurm_step_launch() in the
 *  same process.
 */
struct mvapich_state {
	pthread_t tid;
	struct mvapich_info **mvarray;
	int fd;
	int nprocs;
	int protocol_version;
	int protocol_phase;
	int connect_once;
	int do_timing;

	mpi_plugin_client_info_t job[1];
};
=======
static struct mvapich_info **mvarray = NULL;
static int  mvapich_fd       = -1;
static int  nprocs           = -1;
static int  protocol_version = -1;
static int  protocol_phase   = 0;
static int  connect_once     = 1;
static int  mvapich_verbose  = 0;
static int  do_timing        = 0;
static time_t first_abort_time = 0;

>>>>>>> e77a2066

#define mvapich_debug(args...) \
	do { \
		if (mvapich_verbose) \
			info ("mvapich: " args); \
	} while (0);

#define mvapich_debug2(args...) \
	do { \
		if (mvapich_verbose > 1) \
			info ("mvapich: " args); \
	} while (0);

static struct mvapich_info * mvapich_info_create (void)
{
	struct mvapich_info *mvi = xmalloc (sizeof (*mvi));
	memset (mvi, 0, sizeof (*mvi));
	mvi->fd = -1;
	mvi->rank = -1;
	return (mvi);
}

static void mvapich_info_destroy (struct mvapich_info *mvi)
{
	xfree (mvi->addr);
	xfree (mvi->pid);
	xfree (mvi);
	return;
}

<<<<<<< HEAD
static int mvapich_requires_pids (mvapich_state_t *st)
{
	if ( st->protocol_version == MVAPICH_VERSION_REQUIRES_PIDS 
	  || st->protocol_version == 5
	  || st->protocol_version == 6 )
=======
static int mvapich_requires_pids (void)
{
	if ( protocol_version == MVAPICH_VERSION_REQUIRES_PIDS 
	  || protocol_version == 5
	  || protocol_version == 6 )
>>>>>>> e77a2066
		return (1);
	return (0);
}

/*
 *  Return non-zero if protocol version has two phases.
 */
<<<<<<< HEAD
static int mvapich_dual_phase (mvapich_state_t *st)
{
	return (st->protocol_version == 5 || st->protocol_version == 6);
}

static int mvapich_abort_sends_rank (mvapich_state_t *st)
{
	if (st->protocol_version >= 3)
=======
static int mvapich_dual_phase (void)
{
	return (protocol_version == 5 || protocol_version == 6);
}

static int mvapich_abort_sends_rank (void)
{
	if (protocol_version >= 3)
>>>>>>> e77a2066
		return (1);
	return (0);
}

/*
 *  Create an mvapich_info object by reading information from
 *   file descriptor `fd'
 */
<<<<<<< HEAD
static int mvapich_get_task_info (mvapich_state_t *st,
				  struct mvapich_info *mvi)
=======
static int mvapich_get_task_info (struct mvapich_info *mvi)
>>>>>>> e77a2066
{
	int fd = mvi->fd;

	if (fd_read_n (fd, &mvi->addrlen, sizeof (int)) <= 0)
		return error ("mvapich: Unable to read addrlen for rank %d: %m", 
				mvi->rank);

	mvi->addr = xmalloc (mvi->addrlen);

	if (fd_read_n (fd, mvi->addr, mvi->addrlen) <= 0)
		return error ("mvapich: Unable to read addr info for rank %d: %m", 
				mvi->rank);

<<<<<<< HEAD
	if (!mvapich_requires_pids (st))
		return (0);

	if (fd_read_n (fd, &mvi->pidlen, sizeof (int)) <= 0)
		return error ("mvapich: Unable to read pidlen for rank %d: %m", 
				mvi->rank);


	mvi->pid = xmalloc (mvi->pidlen);

	if (fd_read_n (fd, mvi->pid, mvi->pidlen) <= 0)
		return error ("mvapich: Unable to read pid for rank %d: %m", mvi->rank);

=======
	if (!mvapich_requires_pids ())
		return (0);

	if (fd_read_n (fd, &mvi->pidlen, sizeof (int)) <= 0) {
		return error ("mvapich: Unable to read pidlen for rank %d: %m", 
				mvi->rank);
	}

	mvi->pid = xmalloc (mvi->pidlen);

	if (fd_read_n (fd, mvi->pid, mvi->pidlen) <= 0) {
		return error ("mvapich: Unable to read pid for rank %d: %m", 
				mvi->rank);
	}
>>>>>>> e77a2066

	mvi->do_poll = 0;

	return (0);
}

static int mvapich_get_hostid (struct mvapich_info *mvi)
{
<<<<<<< HEAD
	if (fd_read_n (mvi->fd, &mvi->hostidlen, sizeof (int)) < 0)
		return error ("mvapich: Unable to read hostidlen for rank %d: %m",
				mvi->rank);
	if (mvi->hostidlen != sizeof (int))
		return error ("mvapich: Unexpected size for hostidlen (%d)", mvi->hostidlen);
	if (fd_read_n (mvi->fd, &mvi->hostid, sizeof (int)) < 0)
		return error ("mvapich: unable to read hostid from rank %d", 
				mvi->rank);
=======
	if (fd_read_n (mvi->fd, &mvi->hostidlen, sizeof (int)) < 0) {
		return error ("mvapich: Unable to read hostidlen for rank %d: %m",
				mvi->rank);
	}
	if (mvi->hostidlen != sizeof (int)) {
		return error ("mvapich: Unexpected size for hostidlen (%d)", 
				mvi->hostidlen);
	}
	if (fd_read_n (mvi->fd, &mvi->hostid, sizeof (int)) < 0) {
		return error ("mvapich: unable to read hostid from rank %d", 
				mvi->rank);
	}
>>>>>>> e77a2066

	return (0);
}

<<<<<<< HEAD
static int mvapich_get_task_header (mvapich_state_t *st,
				    int fd, int *version, int *rank)
=======
static int mvapich_get_task_header (int fd, int *version, int *rank)
>>>>>>> e77a2066
{
	/*
	 *  dual phase only sends version on first pass
	 */
<<<<<<< HEAD
	if (!mvapich_dual_phase (st) || st->protocol_phase == 0) {
=======
	if (!mvapich_dual_phase () || protocol_phase == 0) {
>>>>>>> e77a2066
		if (fd_read_n (fd, version, sizeof (int)) < 0) 
			return error ("mvapich: Unable to read version from task: %m");
	} 

	if (fd_read_n (fd, rank, sizeof (int)) < 0) 
		return error ("mvapich: Unable to read task rank: %m");

<<<<<<< HEAD
	if (mvapich_dual_phase (st) && st->protocol_phase > 0)
		return (0);

	if (st->protocol_version == -1)
		st->protocol_version = *version;
	else if (st->protocol_version != *version) {
		return error ("mvapich: rank %d version %d != %d",
			      *rank, *version, st->protocol_version);
=======
	if (mvapich_dual_phase () && protocol_phase > 0)
		return (0);

	if (protocol_version == -1)
		protocol_version = *version;
	else if (protocol_version != *version) {
		return error ("mvapich: rank %d version %d != %d", *rank, *version, 
				protocol_version);
>>>>>>> e77a2066
	}

	return (0);

}

<<<<<<< HEAD
static int mvapich_handle_task (mvapich_state_t *st,
				int fd, struct mvapich_info *mvi)
{
	mvi->fd = fd;

	switch (st->protocol_version) {
		case 1:
		case 2:
		case 3:
			return mvapich_get_task_info (st, mvi);
		case 5:
		case 6:
			if (st->protocol_phase == 0)
				return mvapich_get_hostid (mvi);
			else
				return mvapich_get_task_info (st, mvi);
		default:
			return (error ("mvapich: Unsupported protocol version %d", 
				       st->protocol_version));
=======
static int mvapich_handle_task (int fd, struct mvapich_info *mvi)
{
	mvi->fd = fd;

	switch (protocol_version) {
		case 1:
		case 2:
		case 3:
			return mvapich_get_task_info (mvi);
		case 5:
		case 6:
			if (protocol_phase == 0)
				return mvapich_get_hostid (mvi);
			else
				return mvapich_get_task_info (mvi);
		case 8:
			return (0);
		default:
			return (error ("mvapich: Unsupported protocol version %d", 
					protocol_version));
>>>>>>> e77a2066
	}

	return (0);
}

/*
 *  Broadcast addr information to all connected mvapich processes.
 *   The format of the information sent back to each process is:
 *
 *   for rank N in M process job:
 *   
 *    lid info :  lid0,lid1,...lidM-1
 *    qp info  :  qp0, qp1, ..., -1, qpN+1, ...,qpM-1
 *    hostids  :  hostid0,hostid1,...,hostidM-1
 *
 *   total of 3*nprocs ints.
 *
 */   
<<<<<<< HEAD
static void mvapich_bcast_addrs (mvapich_state_t *st)
{
	struct mvapich_info *m;
	int out_addrs_len = 3 * st->nprocs * sizeof (int);
=======
static void mvapich_bcast_addrs (void)
{
	struct mvapich_info *m;
	int out_addrs_len = 3 * nprocs * sizeof (int);
>>>>>>> e77a2066
	int *out_addrs = xmalloc (out_addrs_len);
	int i = 0;
	int j = 0;

<<<<<<< HEAD
	for (i = 0; i < st->nprocs; i++) {
		m = st->mvarray[i];
=======
	for (i = 0; i < nprocs; i++) {
		m = mvarray[i];
>>>>>>> e77a2066
		/*
		 * lids are found in addrs[rank] for each process
		 */
		out_addrs[i] = m->addr[m->rank];

		/*
		 * hostids are the last entry in addrs
		 */
<<<<<<< HEAD
		out_addrs[2 * st->nprocs + i] =
			m->addr[(m->addrlen/sizeof (int)) - 1];
	}

	for (i = 0; i < st->nprocs; i++) {
		m = st->mvarray[i];
=======
		out_addrs[2 * nprocs + i] = m->addr[(m->addrlen/sizeof (int)) - 1];
	}

	for (i = 0; i < nprocs; i++) {
		m = mvarray[i];
>>>>>>> e77a2066

		/*
		 * qp array is tailored to each process.
		 */
<<<<<<< HEAD
		for (j = 0; j < st->nprocs; j++)  
			out_addrs[st->nprocs + j] = 
				(i == j) ? -1 : st->mvarray[j]->addr[i];
=======
		for (j = 0; j < nprocs; j++)  
			out_addrs[nprocs + j] = (i == j) ? -1 : mvarray[j]->addr[i];
>>>>>>> e77a2066

		fd_write_n (m->fd, out_addrs, out_addrs_len);

		/*
		 * Protocol version 3 requires pid list to be sent next
		 */
<<<<<<< HEAD
		if (mvapich_requires_pids (st)) {
			for (j = 0; j < st->nprocs; j++)
				fd_write_n (m->fd, &st->mvarray[j]->pid,
					    st->mvarray[j]->pidlen);
=======
		if (mvapich_requires_pids ()) {
			for (j = 0; j < nprocs; j++)
				fd_write_n (m->fd, &mvarray[j]->pid, mvarray[j]->pidlen);
>>>>>>> e77a2066
		}

	}

	xfree (out_addrs);
	return;
}

<<<<<<< HEAD
static void mvapich_bcast_hostids (mvapich_state_t *st)
{
	int *  hostids;
	int    i   = 0;
	size_t len = st->nprocs * sizeof (int);

	hostids = xmalloc (len);

	for (i = 0; i < st->nprocs; i++)
		hostids [i] = st->mvarray[i]->hostid;

	for (i = 0; i < st->nprocs; i++) {
		struct mvapich_info *mvi = st->mvarray[i];
=======
static void mvapich_bcast_hostids (void)
{
	int *  hostids;
	int    i   = 0;
	size_t len = nprocs * sizeof (int);

	hostids = xmalloc (len);

	for (i = 0; i < nprocs; i++)
		hostids [i] = mvarray[i]->hostid;

	for (i = 0; i < nprocs; i++) {
		struct mvapich_info *mvi = mvarray [i];
>>>>>>> e77a2066
		int co, rc;
		if (fd_write_n (mvi->fd, hostids, len) < 0)
			error ("mvapich: write hostid rank %d: %m", mvi->rank);

		if ((rc = fd_read_n (mvi->fd, &co, sizeof (int))) <= 0) {
			close (mvi->fd);
<<<<<<< HEAD
			st->connect_once = 0;
=======
			connect_once = 0;
>>>>>>> e77a2066
		} else
			mvi->do_poll = 1;
	}

	xfree (hostids);
}

<<<<<<< HEAD
static void mvapich_bcast (mvapich_state_t *st)
{
	if (!mvapich_dual_phase (st) || st->protocol_phase > 0)
		return mvapich_bcast_addrs (st);
	else
		return mvapich_bcast_hostids (st);
}

static void mvapich_barrier (mvapich_state_t *st)
=======
/* Write size bytes from buf into socket for rank */
static void mvapich_send (void* buf, int size, int rank)
{
	struct mvapich_info *mvi = mvarray [rank];
	if (fd_write_n (mvi->fd, buf, size) < 0)
		error ("mvapich: write hostid rank %d: %m", mvi->rank);
}

/* Read size bytes from socket for rank into buf */
static void mvapich_recv (void* buf, int size, int rank)
{
	struct mvapich_info *mvi = mvarray [rank];

	int rc;
	if ((rc = fd_read_n (mvi->fd, buf, size)) <= 0) {
		error("mvapich reading from %d", mvi->rank);
	}
}

/* Read an integer from socket for rank */
static int mvapich_recv_int (int rank)
{
	int buf;
	mvapich_recv(&buf, sizeof(buf), rank);
	return buf;
}

/* Scatter data in buf to ranks using chunks of size bytes */
static void mvapich_scatterbcast (void* buf, int size)
{
	int i;
	for (i = 0; i < nprocs; i++)
		mvapich_send(buf + i*size, size, i);
}

/* Broadcast buf to each rank, which is size bytes big */
static void mvapich_allgatherbcast (void* buf, int size)
{
	int i;
	for (i = 0; i < nprocs; i++)
		mvapich_send(buf, size, i);
}

/* Perform alltoall using data in buf with elements of size bytes */
static void mvapich_alltoallbcast (void* buf, int size)
{
	int pbufsize = size * nprocs;
	void* pbuf = xmalloc(pbufsize);	

	int i, src;
	for (i = 0; i < nprocs; i++) {
		for (src = 0; src < nprocs; src++) {
			memcpy( pbuf + size*src,
				buf + size*(src*nprocs + i),
				size
				);
		}
		mvapich_send(pbuf, pbufsize, i);
	}
	
	xfree(pbuf);
}

/* Check that new == curr value if curr has been initialized */
static int set_current (int curr, int new)
{
	if (curr == -1)
		curr = new;
	if (new != curr) {
		error("PMGR unexpected value: received %d, expecting %d", 
			new, curr);
	}
	return curr;
}

/* 
 * This function carries out pmgr_collective operations to
 * bootstrap MPI.  These collective operations are modeled after
 * MPI collectives -- all tasks must call them in the same order
 * and with consistent parameters.
 *
 * Until a 'CLOSE' or 'ABORT' message is seen, we continuously loop
 * processing ops
 *   For each op, we read one packet from each rank (socket)
 *     A packet consists of an integer OP CODE, followed by variable
 *     length data depending on the operation
 *   After reading a packet from each rank, srun completes the
 *   operation by broadcasting data back to any destinations,
 *   depending on the operation being performed
 *
 * Note: Although there are op codes available for PMGR_OPEN and
 * PMGR_ABORT, neither is fully implemented and should not be used.
 */
static void mvapich_processops ()
{
mvapich_debug ("Processing PMGR opcodes");
	/* Until a 'CLOSE' or 'ABORT' message is seen, we continuously 
	 *  loop processing ops
	 */
	int exit = 0;
	while (!exit) {
	int opcode = -1;
	int root   = -1;
	int size   = -1;
	void* buf = NULL;

	// for each process, read in one opcode and its associated data
	int i;
	for (i = 0; i < nprocs; i++) {
		struct mvapich_info *mvi = mvarray [i];

		// read in opcode
		opcode = set_current(opcode, mvapich_recv_int(i));

		// read in additional data depending on current opcode
		int rank, code;
		switch(opcode) {
		case 0: // PMGR_OPEN (followed by rank)
			rank = mvapich_recv_int(i);
			break;
		case 1: // PMGR_CLOSE (no data, close the socket)
			close(mvi->fd);
			break;
		case 2: // PMGR_ABORT (followed by exit code)
			code = mvapich_recv_int(i);
			error("mvapich abort with code %d from rank %d", 
				code, i);
			break;
		case 3: // PMGR_BARRIER (no data)
			break;
		case 4: // PMGR_BCAST (root, size of message, 
			// then message data (from root only))
			root = set_current(root, mvapich_recv_int(i));
			size = set_current(size, mvapich_recv_int(i));
			if (!buf) buf = (void*) xmalloc(size);
			if (i == root) mvapich_recv(buf, size, i);
			break;
		case 5: // PMGR_GATHER (root, size of message, 
			// then message data)
			root = set_current(root, mvapich_recv_int(i));
			size = set_current(size, mvapich_recv_int(i));
			if (!buf) buf = (void*) xmalloc(size * nprocs);
			mvapich_recv(buf + size*i, size, i);
			break;
		case 6: // PMGR_SCATTER (root, size of message, 
			// then message data)
			root = set_current(root, mvapich_recv_int(i));
			size = set_current(size, mvapich_recv_int(i));
			if (!buf) buf = (void*) xmalloc(size * nprocs);
			if (i == root) mvapich_recv(buf, size * nprocs, i);
			break;
		case 7: // PMGR_ALLGATHER (size of message, then message data)
			size = set_current(size, mvapich_recv_int(i));
			if (!buf) buf = (void*) xmalloc(size * nprocs);
			mvapich_recv(buf + size*i, size, i);
			break;
		case 8: // PMGR_ALLTOALL (size of message, then message data)
			size = set_current(size, mvapich_recv_int(i));
			if (!buf) buf = (void*) xmalloc(size * nprocs * nprocs);
			mvapich_recv(buf + (size*nprocs)*i, size * nprocs, i);
			break;
		default:
			error("Unrecognized PMGR opcode: %d", opcode);
		}
	}

	// Complete any operations
	switch(opcode) {
		case 0: // PMGR_OPEN
			mvapich_debug ("Completed PMGR_OPEN");
			break;
		case 1: // PMGR_CLOSE
			mvapich_debug ("Completed PMGR_CLOSE");
			exit = 1;
			break;
		case 2: // PMGR_ABORT
			mvapich_debug ("Completed PMGR_ABORT");
			exit = 1;
			break;
		case 3: // PMGR_BARRIER (just echo the opcode back)
			mvapich_debug ("Completing PMGR_BARRIER");
			mvapich_allgatherbcast (&opcode, sizeof(opcode));
			mvapich_debug ("Completed PMGR_BARRIER");
			break;
		case 4: // PMGR_BCAST
			mvapich_debug ("Completing PMGR_BCAST");
			mvapich_allgatherbcast (buf, size);
			mvapich_debug ("Completed PMGR_BCAST");
			break;
		case 5: // PMGR_GATHER
			mvapich_debug ("Completing PMGR_GATHER");
			mvapich_send (buf, size * nprocs, root);
			mvapich_debug ("Completed PMGR_GATHER");
			break;
		case 6: // PMGR_SCATTER
			mvapich_debug ("Completing PMGR_SCATTER");
			mvapich_scatterbcast (buf, size);
			mvapich_debug ("Completed PMGR_SCATTER");
			break;
		case 7: // PMGR_ALLGATHER
			mvapich_debug ("Completing PMGR_ALLGATHER");
			mvapich_allgatherbcast (buf, size * nprocs);
			mvapich_debug ("Completed PMGR_ALLGATHER");
			break;
		case 8: // PMGR_ALLTOALL
			mvapich_debug ("Completing PMGR_ALLTOALL");
			mvapich_alltoallbcast (buf, size);
			mvapich_debug ("Completed PMGR_ALLTOALL");
			break;
		default:
			error("Unrecognized PMGR opcode: %d", opcode);
	}

	xfree(buf);
  } // while(!exit)
  mvapich_debug ("Completed processing PMGR opcodes");
}

static void mvapich_bcast (void)
{
	if (!mvapich_dual_phase () || protocol_phase > 0)
		return mvapich_bcast_addrs ();
	else
		return mvapich_bcast_hostids ();
}

static void mvapich_barrier (void)
>>>>>>> e77a2066
{
	int i;
	struct mvapich_info *m;
	/*
	 *  Simple barrier to wait for qp's to come up. 
	 *   Once all processes have written their rank over the socket,
	 *   simply write their rank right back to them.
	 */

	debug ("mvapich: starting barrier");

<<<<<<< HEAD
	for (i = 0; i < st->nprocs; i++) {
		int j;
		m = st->mvarray[i];
=======
	for (i = 0; i < nprocs; i++) {
		int j;
		m = mvarray[i];
>>>>>>> e77a2066
		if (fd_read_n (m->fd, &j, sizeof (j)) == -1)
			error("mvapich read on barrier");
	}

	debug ("mvapich: completed barrier for all tasks");

<<<<<<< HEAD
	for (i = 0; i < st->nprocs; i++) {
		m = st->mvarray[i];
=======
	for (i = 0; i < nprocs; i++) {
		m = mvarray[i];
>>>>>>> e77a2066
		if (fd_write_n (m->fd, &i, sizeof (i)) == -1)
			error("mvapich: write on barrier: %m");
		close (m->fd);
		m->fd = -1;
	}

	return;
}

static void 
<<<<<<< HEAD
mvapich_print_abort_message (mvapich_state_t *st, int rank,
			     int dest, char *msg, int msglen)
{
	slurm_step_layout_t *sl = st->job->step_layout;
	char *host;

	if (!mvapich_abort_sends_rank (st)) {
=======
mvapich_print_abort_message (srun_job_t *job, int rank, int dest, 
		char *msg, int msglen)
{
	slurm_step_layout_t *sl = job->step_layout;
	char *host;

	if (!mvapich_abort_sends_rank ()) {
>>>>>>> e77a2066
		info ("mvapich: Received ABORT message from an MPI process.");
		return;
	}

<<<<<<< HEAD
	host = slurm_step_layout_host_name(
		sl, slurm_step_layout_host_id(sl, rank));

	if (dest >= 0) {
		const char *dsthost = slurm_step_layout_host_name (sl, dest);
=======
	host = step_layout_host_name (sl, rank);

	if (dest >= 0) {
		const char *dsthost = step_layout_host_name (sl, dest);
>>>>>>> e77a2066

		if (msg [msglen - 1] == '\n')
			msg [msglen - 1] = '\0';

		info ("mvapich: %M: ABORT from MPI rank %d [on %s] dest rank %d [on %s]",
		      rank, host, dest, dsthost);

		/*
		 *  If we got a message from MVAPICH, log it to syslog
		 *   so that system administrators know about possible HW events.
		 */
		if (msglen > 0) {
			openlog ("srun", 0, LOG_USER);
			syslog (LOG_WARNING, 
					"MVAPICH ABORT [jobid=%u.%u src=%d(%s) dst=%d(%s)]: %s",
<<<<<<< HEAD
					st->job->jobid, st->job->stepid, rank, host, dest, dsthost, msg);
=======
					job->jobid, job->stepid, rank, host, dest, dsthost, msg);
>>>>>>> e77a2066
			closelog();
		}
	}
	else {
		info ("mvapich: %M: ABORT from MPI rank %d [on %s]", 
				rank, host);
	}
	return;
}


static int mvapich_abort_timeout (void)
{
	int timeout;

	if (first_abort_time == 0)
		return (-1);

	timeout = 60 - (time (NULL) - first_abort_time);

	if (timeout < 0)
		return (0);

	return (timeout * 1000);
}

<<<<<<< HEAD
static int mvapich_accept (uint32_t jobid, uint32_t stepid, int fd)
=======
static int mvapich_accept (srun_job_t *job, int fd)
>>>>>>> e77a2066
{
	slurm_addr addr;
	int rc;
	struct pollfd pfds[1];

	pfds->fd = fd;
	pfds->events = POLLIN;

	while ((rc = poll (pfds, 1, mvapich_abort_timeout ())) < 0) {
		if (errno != EINTR)
			return (-1);
	}

	/* 
	 *  If poll() timed out, forcibly kill job and exit instead of
	 *   waiting longer for remote IO, process exit, etc.
	 */
	if (rc == 0) {
<<<<<<< HEAD
		error("Timeout waiting for all tasks after MVAPICH ABORT. Exiting.");
		slurm_signal_job_step(jobid, stepid, SIGKILL);
		exit(1);
=======
		job_fatal (job, 
				"Timeout waiting for all tasks after MVAPICH ABORT. Exiting.");
>>>>>>> e77a2066
		/* NORETURN */
	}

	return (slurm_accept_msg_conn (fd, &addr));
}


<<<<<<< HEAD
static void mvapich_wait_for_abort(mvapich_state_t *st)
=======
static void mvapich_wait_for_abort(srun_job_t *job)
>>>>>>> e77a2066
{
	int src, dst;
	int ranks[2];
	int n;
	char msg [1024] = "";
	int msglen = 0;

	/*
	 *  Wait for abort notification from any process.
	 *  For mvapich 0.9.4, it appears that an MPI_Abort is registered
	 *   simply by connecting to this socket and immediately closing
	 *   the connection. In other versions, the process may write
	 *   its rank.
	 */
	while (1) {
<<<<<<< HEAD
		int newfd = mvapich_accept (st->job->jobid, st->job->stepid,
					    st->fd);
=======
		int newfd = mvapich_accept (job, mvapich_fd);
>>>>>>> e77a2066

		if (newfd == -1) {
			fatal("MPI master failed to accept (abort-wait)");
		}

		fd_set_blocking (newfd);

		ranks[1] = -1;
		if ((n = fd_read_n (newfd, &ranks, sizeof (ranks))) < 0) {
			error("mvapich: MPI recv (abort-wait) failed");
			close (newfd);
			continue;
		}

		/*
		 *  If we read both src/dest rank, then also try to 
		 *   read an error message. If this fails, msglen will
		 *   stay zero and no message will be printed.
		 */
		if (ranks[1] >= 0) {
			dst = ranks[0];
			src = ranks[1];
			fd_read_n (newfd, &msglen, sizeof (int));
			if (msglen)
				fd_read_n (newfd, msg, msglen);
		} else {
			src = ranks[0];
			dst = -1;
		}

		close(newfd);

<<<<<<< HEAD
		mvapich_print_abort_message (st, src, dst, msg, msglen);
		slurm_signal_job_step(st->job->jobid, st->job->stepid, SIGKILL);
=======
		mvapich_print_abort_message (job, src, dst, msg, msglen);

		fwd_signal(job, SIGKILL);
>>>>>>> e77a2066
		if (!first_abort_time)
			first_abort_time = time (NULL);
	}

	return; /* but not reached */
}

<<<<<<< HEAD
static void mvapich_mvarray_create (mvapich_state_t *st)
{
	int i;
	st->mvarray = xmalloc (st->nprocs * sizeof (*(st->mvarray)));
	for (i = 0; i < st->nprocs; i++) {
		st->mvarray [i] = mvapich_info_create ();
		st->mvarray [i]->rank = i;
	}
}

static void mvapich_mvarray_destroy (mvapich_state_t *st)
{
	int i;
	for (i = 0; i < st->nprocs; i++)
		mvapich_info_destroy (st->mvarray[i]);
	xfree (st->mvarray);
}

static int mvapich_rank_from_fd (mvapich_state_t *st, int fd)
{
	int rank = 0;
	while (st->mvarray[rank]->fd != fd)
=======
static void mvapich_mvarray_create (void)
{
	int i;
	mvarray = xmalloc (nprocs * sizeof (*mvarray));
	for (i = 0; i < nprocs; i++) {
		mvarray [i] = mvapich_info_create ();
		mvarray [i]->rank = i;
	}
}

static void mvapich_mvarray_destroy (void)
{
	int i;
	for (i = 0; i < nprocs; i++)
		mvapich_info_destroy (mvarray [i]);
	xfree (mvarray);
}

static int mvapich_rank_from_fd (int fd)
{
	int rank = 0;
	while (mvarray[rank]->fd != fd)
>>>>>>> e77a2066
		rank++;
	return (rank);
}

<<<<<<< HEAD
static int mvapich_handle_connection (mvapich_state_t *st, int fd)
{
	int version, rank;

	if (st->protocol_phase == 0 || !st->connect_once) {
		if (mvapich_get_task_header (st, fd, &version, &rank) < 0)
			return (-1);

		st->mvarray[rank]->rank = rank;

		if (rank > st->nprocs - 1) 
			return (error ("mvapich: task reported invalid rank (%d)", rank));
	} else {
		rank = mvapich_rank_from_fd (st, fd);
	}

	if (mvapich_handle_task (st, fd, st->mvarray[rank]) < 0) 
=======
static int mvapich_handle_connection (int fd)
{
	int version, rank;

	if (protocol_phase == 0 || !connect_once) {
		if (mvapich_get_task_header (fd, &version, &rank) < 0)
			return (-1);

		mvarray [rank]->rank = rank;

		if (rank > nprocs - 1) { 
			return (error ("mvapich: task reported invalid rank (%d)", 
					rank));
		}
	}
	else {
		rank = mvapich_rank_from_fd (fd);
	}

	if (mvapich_handle_task (fd, mvarray [rank]) < 0) 
>>>>>>> e77a2066
		return (-1);

	return (0);
}

<<<<<<< HEAD
static int poll_mvapich_fds (mvapich_state_t *st)
=======
static int poll_mvapich_fds (void)
>>>>>>> e77a2066
{
	int i = 0;
	int j = 0;
	int rc;
	int fd;
	int nfds = 0;
<<<<<<< HEAD
	struct pollfd *fds = xmalloc (st->nprocs * sizeof (struct pollfd));

	for (i = 0; i < st->nprocs; i++) {
		if (st->mvarray[i]->do_poll) {
			fds[j].fd = st->mvarray[i]->fd;
=======
	struct pollfd *fds = xmalloc (nprocs * sizeof (struct pollfd));

	for (i = 0; i < nprocs; i++) {
		if (mvarray[i]->do_poll) {
			fds[j].fd = mvarray[i]->fd;
>>>>>>> e77a2066
			fds[j].events = POLLIN;
			j++;
			nfds++;
		}
	}

	mvapich_debug2 ("Going to poll %d fds", nfds);
<<<<<<< HEAD
	if ((rc = poll (fds, nfds, -1)) < 0) {
		error ("mvapich: poll: %m");
		xfree (fds);
		return SLURM_ERROR;
	}
=======
	if ((rc = poll (fds, nfds, -1)) < 0) 
		return (error ("mvapich: poll: %m"));
>>>>>>> e77a2066

	i = 0;
	while (fds[i].revents != POLLIN)
		i++;

	fd = fds[i].fd;
	xfree (fds);

	return (fd);
}

<<<<<<< HEAD
static int mvapich_get_next_connection (mvapich_state_t *st)
=======
static int mvapich_get_next_connection (int listenfd)
>>>>>>> e77a2066
{
	slurm_addr addr;
	int fd;

<<<<<<< HEAD
	if (st->connect_once && st->protocol_phase > 0) {
		return (poll_mvapich_fds (st));
	} 
		
	if ((fd = slurm_accept_msg_conn (st->fd, &addr)) < 0) {
=======
	if (connect_once && protocol_phase > 0) {
		return (poll_mvapich_fds ());
	} 
		
	if ((fd = slurm_accept_msg_conn (mvapich_fd, &addr)) < 0) {
>>>>>>> e77a2066
		error ("mvapich: accept: %m");
		return (-1);
	}
	mvapich_debug2 ("accept() = %d", fd);

	return (fd);
}

<<<<<<< HEAD
static void do_timings (mvapich_state_t *st)
=======
static void do_timings (void)
>>>>>>> e77a2066
{
	static int initialized = 0;
	static struct timeval initv = { 0, 0 };
	struct timeval tv;
	struct timeval result;

<<<<<<< HEAD
	if (!st->do_timing)
=======
	if (!do_timing)
>>>>>>> e77a2066
		return;

	if (!initialized) {
		if (gettimeofday (&initv, NULL) < 0)
			error ("mvapich: do_timings(): gettimeofday(): %m\n");
		initialized = 1;
		return;
	}

	if (gettimeofday (&tv, NULL) < 0) {
		error ("mvapich: do_timings(): gettimeofday(): %m\n");
		return;
	}

	timersub (&tv, &initv, &result);

	info ("mvapich: Intialization took %d.%03d seconds", result.tv_sec,
			result.tv_usec/1000);

	return;
}

static void *mvapich_thr(void *arg)
{
<<<<<<< HEAD
	mvapich_state_t *st = arg;
	mpi_plugin_client_info_t *job = st->job;
=======
	srun_job_t *job = arg;
>>>>>>> e77a2066
	int i = 0;
	int first = 1;

	debug ("mvapich-0.9.x/gen2: thread started: %ld", pthread_self ());

<<<<<<< HEAD
	mvapich_mvarray_create (st);

again:
	i = 0;
	while (i < st->nprocs) {
		int fd;
		
		mvapich_debug ("Waiting to accept remote connection %d of %d\n", 
				i, st->nprocs);

		if ((fd = mvapich_get_next_connection (st)) < 0) {
=======
	mvapich_mvarray_create ();

again:
	i = 0;
	while (i < nprocs) {
		int fd;
		
		mvapich_debug ("Waiting to accept remote connection %d of %d\n", 
				i, nprocs);

		if ((fd = mvapich_get_next_connection (mvapich_fd)) < 0) {
>>>>>>> e77a2066
			error ("mvapich: accept: %m");
			goto fail;
		}

		if (first) {
			mvapich_debug ("first task checked in");
<<<<<<< HEAD
			do_timings (st);
			first = 0;
		}

		if (mvapich_handle_connection (st, fd) < 0) 
=======
			do_timings ();
			first = 0;
		}

		if (mvapich_handle_connection (fd) < 0) 
>>>>>>> e77a2066
			goto fail;

		i++;
	}

<<<<<<< HEAD
	mvapich_debug ("bcasting mvapich info to %d tasks", st->nprocs);
	mvapich_bcast (st);

	if (mvapich_dual_phase (st) && st->protocol_phase == 0) {
		st->protocol_phase = 1;
		goto again;
	}

	mvapich_debug ("calling mvapich_barrier");
	mvapich_barrier (st);
	mvapich_debug ("all tasks have checked in");

	do_timings (st);

	mvapich_wait_for_abort (st);

	mvapich_mvarray_destroy (st);
=======
	if (protocol_version == 8) {
		mvapich_processops();
	} else {
		mvapich_debug ("bcasting mvapich info to %d tasks", nprocs);
		mvapich_bcast ();

		if (mvapich_dual_phase () && protocol_phase == 0) {
			protocol_phase = 1;
			goto again;
		}

		mvapich_debug ("calling mvapich_barrier");
		mvapich_barrier ();
		mvapich_debug ("all tasks have checked in");
	}

	do_timings ();

	mvapich_wait_for_abort (job);

	mvapich_mvarray_destroy ();
>>>>>>> e77a2066

	return (NULL);

fail:
	error ("mvapich: fatal error, killing job");
<<<<<<< HEAD
	slurm_signal_job_step(job->jobid, job->stepid, SIGKILL);
	return (void *)0;
}

static int process_environment (mvapich_state_t *st)
=======
	fwd_signal (job, SIGKILL);
	return (void *)0;
}

static int process_environment (void)
>>>>>>> e77a2066
{
	char *val;

	if (getenv ("MVAPICH_CONNECT_TWICE"))
<<<<<<< HEAD
		st->connect_once = 0;
=======
		connect_once = 0;
>>>>>>> e77a2066

	if ((val = getenv ("SLURM_MVAPICH_DEBUG"))) {
		int level = atoi (val);
		if (level > 0)
			mvapich_verbose = level;
	}

	if (getenv ("SLURM_MVAPICH_TIMING"))
<<<<<<< HEAD
		st->do_timing = 1;
=======
		do_timing = 1;
>>>>>>> e77a2066

	return (0);
}

<<<<<<< HEAD
static mvapich_state_t *
mvapich_state_create(const mpi_plugin_client_info_t *job)
{
	mvapich_state_t *state;

	state = (mvapich_state_t *)xmalloc(sizeof(mvapich_state_t));

	state->tid		= (pthread_t)-1;
	state->mvarray          = NULL;
	state->fd               = -1;
	state->nprocs           = job->step_layout->task_cnt;
	state->protocol_version = -1;
	state->protocol_phase   = 0;
	state->connect_once     = 1;
	state->do_timing        = 0;

	*(state->job) = *job;

	return state;
}

static void mvapich_state_destroy(mvapich_state_t *st)
{
	xfree(st);
}

extern mvapich_state_t *mvapich_thr_create(const mpi_plugin_client_info_t *job,
					   char ***env)
{
	short port;
	pthread_attr_t attr;
	mvapich_state_t *st = NULL;

	st = mvapich_state_create(job);
	if (process_environment (st) < 0) {
		error ("mvapich: Failed to read environment settings\n");
		mvapich_state_destroy(st);
		return NULL;
	}
	if (net_stream_listen(&st->fd, &port) < 0) {
		error ("Unable to create ib listen port: %m");
		mvapich_state_destroy(st);
		return NULL;
	}
=======
extern int mvapich_thr_create(srun_job_t *job)
{
	int port;
	pthread_attr_t attr;
	pthread_t tid;

	if (process_environment () < 0)
		return error ("mvapich: Failed to read environment settings\n");

	nprocs = opt.nprocs;

	if (net_stream_listen(&mvapich_fd, &port) < 0)
		return error ("Unable to create ib listen port: %m");
>>>>>>> e77a2066

	/*
	 * Accept in a separate thread.
	 */
	slurm_attr_init(&attr);
	pthread_attr_setdetachstate(&attr, PTHREAD_CREATE_DETACHED);
<<<<<<< HEAD
	if (pthread_create(&st->tid, &attr, &mvapich_thr, (void *)st)) {
		slurm_attr_destroy(&attr);
		mvapich_state_destroy(st);
		return NULL;
	}
	slurm_attr_destroy(&attr);
=======
	if (pthread_create(&tid, &attr, &mvapich_thr, (void *)job))
		return -1;
>>>>>>> e77a2066

	/*
	 *  Set some environment variables in current env so they'll get
	 *   passed to all remote tasks
	 */
<<<<<<< HEAD
	env_array_overwrite_fmt(env, "MPIRUN_PORT",   "%d", port);
	env_array_overwrite_fmt(env, "MPIRUN_NPROCS", "%d", st->nprocs);
	env_array_overwrite_fmt(env, "MPIRUN_ID",     "%d", st->job->jobid);
	if (st->connect_once) {
		env_array_overwrite_fmt(env, "MPIRUN_CONNECT_ONCE", "1");
	}

	verbose ("mvapich-0.9.[45] master listening on port %d", port);

	return st;
}

extern int mvapich_thr_destroy(mvapich_state_t *st)
{
	if (st != NULL) {
		if (st->tid != (pthread_t)-1) {
			pthread_cancel(st->tid);
			pthread_join(st->tid, NULL);
		}
		mvapich_state_destroy(st);
	}
	return SLURM_SUCCESS;
=======
	setenvf (NULL, "MPIRUN_PORT",   "%d", ntohs (port));
	setenvf (NULL, "MPIRUN_NPROCS", "%d", nprocs);
	setenvf (NULL, "MPIRUN_ID",     "%d", job->jobid);
	if (connect_once)
		setenvf (NULL, "MPIRUN_CONNECT_ONCE", "1");

	verbose ("mvapich-0.9.[45] master listening on port %d", ntohs (port));

	return 0;
>>>>>>> e77a2066
}<|MERGE_RESOLUTION|>--- conflicted
+++ resolved
@@ -1,17 +1,10 @@
 /*****************************************************************************\
  *  mvapich.c - srun support for MPICH-IB (MVAPICH 0.9.4 and 0.9.5,7,8)
  *****************************************************************************
-<<<<<<< HEAD
- *  Copyright (C) 2004 The Regents of the University of California.
- *  Produced at Lawrence Livermore National Laboratory (cf, DISCLAIMER).  
- *
- *  UCRL-CODE-226842.
-=======
  *  Copyright (C) 2004-2007 The Regents of the University of California.
  *  Produced at Lawrence Livermore National Laboratory (cf, DISCLAIMER).  
  *
  *  UCRL-CODE-217948.
->>>>>>> e77a2066
  *  
  *  This file is part of SLURM, a resource management program.
  *  For details, see <http://www.llnl.gov/linux/slurm/>.
@@ -59,18 +52,11 @@
 #include <sys/poll.h>
 #include <sys/time.h>
 
-<<<<<<< HEAD
-#include "src/common/slurm_xlator.h"
-=======
->>>>>>> e77a2066
 #include "src/common/xmalloc.h"
 #include "src/common/xstring.h"
 #include "src/common/net.h"
 #include "src/common/fd.h"
-<<<<<<< HEAD
-=======
 #include "src/common/global_srun.h"
->>>>>>> e77a2066
 
 /* NOTE: MVAPICH has changed protocols without changing version numbers.
  * This makes support of MVAPICH very difficult. 
@@ -85,20 +71,6 @@
 
 #include "src/plugins/mpi/mvapich/mvapich.h"
 
-<<<<<<< HEAD
-/* NOTE: AIX lacks timersub */
-#ifndef timersub
-#  define timersub(a, b, result)					\
-	do {								\
-		(result)->tv_sec = (a)->tv_sec - (b)->tv_sec;		\
-		(result)->tv_usec = (a)->tv_usec - (b)->tv_usec;	\
-		if ((result)->tv_usec < 0) {				\
-			--(result)->tv_sec;				\
-			(result)->tv_usec += 1000000;			\
-		}							\
-	} while (0)
-#endif
-=======
 /*
  *  Arguments passed to mvapich support thread.
  */
@@ -107,7 +79,6 @@
 	int fd;             /* fd on which to accept new connections */
 };
 
->>>>>>> e77a2066
 
 /*
  *  Information read from each MVAPICH process
@@ -137,27 +108,6 @@
 
 /*  Globals for the mvapich thread.
  */
-<<<<<<< HEAD
-int mvapich_verbose = 0;
-static time_t first_abort_time = 0;
-
-/*  Per-job step state information.  The MPI plugin may be called
- *  multiple times from the SLURM API's slurm_step_launch() in the
- *  same process.
- */
-struct mvapich_state {
-	pthread_t tid;
-	struct mvapich_info **mvarray;
-	int fd;
-	int nprocs;
-	int protocol_version;
-	int protocol_phase;
-	int connect_once;
-	int do_timing;
-
-	mpi_plugin_client_info_t job[1];
-};
-=======
 static struct mvapich_info **mvarray = NULL;
 static int  mvapich_fd       = -1;
 static int  nprocs           = -1;
@@ -168,7 +118,6 @@
 static int  do_timing        = 0;
 static time_t first_abort_time = 0;
 
->>>>>>> e77a2066
 
 #define mvapich_debug(args...) \
 	do { \
@@ -199,19 +148,11 @@
 	return;
 }
 
-<<<<<<< HEAD
-static int mvapich_requires_pids (mvapich_state_t *st)
-{
-	if ( st->protocol_version == MVAPICH_VERSION_REQUIRES_PIDS 
-	  || st->protocol_version == 5
-	  || st->protocol_version == 6 )
-=======
 static int mvapich_requires_pids (void)
 {
 	if ( protocol_version == MVAPICH_VERSION_REQUIRES_PIDS 
 	  || protocol_version == 5
 	  || protocol_version == 6 )
->>>>>>> e77a2066
 		return (1);
 	return (0);
 }
@@ -219,16 +160,6 @@
 /*
  *  Return non-zero if protocol version has two phases.
  */
-<<<<<<< HEAD
-static int mvapich_dual_phase (mvapich_state_t *st)
-{
-	return (st->protocol_version == 5 || st->protocol_version == 6);
-}
-
-static int mvapich_abort_sends_rank (mvapich_state_t *st)
-{
-	if (st->protocol_version >= 3)
-=======
 static int mvapich_dual_phase (void)
 {
 	return (protocol_version == 5 || protocol_version == 6);
@@ -237,7 +168,6 @@
 static int mvapich_abort_sends_rank (void)
 {
 	if (protocol_version >= 3)
->>>>>>> e77a2066
 		return (1);
 	return (0);
 }
@@ -246,12 +176,7 @@
  *  Create an mvapich_info object by reading information from
  *   file descriptor `fd'
  */
-<<<<<<< HEAD
-static int mvapich_get_task_info (mvapich_state_t *st,
-				  struct mvapich_info *mvi)
-=======
 static int mvapich_get_task_info (struct mvapich_info *mvi)
->>>>>>> e77a2066
 {
 	int fd = mvi->fd;
 
@@ -265,21 +190,6 @@
 		return error ("mvapich: Unable to read addr info for rank %d: %m", 
 				mvi->rank);
 
-<<<<<<< HEAD
-	if (!mvapich_requires_pids (st))
-		return (0);
-
-	if (fd_read_n (fd, &mvi->pidlen, sizeof (int)) <= 0)
-		return error ("mvapich: Unable to read pidlen for rank %d: %m", 
-				mvi->rank);
-
-
-	mvi->pid = xmalloc (mvi->pidlen);
-
-	if (fd_read_n (fd, mvi->pid, mvi->pidlen) <= 0)
-		return error ("mvapich: Unable to read pid for rank %d: %m", mvi->rank);
-
-=======
 	if (!mvapich_requires_pids ())
 		return (0);
 
@@ -294,7 +204,6 @@
 		return error ("mvapich: Unable to read pid for rank %d: %m", 
 				mvi->rank);
 	}
->>>>>>> e77a2066
 
 	mvi->do_poll = 0;
 
@@ -303,16 +212,6 @@
 
 static int mvapich_get_hostid (struct mvapich_info *mvi)
 {
-<<<<<<< HEAD
-	if (fd_read_n (mvi->fd, &mvi->hostidlen, sizeof (int)) < 0)
-		return error ("mvapich: Unable to read hostidlen for rank %d: %m",
-				mvi->rank);
-	if (mvi->hostidlen != sizeof (int))
-		return error ("mvapich: Unexpected size for hostidlen (%d)", mvi->hostidlen);
-	if (fd_read_n (mvi->fd, &mvi->hostid, sizeof (int)) < 0)
-		return error ("mvapich: unable to read hostid from rank %d", 
-				mvi->rank);
-=======
 	if (fd_read_n (mvi->fd, &mvi->hostidlen, sizeof (int)) < 0) {
 		return error ("mvapich: Unable to read hostidlen for rank %d: %m",
 				mvi->rank);
@@ -325,26 +224,16 @@
 		return error ("mvapich: unable to read hostid from rank %d", 
 				mvi->rank);
 	}
->>>>>>> e77a2066
 
 	return (0);
 }
 
-<<<<<<< HEAD
-static int mvapich_get_task_header (mvapich_state_t *st,
-				    int fd, int *version, int *rank)
-=======
 static int mvapich_get_task_header (int fd, int *version, int *rank)
->>>>>>> e77a2066
 {
 	/*
 	 *  dual phase only sends version on first pass
 	 */
-<<<<<<< HEAD
-	if (!mvapich_dual_phase (st) || st->protocol_phase == 0) {
-=======
 	if (!mvapich_dual_phase () || protocol_phase == 0) {
->>>>>>> e77a2066
 		if (fd_read_n (fd, version, sizeof (int)) < 0) 
 			return error ("mvapich: Unable to read version from task: %m");
 	} 
@@ -352,16 +241,6 @@
 	if (fd_read_n (fd, rank, sizeof (int)) < 0) 
 		return error ("mvapich: Unable to read task rank: %m");
 
-<<<<<<< HEAD
-	if (mvapich_dual_phase (st) && st->protocol_phase > 0)
-		return (0);
-
-	if (st->protocol_version == -1)
-		st->protocol_version = *version;
-	else if (st->protocol_version != *version) {
-		return error ("mvapich: rank %d version %d != %d",
-			      *rank, *version, st->protocol_version);
-=======
 	if (mvapich_dual_phase () && protocol_phase > 0)
 		return (0);
 
@@ -370,34 +249,12 @@
 	else if (protocol_version != *version) {
 		return error ("mvapich: rank %d version %d != %d", *rank, *version, 
 				protocol_version);
->>>>>>> e77a2066
 	}
 
 	return (0);
 
 }
 
-<<<<<<< HEAD
-static int mvapich_handle_task (mvapich_state_t *st,
-				int fd, struct mvapich_info *mvi)
-{
-	mvi->fd = fd;
-
-	switch (st->protocol_version) {
-		case 1:
-		case 2:
-		case 3:
-			return mvapich_get_task_info (st, mvi);
-		case 5:
-		case 6:
-			if (st->protocol_phase == 0)
-				return mvapich_get_hostid (mvi);
-			else
-				return mvapich_get_task_info (st, mvi);
-		default:
-			return (error ("mvapich: Unsupported protocol version %d", 
-				       st->protocol_version));
-=======
 static int mvapich_handle_task (int fd, struct mvapich_info *mvi)
 {
 	mvi->fd = fd;
@@ -418,7 +275,6 @@
 		default:
 			return (error ("mvapich: Unsupported protocol version %d", 
 					protocol_version));
->>>>>>> e77a2066
 	}
 
 	return (0);
@@ -437,28 +293,16 @@
  *   total of 3*nprocs ints.
  *
  */   
-<<<<<<< HEAD
-static void mvapich_bcast_addrs (mvapich_state_t *st)
-{
-	struct mvapich_info *m;
-	int out_addrs_len = 3 * st->nprocs * sizeof (int);
-=======
 static void mvapich_bcast_addrs (void)
 {
 	struct mvapich_info *m;
 	int out_addrs_len = 3 * nprocs * sizeof (int);
->>>>>>> e77a2066
 	int *out_addrs = xmalloc (out_addrs_len);
 	int i = 0;
 	int j = 0;
 
-<<<<<<< HEAD
-	for (i = 0; i < st->nprocs; i++) {
-		m = st->mvarray[i];
-=======
 	for (i = 0; i < nprocs; i++) {
 		m = mvarray[i];
->>>>>>> e77a2066
 		/*
 		 * lids are found in addrs[rank] for each process
 		 */
@@ -467,48 +311,26 @@
 		/*
 		 * hostids are the last entry in addrs
 		 */
-<<<<<<< HEAD
-		out_addrs[2 * st->nprocs + i] =
-			m->addr[(m->addrlen/sizeof (int)) - 1];
-	}
-
-	for (i = 0; i < st->nprocs; i++) {
-		m = st->mvarray[i];
-=======
 		out_addrs[2 * nprocs + i] = m->addr[(m->addrlen/sizeof (int)) - 1];
 	}
 
 	for (i = 0; i < nprocs; i++) {
 		m = mvarray[i];
->>>>>>> e77a2066
 
 		/*
 		 * qp array is tailored to each process.
 		 */
-<<<<<<< HEAD
-		for (j = 0; j < st->nprocs; j++)  
-			out_addrs[st->nprocs + j] = 
-				(i == j) ? -1 : st->mvarray[j]->addr[i];
-=======
 		for (j = 0; j < nprocs; j++)  
 			out_addrs[nprocs + j] = (i == j) ? -1 : mvarray[j]->addr[i];
->>>>>>> e77a2066
 
 		fd_write_n (m->fd, out_addrs, out_addrs_len);
 
 		/*
 		 * Protocol version 3 requires pid list to be sent next
 		 */
-<<<<<<< HEAD
-		if (mvapich_requires_pids (st)) {
-			for (j = 0; j < st->nprocs; j++)
-				fd_write_n (m->fd, &st->mvarray[j]->pid,
-					    st->mvarray[j]->pidlen);
-=======
 		if (mvapich_requires_pids ()) {
 			for (j = 0; j < nprocs; j++)
 				fd_write_n (m->fd, &mvarray[j]->pid, mvarray[j]->pidlen);
->>>>>>> e77a2066
 		}
 
 	}
@@ -517,21 +339,6 @@
 	return;
 }
 
-<<<<<<< HEAD
-static void mvapich_bcast_hostids (mvapich_state_t *st)
-{
-	int *  hostids;
-	int    i   = 0;
-	size_t len = st->nprocs * sizeof (int);
-
-	hostids = xmalloc (len);
-
-	for (i = 0; i < st->nprocs; i++)
-		hostids [i] = st->mvarray[i]->hostid;
-
-	for (i = 0; i < st->nprocs; i++) {
-		struct mvapich_info *mvi = st->mvarray[i];
-=======
 static void mvapich_bcast_hostids (void)
 {
 	int *  hostids;
@@ -545,18 +352,13 @@
 
 	for (i = 0; i < nprocs; i++) {
 		struct mvapich_info *mvi = mvarray [i];
->>>>>>> e77a2066
 		int co, rc;
 		if (fd_write_n (mvi->fd, hostids, len) < 0)
 			error ("mvapich: write hostid rank %d: %m", mvi->rank);
 
 		if ((rc = fd_read_n (mvi->fd, &co, sizeof (int))) <= 0) {
 			close (mvi->fd);
-<<<<<<< HEAD
-			st->connect_once = 0;
-=======
 			connect_once = 0;
->>>>>>> e77a2066
 		} else
 			mvi->do_poll = 1;
 	}
@@ -564,17 +366,6 @@
 	xfree (hostids);
 }
 
-<<<<<<< HEAD
-static void mvapich_bcast (mvapich_state_t *st)
-{
-	if (!mvapich_dual_phase (st) || st->protocol_phase > 0)
-		return mvapich_bcast_addrs (st);
-	else
-		return mvapich_bcast_hostids (st);
-}
-
-static void mvapich_barrier (mvapich_state_t *st)
-=======
 /* Write size bytes from buf into socket for rank */
 static void mvapich_send (void* buf, int size, int rank)
 {
@@ -802,7 +593,6 @@
 }
 
 static void mvapich_barrier (void)
->>>>>>> e77a2066
 {
 	int i;
 	struct mvapich_info *m;
@@ -814,28 +604,17 @@
 
 	debug ("mvapich: starting barrier");
 
-<<<<<<< HEAD
-	for (i = 0; i < st->nprocs; i++) {
-		int j;
-		m = st->mvarray[i];
-=======
 	for (i = 0; i < nprocs; i++) {
 		int j;
 		m = mvarray[i];
->>>>>>> e77a2066
 		if (fd_read_n (m->fd, &j, sizeof (j)) == -1)
 			error("mvapich read on barrier");
 	}
 
 	debug ("mvapich: completed barrier for all tasks");
 
-<<<<<<< HEAD
-	for (i = 0; i < st->nprocs; i++) {
-		m = st->mvarray[i];
-=======
 	for (i = 0; i < nprocs; i++) {
 		m = mvarray[i];
->>>>>>> e77a2066
 		if (fd_write_n (m->fd, &i, sizeof (i)) == -1)
 			error("mvapich: write on barrier: %m");
 		close (m->fd);
@@ -846,15 +625,6 @@
 }
 
 static void 
-<<<<<<< HEAD
-mvapich_print_abort_message (mvapich_state_t *st, int rank,
-			     int dest, char *msg, int msglen)
-{
-	slurm_step_layout_t *sl = st->job->step_layout;
-	char *host;
-
-	if (!mvapich_abort_sends_rank (st)) {
-=======
 mvapich_print_abort_message (srun_job_t *job, int rank, int dest, 
 		char *msg, int msglen)
 {
@@ -862,23 +632,14 @@
 	char *host;
 
 	if (!mvapich_abort_sends_rank ()) {
->>>>>>> e77a2066
 		info ("mvapich: Received ABORT message from an MPI process.");
 		return;
 	}
 
-<<<<<<< HEAD
-	host = slurm_step_layout_host_name(
-		sl, slurm_step_layout_host_id(sl, rank));
-
-	if (dest >= 0) {
-		const char *dsthost = slurm_step_layout_host_name (sl, dest);
-=======
 	host = step_layout_host_name (sl, rank);
 
 	if (dest >= 0) {
 		const char *dsthost = step_layout_host_name (sl, dest);
->>>>>>> e77a2066
 
 		if (msg [msglen - 1] == '\n')
 			msg [msglen - 1] = '\0';
@@ -894,11 +655,7 @@
 			openlog ("srun", 0, LOG_USER);
 			syslog (LOG_WARNING, 
 					"MVAPICH ABORT [jobid=%u.%u src=%d(%s) dst=%d(%s)]: %s",
-<<<<<<< HEAD
-					st->job->jobid, st->job->stepid, rank, host, dest, dsthost, msg);
-=======
 					job->jobid, job->stepid, rank, host, dest, dsthost, msg);
->>>>>>> e77a2066
 			closelog();
 		}
 	}
@@ -925,11 +682,7 @@
 	return (timeout * 1000);
 }
 
-<<<<<<< HEAD
-static int mvapich_accept (uint32_t jobid, uint32_t stepid, int fd)
-=======
 static int mvapich_accept (srun_job_t *job, int fd)
->>>>>>> e77a2066
 {
 	slurm_addr addr;
 	int rc;
@@ -948,14 +701,8 @@
 	 *   waiting longer for remote IO, process exit, etc.
 	 */
 	if (rc == 0) {
-<<<<<<< HEAD
-		error("Timeout waiting for all tasks after MVAPICH ABORT. Exiting.");
-		slurm_signal_job_step(jobid, stepid, SIGKILL);
-		exit(1);
-=======
 		job_fatal (job, 
 				"Timeout waiting for all tasks after MVAPICH ABORT. Exiting.");
->>>>>>> e77a2066
 		/* NORETURN */
 	}
 
@@ -963,11 +710,7 @@
 }
 
 
-<<<<<<< HEAD
-static void mvapich_wait_for_abort(mvapich_state_t *st)
-=======
 static void mvapich_wait_for_abort(srun_job_t *job)
->>>>>>> e77a2066
 {
 	int src, dst;
 	int ranks[2];
@@ -983,12 +726,7 @@
 	 *   its rank.
 	 */
 	while (1) {
-<<<<<<< HEAD
-		int newfd = mvapich_accept (st->job->jobid, st->job->stepid,
-					    st->fd);
-=======
 		int newfd = mvapich_accept (job, mvapich_fd);
->>>>>>> e77a2066
 
 		if (newfd == -1) {
 			fatal("MPI master failed to accept (abort-wait)");
@@ -1021,14 +759,9 @@
 
 		close(newfd);
 
-<<<<<<< HEAD
-		mvapich_print_abort_message (st, src, dst, msg, msglen);
-		slurm_signal_job_step(st->job->jobid, st->job->stepid, SIGKILL);
-=======
 		mvapich_print_abort_message (job, src, dst, msg, msglen);
 
 		fwd_signal(job, SIGKILL);
->>>>>>> e77a2066
 		if (!first_abort_time)
 			first_abort_time = time (NULL);
 	}
@@ -1036,30 +769,6 @@
 	return; /* but not reached */
 }
 
-<<<<<<< HEAD
-static void mvapich_mvarray_create (mvapich_state_t *st)
-{
-	int i;
-	st->mvarray = xmalloc (st->nprocs * sizeof (*(st->mvarray)));
-	for (i = 0; i < st->nprocs; i++) {
-		st->mvarray [i] = mvapich_info_create ();
-		st->mvarray [i]->rank = i;
-	}
-}
-
-static void mvapich_mvarray_destroy (mvapich_state_t *st)
-{
-	int i;
-	for (i = 0; i < st->nprocs; i++)
-		mvapich_info_destroy (st->mvarray[i]);
-	xfree (st->mvarray);
-}
-
-static int mvapich_rank_from_fd (mvapich_state_t *st, int fd)
-{
-	int rank = 0;
-	while (st->mvarray[rank]->fd != fd)
-=======
 static void mvapich_mvarray_create (void)
 {
 	int i;
@@ -1082,30 +791,10 @@
 {
 	int rank = 0;
 	while (mvarray[rank]->fd != fd)
->>>>>>> e77a2066
 		rank++;
 	return (rank);
 }
 
-<<<<<<< HEAD
-static int mvapich_handle_connection (mvapich_state_t *st, int fd)
-{
-	int version, rank;
-
-	if (st->protocol_phase == 0 || !st->connect_once) {
-		if (mvapich_get_task_header (st, fd, &version, &rank) < 0)
-			return (-1);
-
-		st->mvarray[rank]->rank = rank;
-
-		if (rank > st->nprocs - 1) 
-			return (error ("mvapich: task reported invalid rank (%d)", rank));
-	} else {
-		rank = mvapich_rank_from_fd (st, fd);
-	}
-
-	if (mvapich_handle_task (st, fd, st->mvarray[rank]) < 0) 
-=======
 static int mvapich_handle_connection (int fd)
 {
 	int version, rank;
@@ -1126,36 +815,23 @@
 	}
 
 	if (mvapich_handle_task (fd, mvarray [rank]) < 0) 
->>>>>>> e77a2066
 		return (-1);
 
 	return (0);
 }
 
-<<<<<<< HEAD
-static int poll_mvapich_fds (mvapich_state_t *st)
-=======
 static int poll_mvapich_fds (void)
->>>>>>> e77a2066
 {
 	int i = 0;
 	int j = 0;
 	int rc;
 	int fd;
 	int nfds = 0;
-<<<<<<< HEAD
-	struct pollfd *fds = xmalloc (st->nprocs * sizeof (struct pollfd));
-
-	for (i = 0; i < st->nprocs; i++) {
-		if (st->mvarray[i]->do_poll) {
-			fds[j].fd = st->mvarray[i]->fd;
-=======
 	struct pollfd *fds = xmalloc (nprocs * sizeof (struct pollfd));
 
 	for (i = 0; i < nprocs; i++) {
 		if (mvarray[i]->do_poll) {
 			fds[j].fd = mvarray[i]->fd;
->>>>>>> e77a2066
 			fds[j].events = POLLIN;
 			j++;
 			nfds++;
@@ -1163,16 +839,8 @@
 	}
 
 	mvapich_debug2 ("Going to poll %d fds", nfds);
-<<<<<<< HEAD
-	if ((rc = poll (fds, nfds, -1)) < 0) {
-		error ("mvapich: poll: %m");
-		xfree (fds);
-		return SLURM_ERROR;
-	}
-=======
 	if ((rc = poll (fds, nfds, -1)) < 0) 
 		return (error ("mvapich: poll: %m"));
->>>>>>> e77a2066
 
 	i = 0;
 	while (fds[i].revents != POLLIN)
@@ -1184,28 +852,16 @@
 	return (fd);
 }
 
-<<<<<<< HEAD
-static int mvapich_get_next_connection (mvapich_state_t *st)
-=======
 static int mvapich_get_next_connection (int listenfd)
->>>>>>> e77a2066
 {
 	slurm_addr addr;
 	int fd;
 
-<<<<<<< HEAD
-	if (st->connect_once && st->protocol_phase > 0) {
-		return (poll_mvapich_fds (st));
-	} 
-		
-	if ((fd = slurm_accept_msg_conn (st->fd, &addr)) < 0) {
-=======
 	if (connect_once && protocol_phase > 0) {
 		return (poll_mvapich_fds ());
 	} 
 		
 	if ((fd = slurm_accept_msg_conn (mvapich_fd, &addr)) < 0) {
->>>>>>> e77a2066
 		error ("mvapich: accept: %m");
 		return (-1);
 	}
@@ -1214,22 +870,14 @@
 	return (fd);
 }
 
-<<<<<<< HEAD
-static void do_timings (mvapich_state_t *st)
-=======
 static void do_timings (void)
->>>>>>> e77a2066
 {
 	static int initialized = 0;
 	static struct timeval initv = { 0, 0 };
 	struct timeval tv;
 	struct timeval result;
 
-<<<<<<< HEAD
-	if (!st->do_timing)
-=======
 	if (!do_timing)
->>>>>>> e77a2066
 		return;
 
 	if (!initialized) {
@@ -1254,30 +902,12 @@
 
 static void *mvapich_thr(void *arg)
 {
-<<<<<<< HEAD
-	mvapich_state_t *st = arg;
-	mpi_plugin_client_info_t *job = st->job;
-=======
 	srun_job_t *job = arg;
->>>>>>> e77a2066
 	int i = 0;
 	int first = 1;
 
 	debug ("mvapich-0.9.x/gen2: thread started: %ld", pthread_self ());
 
-<<<<<<< HEAD
-	mvapich_mvarray_create (st);
-
-again:
-	i = 0;
-	while (i < st->nprocs) {
-		int fd;
-		
-		mvapich_debug ("Waiting to accept remote connection %d of %d\n", 
-				i, st->nprocs);
-
-		if ((fd = mvapich_get_next_connection (st)) < 0) {
-=======
 	mvapich_mvarray_create ();
 
 again:
@@ -1289,50 +919,22 @@
 				i, nprocs);
 
 		if ((fd = mvapich_get_next_connection (mvapich_fd)) < 0) {
->>>>>>> e77a2066
 			error ("mvapich: accept: %m");
 			goto fail;
 		}
 
 		if (first) {
 			mvapich_debug ("first task checked in");
-<<<<<<< HEAD
-			do_timings (st);
-			first = 0;
-		}
-
-		if (mvapich_handle_connection (st, fd) < 0) 
-=======
 			do_timings ();
 			first = 0;
 		}
 
 		if (mvapich_handle_connection (fd) < 0) 
->>>>>>> e77a2066
 			goto fail;
 
 		i++;
 	}
 
-<<<<<<< HEAD
-	mvapich_debug ("bcasting mvapich info to %d tasks", st->nprocs);
-	mvapich_bcast (st);
-
-	if (mvapich_dual_phase (st) && st->protocol_phase == 0) {
-		st->protocol_phase = 1;
-		goto again;
-	}
-
-	mvapich_debug ("calling mvapich_barrier");
-	mvapich_barrier (st);
-	mvapich_debug ("all tasks have checked in");
-
-	do_timings (st);
-
-	mvapich_wait_for_abort (st);
-
-	mvapich_mvarray_destroy (st);
-=======
 	if (protocol_version == 8) {
 		mvapich_processops();
 	} else {
@@ -1354,34 +956,21 @@
 	mvapich_wait_for_abort (job);
 
 	mvapich_mvarray_destroy ();
->>>>>>> e77a2066
 
 	return (NULL);
 
 fail:
 	error ("mvapich: fatal error, killing job");
-<<<<<<< HEAD
-	slurm_signal_job_step(job->jobid, job->stepid, SIGKILL);
-	return (void *)0;
-}
-
-static int process_environment (mvapich_state_t *st)
-=======
 	fwd_signal (job, SIGKILL);
 	return (void *)0;
 }
 
 static int process_environment (void)
->>>>>>> e77a2066
 {
 	char *val;
 
 	if (getenv ("MVAPICH_CONNECT_TWICE"))
-<<<<<<< HEAD
-		st->connect_once = 0;
-=======
 		connect_once = 0;
->>>>>>> e77a2066
 
 	if ((val = getenv ("SLURM_MVAPICH_DEBUG"))) {
 		int level = atoi (val);
@@ -1390,61 +979,11 @@
 	}
 
 	if (getenv ("SLURM_MVAPICH_TIMING"))
-<<<<<<< HEAD
-		st->do_timing = 1;
-=======
 		do_timing = 1;
->>>>>>> e77a2066
 
 	return (0);
 }
 
-<<<<<<< HEAD
-static mvapich_state_t *
-mvapich_state_create(const mpi_plugin_client_info_t *job)
-{
-	mvapich_state_t *state;
-
-	state = (mvapich_state_t *)xmalloc(sizeof(mvapich_state_t));
-
-	state->tid		= (pthread_t)-1;
-	state->mvarray          = NULL;
-	state->fd               = -1;
-	state->nprocs           = job->step_layout->task_cnt;
-	state->protocol_version = -1;
-	state->protocol_phase   = 0;
-	state->connect_once     = 1;
-	state->do_timing        = 0;
-
-	*(state->job) = *job;
-
-	return state;
-}
-
-static void mvapich_state_destroy(mvapich_state_t *st)
-{
-	xfree(st);
-}
-
-extern mvapich_state_t *mvapich_thr_create(const mpi_plugin_client_info_t *job,
-					   char ***env)
-{
-	short port;
-	pthread_attr_t attr;
-	mvapich_state_t *st = NULL;
-
-	st = mvapich_state_create(job);
-	if (process_environment (st) < 0) {
-		error ("mvapich: Failed to read environment settings\n");
-		mvapich_state_destroy(st);
-		return NULL;
-	}
-	if (net_stream_listen(&st->fd, &port) < 0) {
-		error ("Unable to create ib listen port: %m");
-		mvapich_state_destroy(st);
-		return NULL;
-	}
-=======
 extern int mvapich_thr_create(srun_job_t *job)
 {
 	int port;
@@ -1458,53 +997,19 @@
 
 	if (net_stream_listen(&mvapich_fd, &port) < 0)
 		return error ("Unable to create ib listen port: %m");
->>>>>>> e77a2066
 
 	/*
 	 * Accept in a separate thread.
 	 */
 	slurm_attr_init(&attr);
 	pthread_attr_setdetachstate(&attr, PTHREAD_CREATE_DETACHED);
-<<<<<<< HEAD
-	if (pthread_create(&st->tid, &attr, &mvapich_thr, (void *)st)) {
-		slurm_attr_destroy(&attr);
-		mvapich_state_destroy(st);
-		return NULL;
-	}
-	slurm_attr_destroy(&attr);
-=======
 	if (pthread_create(&tid, &attr, &mvapich_thr, (void *)job))
 		return -1;
->>>>>>> e77a2066
 
 	/*
 	 *  Set some environment variables in current env so they'll get
 	 *   passed to all remote tasks
 	 */
-<<<<<<< HEAD
-	env_array_overwrite_fmt(env, "MPIRUN_PORT",   "%d", port);
-	env_array_overwrite_fmt(env, "MPIRUN_NPROCS", "%d", st->nprocs);
-	env_array_overwrite_fmt(env, "MPIRUN_ID",     "%d", st->job->jobid);
-	if (st->connect_once) {
-		env_array_overwrite_fmt(env, "MPIRUN_CONNECT_ONCE", "1");
-	}
-
-	verbose ("mvapich-0.9.[45] master listening on port %d", port);
-
-	return st;
-}
-
-extern int mvapich_thr_destroy(mvapich_state_t *st)
-{
-	if (st != NULL) {
-		if (st->tid != (pthread_t)-1) {
-			pthread_cancel(st->tid);
-			pthread_join(st->tid, NULL);
-		}
-		mvapich_state_destroy(st);
-	}
-	return SLURM_SUCCESS;
-=======
 	setenvf (NULL, "MPIRUN_PORT",   "%d", ntohs (port));
 	setenvf (NULL, "MPIRUN_NPROCS", "%d", nprocs);
 	setenvf (NULL, "MPIRUN_ID",     "%d", job->jobid);
@@ -1514,5 +1019,4 @@
 	verbose ("mvapich-0.9.[45] master listening on port %d", ntohs (port));
 
 	return 0;
->>>>>>> e77a2066
 }