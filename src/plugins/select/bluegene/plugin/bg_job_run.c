/*****************************************************************************\
 *  bg_job_run.c - blue gene job execution (e.g. initiation and termination)
 *  functions.
 *
 *  $Id$
 *****************************************************************************
 *  Copyright (C) 2004-2006 The Regents of the University of California.
 *  Produced at Lawrence Livermore National Laboratory (cf, DISCLAIMER).
 *  Written by Morris Jette <jette1@llnl.gov>
 *
 *  This file is part of SLURM, a resource management program.
 *  For details, see <https://computing.llnl.gov/linux/slurm/>.
 *  Please also read the included file: DISCLAIMER.
 *
 *  SLURM is free software; you can redistribute it and/or modify it under
 *  the terms of the GNU General Public License as published by the Free
 *  Software Foundation; either version 2 of the License, or (at your option)
 *  any later version.
 *
 *  In addition, as a special exception, the copyright holders give permission
 *  to link the code of portions of this program with the OpenSSL library under
 *  certain conditions as described in each individual source file, and
 *  distribute linked combinations including the two. You must obey the GNU
 *  General Public License in all respects for all of the code used other than
 *  OpenSSL. If you modify file(s) with this exception, you may extend this
 *  exception to your version of the file(s), but you are not obligated to do
 *  so. If you do not wish to do so, delete this exception statement from your
 *  version.  If you delete this exception statement from all source files in
 *  the program, then also delete it here.
 *
 *  SLURM is distributed in the hope that it will be useful, but WITHOUT ANY
 *  WARRANTY; without even the implied warranty of MERCHANTABILITY or FITNESS
 *  FOR A PARTICULAR PURPOSE.  See the GNU General Public License for more
 *  details.
 *
 *  You should have received a copy of the GNU General Public License along
 *  with SLURM; if not, write to the Free Software Foundation, Inc.,
 *  51 Franklin Street, Fifth Floor, Boston, MA 02110-1301  USA.
\*****************************************************************************/

#ifdef HAVE_CONFIG_H
#  include "config.h"
#  if HAVE_STDINT_H
#    include <stdint.h>
#  endif
#  if HAVE_INTTYPES_H
#    include <inttypes.h>
#  endif
#  if WITH_PTHREADS
#    include <pthread.h>
#  endif
#endif

#include <signal.h>
#include <unistd.h>

#include <slurm/slurm_errno.h>

#include "src/common/list.h"
#include "src/common/macros.h"
#include "src/common/node_select.h"
#include "src/common/uid.h"
#include "src/common/xstring.h"
#include "src/slurmctld/proc_req.h"
#include "bluegene.h"
#include "src/slurmctld/locks.h"

#define MAX_POLL_RETRIES    220
#define POLL_INTERVAL        3

bool deleting_old_blocks_flag = 0;

enum update_op {START_OP, TERM_OP, SYNC_OP};

typedef struct bg_update {
	enum update_op op;	/* start | terminate | sync */
	struct job_record *job_ptr;	/* pointer to job running on
					 * block or NULL if no job */
	uint16_t reboot;	/* reboot block before starting job */
#ifndef HAVE_BGL
	uint16_t conn_type;     /* needed to boot small blocks into
				   HTC mode or not */
#endif
	pm_partition_id_t bg_block_id;
	char *blrtsimage;       /* BlrtsImage for this block */
	char *linuximage;       /* LinuxImage for this block */
	char *mloaderimage;     /* mloaderImage for this block */
	char *ramdiskimage;     /* RamDiskImage for this block */
} bg_update_t;

static List bg_update_list = NULL;

static pthread_mutex_t agent_cnt_mutex = PTHREAD_MUTEX_INITIALIZER;
static pthread_mutex_t job_start_mutex = PTHREAD_MUTEX_INITIALIZER;
static pthread_cond_t agent_cond = PTHREAD_COND_INITIALIZER;
static int agent_cnt = 0;

#ifdef HAVE_BG_FILES
static int	_remove_job(db_job_id_t job_id);
#endif

static void	_bg_list_del(void *x);
static int	_excise_block(List block_list,
			      pm_partition_id_t bg_block_id,
			      char *nodes);
static List	_get_all_allocated_blocks(void);
static void *	_block_agent(void *args);
static void	_block_op(bg_update_t *bg_update_ptr);
static void	_start_agent(bg_update_t *bg_update_ptr);
static void	_sync_agent(bg_update_t *bg_update_ptr);
static void	_term_agent(bg_update_t *bg_update_ptr);


#ifdef HAVE_BG_FILES
/* Kill a job and remove its record from MMCS */
static int _remove_job(db_job_id_t job_id)
{
	int rc;
	int count = 0;
	rm_job_t *job_rec = NULL;
	rm_job_state_t job_state;

	debug("removing job %d from MMCS", job_id);
	while(1) {
		if (count)
			sleep(POLL_INTERVAL);
		count++;

		/* Find the job */
		if ((rc = bridge_get_job(job_id, &job_rec)) != STATUS_OK) {

			if (rc == JOB_NOT_FOUND) {
				debug("job %d removed from MMCS", job_id);
				return STATUS_OK;
			}

			error("bridge_get_job(%d): %s", job_id,
			      bg_err_str(rc));
			continue;
		}

		if ((rc = bridge_get_data(job_rec, RM_JobState, &job_state))
		    != STATUS_OK) {
			(void) bridge_free_job(job_rec);
			if (rc == JOB_NOT_FOUND) {
				debug("job %d not found in MMCS", job_id);
				return STATUS_OK;
			}

			error("bridge_get_data(RM_JobState) for jobid=%d "
			      "%s", job_id, bg_err_str(rc));
			continue;
		}

		if ((rc = bridge_free_job(job_rec)) != STATUS_OK)
			error("bridge_free_job: %s", bg_err_str(rc));

		debug2("job %d is in state %d", job_id, job_state);

		/* check the state and process accordingly */
		if(job_state == RM_JOB_TERMINATED)
			return STATUS_OK;
		else if(job_state == RM_JOB_DYING) {
			if(count > MAX_POLL_RETRIES)
				error("Job %d isn't dying, trying for "
				      "%d seconds", job_id,
				      count*POLL_INTERVAL);
			continue;
		} else if(job_state == RM_JOB_ERROR) {
			error("job %d is in a error state.", job_id);

			//free_bg_block();
			return STATUS_OK;
		}

		/* we have been told the next 2 lines do the same
		 * thing, but I don't believe it to be true.  In most
		 * cases when you do a signal of SIGTERM the mpirun
		 * process gets killed with a SIGTERM.  In the case of
		 * bridge_cancel_job it always gets killed with a
		 * SIGKILL.  From IBM's point of view that is a bad
		 * deally, so we are going to use signal ;).
		 */

//		 rc = bridge_cancel_job(job_id);
		 rc = bridge_signal_job(job_id, SIGTERM);

		if (rc != STATUS_OK) {
			if (rc == JOB_NOT_FOUND) {
				debug("job %d removed from MMCS", job_id);
				return STATUS_OK;
			}
			if(rc == INCOMPATIBLE_STATE)
				debug("job %d is in an INCOMPATIBLE_STATE",
				      job_id);
			else
				error("bridge_signal_job(%d): %s", job_id,
				      bg_err_str(rc));
		}
	}

	error("Failed to remove job %d from MMCS", job_id);
	return INTERNAL_ERROR;
}

#endif

/* block_state_mutex should be locked before calling this function */
static int _reset_block(bg_record_t *bg_record)
{
	int rc = SLURM_SUCCESS;
	if(bg_record) {
		if(bg_record->job_running > NO_JOB_RUNNING) {
			bg_record->job_running = NO_JOB_RUNNING;
			bg_record->job_ptr = NULL;
		}
		/* remove user from list */

		if(bg_record->target_name) {
			if(strcmp(bg_record->target_name,
				  bg_conf->slurm_user_name)) {
				xfree(bg_record->target_name);
				bg_record->target_name =
					xstrdup(bg_conf->slurm_user_name);
			}
			update_block_user(bg_record, 1);
		} else {
			bg_record->target_name =
				xstrdup(bg_conf->slurm_user_name);
		}


		bg_record->boot_state = 0;
		bg_record->boot_count = 0;

		last_bg_update = time(NULL);
		/* Only remove from the job_running list if
		   job_running == NO_JOB_RUNNING, since blocks in
		   error state could also be in this list and we don't
		   want to remove them.
		*/
		if(bg_record->job_running == NO_JOB_RUNNING)
			if(remove_from_bg_list(bg_lists->job_running,
					       bg_record)
			   == SLURM_SUCCESS) {
				num_unused_cpus += bg_record->cpu_cnt;
			}
	} else {
		error("No block given to reset");
		rc = SLURM_ERROR;
	}

	return rc;
}

/* job_start_mutex and block_state_mutex should be locked before
 * calling this function.  This should only be called in _start_agent.
 * RET 1 if exists 0 if not, and job is requeued.
 */
static int _make_sure_block_still_exists(bg_update_t *bg_update_ptr,
					 bg_record_t *bg_record)
{
	int rc = SLURM_SUCCESS;
	slurmctld_lock_t job_write_lock = {
		NO_LOCK, WRITE_LOCK, WRITE_LOCK, NO_LOCK };

	/* check to make sure this block still exists since
	 * something could had happened and the block is no
	 * longer in existance */
	if(!block_ptr_exist_in_list(bg_lists->main, bg_record)) {
		slurm_mutex_unlock(&block_state_mutex);
		debug("The block %s disappeared while starting "
		      "job %u requeueing if possible.",
		      bg_update_ptr->bg_block_id,
		      bg_update_ptr->job_ptr->job_id);
		lock_slurmctld(job_write_lock);
		if((rc = job_requeue(0, bg_update_ptr->job_ptr->job_id,
				     -1, (uint16_t)NO_VAL))) {
			error("couldn't requeue job %u, failing it: %s",
			      bg_update_ptr->job_ptr->job_id,
			      slurm_strerror(rc));
			job_fail(bg_update_ptr->job_ptr->job_id);
		}
		unlock_slurmctld(job_write_lock);
		slurm_mutex_unlock(&job_start_mutex);
		return 0;
	}
	return 1;
}


/* Delete a bg_update_t record */
static void _bg_list_del(void *x)
{
	bg_update_t *bg_update_ptr = (bg_update_t *) x;

	if (bg_update_ptr) {
		xfree(bg_update_ptr->blrtsimage);
		xfree(bg_update_ptr->linuximage);
		xfree(bg_update_ptr->mloaderimage);
		xfree(bg_update_ptr->ramdiskimage);
		xfree(bg_update_ptr->bg_block_id);
		xfree(bg_update_ptr);
	}
}

static void _remove_jobs_on_block_and_reset(rm_job_list_t *job_list,
					    int job_cnt, char *block_id)
{
	bg_record_t *bg_record = NULL;
	int job_remove_failed = 0;

#ifdef HAVE_BG_FILES
	rm_element_t *job_elem = NULL;
	pm_partition_id_t job_block;
	db_job_id_t job_id;
	int i, rc;
#endif

	if(!job_list)
		job_cnt = 0;

	if(!block_id) {
		error("_remove_jobs_on_block_and_reset: no block name given");
		return;
	}

#ifdef HAVE_BG_FILES
	for (i=0; i<job_cnt; i++) {
		if (i) {
			if ((rc = bridge_get_data(job_list, RM_JobListNextJob,
						  &job_elem)) != STATUS_OK) {
				error("bridge_get_data"
				      "(RM_JobListNextJob): %s",
				      bg_err_str(rc));
				continue;
			}
		} else {
			if ((rc = bridge_get_data(job_list, RM_JobListFirstJob,
						  &job_elem)) != STATUS_OK) {
				error("bridge_get_data"
				      "(RM_JobListFirstJob): %s",
				      bg_err_str(rc));
				continue;
			}
		}

		if(!job_elem) {
			error("No Job Elem breaking out job count = %d\n", i);
			break;
		}
		if ((rc = bridge_get_data(job_elem, RM_JobPartitionID,
					  &job_block))
		    != STATUS_OK) {
			error("bridge_get_data(RM_JobPartitionID) %s: %s",
			      job_block, bg_err_str(rc));
			continue;
		}

		if(!job_block) {
			error("No blockID returned from Database");
			continue;
		}

		debug2("looking at block %s looking for %s\n",
		       job_block, block_id);

		if (strcmp(job_block, block_id)) {
			free(job_block);
			continue;
		}

		free(job_block);

		if ((rc = bridge_get_data(job_elem, RM_JobDBJobID, &job_id))
		    != STATUS_OK) {
			error("bridge_get_data(RM_JobDBJobID): %s",
			      bg_err_str(rc));
			continue;
		}
		debug2("got job_id %d",job_id);
		if((rc = _remove_job(job_id)) == INTERNAL_ERROR) {
			job_remove_failed = 1;
			break;
		}
	}
#endif
	/* remove the block's users */
	slurm_mutex_lock(&block_state_mutex);
	bg_record = find_bg_record_in_list(bg_lists->main, block_id);
	if(bg_record) {
		debug("got the record %s user is %s",
		      bg_record->bg_block_id,
		      bg_record->user_name);

		if(job_remove_failed) {
			if(bg_record->nodes)
				slurm_drain_nodes(
					bg_record->nodes,
					"_term_agent: Couldn't remove job",
					slurm_get_slurm_user_id());
			else
				error("Block %s doesn't have a node list.",
				      block_id);
		}

		_reset_block(bg_record);
	} else if (bg_conf->layout_mode == LAYOUT_DYNAMIC) {
		debug2("Hopefully we are destroying this block %s "
		       "since it isn't in the bg_lists->main",
		       block_id);
	} else {
		error("Could not find block %s previously assigned to job.  "
		      "If this is happening at startup and you just changed "
		      "your bluegene.conf this is expected.  Else you should "
		      "probably restart your slurmctld since this shouldn't "
		      "happen outside of that.",
		      block_id);
	}
	slurm_mutex_unlock(&block_state_mutex);

}

static void _reset_block_list(List block_list)
{
	ListIterator itr = NULL;
	bg_record_t *bg_record = NULL;
	rm_job_list_t *job_list = NULL;
	int jobs = 0;

#ifdef HAVE_BG_FILES
	int live_states, rc;
#endif

	if(!block_list)
		return;

#ifdef HAVE_BG_FILES
	debug2("getting the job info");
	live_states = JOB_ALL_FLAG
		& (~JOB_TERMINATED_FLAG)
		& (~JOB_KILLED_FLAG)
		& (~JOB_ERROR_FLAG);

	if ((rc = bridge_get_jobs(live_states, &job_list)) != STATUS_OK) {
		error("bridge_get_jobs(): %s", bg_err_str(rc));

		return;
	}

	if ((rc = bridge_get_data(job_list, RM_JobListSize, &jobs))
	    != STATUS_OK) {
		error("bridge_get_data(RM_JobListSize): %s", bg_err_str(rc));
		jobs = 0;
	}
	debug2("job count %d",jobs);
#endif
	itr = list_iterator_create(block_list);
	while ((bg_record = list_next(itr))) {
		info("Queue clearing of users of BG block %s",
		     bg_record->bg_block_id);
		_remove_jobs_on_block_and_reset(job_list, jobs,
						bg_record->bg_block_id);
	}
	list_iterator_destroy(itr);

#ifdef HAVE_BG_FILES
	if ((rc = bridge_free_job_list(job_list)) != STATUS_OK)
		error("bridge_free_job_list(): %s", bg_err_str(rc));
#endif
}

/* Update block user and reboot as needed */
static void _sync_agent(bg_update_t *bg_update_ptr)
{
	bg_record_t * bg_record = NULL;
	slurmctld_lock_t job_write_lock = {
		NO_LOCK, WRITE_LOCK, WRITE_LOCK, NO_LOCK };

	slurm_mutex_lock(&block_state_mutex);
	bg_record = find_bg_record_in_list(bg_lists->main,
					   bg_update_ptr->bg_block_id);
	if(!bg_record) {
		int rc;
		slurm_mutex_unlock(&block_state_mutex);
		error("No block %s", bg_update_ptr->bg_block_id);
		lock_slurmctld(job_write_lock);
		if((rc = job_requeue(0, bg_update_ptr->job_ptr->job_id,
				     -1, (uint16_t)NO_VAL))) {
			error("couldn't requeue job %u, failing it: %s",
			      bg_update_ptr->job_ptr->job_id,
			      slurm_strerror(rc));
			job_fail(bg_update_ptr->job_ptr->job_id);
		}
		unlock_slurmctld(job_write_lock);
		slurm_mutex_unlock(&job_start_mutex);
		return;
	}

	last_bg_update = time(NULL);
	bg_update_ptr->job_ptr->total_cpus =
		bg_update_ptr->job_ptr->details->min_cpus = bg_record->cpu_cnt;
	bg_record->job_running = bg_update_ptr->job_ptr->job_id;
	bg_record->job_ptr = bg_update_ptr->job_ptr;

	if(!block_ptr_exist_in_list(bg_lists->job_running, bg_record)) {
		list_push(bg_lists->job_running, bg_record);
		num_unused_cpus -= bg_record->cpu_cnt;
	}
	if(!block_ptr_exist_in_list(bg_lists->booted, bg_record))
		list_push(bg_lists->booted, bg_record);

	if(bg_record->state == RM_PARTITION_READY) {
		if(bg_record->user_uid != bg_update_ptr->job_ptr->user_id) {
			int set_user_rc = SLURM_SUCCESS;

			debug("User isn't correct for job %d on %s, "
			      "fixing...",
			      bg_update_ptr->job_ptr->job_id,
			      bg_update_ptr->bg_block_id);
			xfree(bg_record->target_name);
			bg_record->target_name =
				uid_to_string(bg_update_ptr->job_ptr->user_id);
			set_user_rc = set_block_user(bg_record);
			slurm_mutex_unlock(&block_state_mutex);

			if(set_user_rc == SLURM_ERROR)
				(void) slurm_fail_job(bg_record->job_running);
		} else
			slurm_mutex_unlock(&block_state_mutex);

	} else {
		if(bg_record->state != RM_PARTITION_CONFIGURING) {
			error("Block %s isn't ready and isn't "
			      "being configured! Starting job again.",
			      bg_update_ptr->bg_block_id);
		} else {
			debug("Block %s is booting, job ok",
			      bg_update_ptr->bg_block_id);
		}
		slurm_mutex_unlock(&block_state_mutex);
		_start_agent(bg_update_ptr);
	}
}

/* Perform job initiation work */
static void _start_agent(bg_update_t *bg_update_ptr)
{
	int rc, set_user_rc = SLURM_SUCCESS;
	bg_record_t *bg_record = NULL;
	bg_record_t *found_record = NULL;
	ListIterator itr;
	List delete_list;
	int requeue_job = 0;
	slurmctld_lock_t job_write_lock = {
		NO_LOCK, WRITE_LOCK, WRITE_LOCK, NO_LOCK };

	slurm_mutex_lock(&job_start_mutex);

	slurm_mutex_lock(&block_state_mutex);
	bg_record = find_bg_record_in_list(bg_lists->main,
					   bg_update_ptr->bg_block_id);

	if(!bg_record) {
		slurm_mutex_unlock(&block_state_mutex);
		error("block %s not found in bg_lists->main",
		      bg_update_ptr->bg_block_id);
		/* wait for the slurmd to begin
		   the batch script, slurm_fail_job()
		   is a no-op if issued prior
		   to the script initiation do clean up just
		   incase the fail job isn't ran */
		sleep(2);
		lock_slurmctld(job_write_lock);
<<<<<<< HEAD
		if((rc = job_requeue(0, bg_update_ptr->job_ptr->job_id,
				     -1, (uint16_t)NO_VAL))) {
=======
		if((rc = job_requeue(0, bg_update_ptr->job_ptr->job_id, -1))) {
>>>>>>> e4db9665
			error("1 couldn't requeue job %u, failing it: %s",
			      bg_update_ptr->job_ptr->job_id,
			      slurm_strerror(rc));
			job_fail(bg_update_ptr->job_ptr->job_id);
		}
		unlock_slurmctld(job_write_lock);
		slurm_mutex_unlock(&job_start_mutex);
		return;
	}

	if(bg_record->job_running <= NO_JOB_RUNNING) {
		// _reset_block(bg_record); should already happened
		slurm_mutex_unlock(&block_state_mutex);
		slurm_mutex_unlock(&job_start_mutex);
		debug("job %u finished during the queueing job "
		      "(everything is ok)",
		      bg_update_ptr->job_ptr->job_id);
		return;
	}
	if(bg_record->state == RM_PARTITION_DEALLOCATING) {
		debug("Block is in Deallocating state, waiting for free.");
		bg_free_block(bg_record, 1, 1);
		/* no reason to reboot here since we are already
		   deallocating */
		bg_update_ptr->reboot = 0;
		if(!_make_sure_block_still_exists(bg_update_ptr, bg_record)) {
			slurm_mutex_unlock(&block_state_mutex);
			slurm_mutex_unlock(&job_start_mutex);
			return;
		}
	}

	delete_list = list_create(NULL);
	itr = list_iterator_create(bg_lists->main);
	while ((found_record = list_next(itr))) {
		if ((!found_record) || (bg_record == found_record))
			continue;

		if(!blocks_overlap(bg_record, found_record)) {
			debug2("block %s isn't part of %s",
			       found_record->bg_block_id,
			       bg_record->bg_block_id);
			continue;
		}

		if(found_record->job_ptr) {
			error("Trying to start job %u on block %s, "
			      "but there is a job %u running on an overlapping "
			      "block %s it will not end until %u.  "
			      "This should never happen.",
			      bg_update_ptr->job_ptr->job_id,
			      bg_record->bg_block_id,
			      found_record->job_ptr->job_id,
			      found_record->bg_block_id,
			      found_record->job_ptr->end_time);
			requeue_job = 1;
			break;
		}

		debug2("need to make sure %s is free, it's part of %s",
		       found_record->bg_block_id,
		       bg_record->bg_block_id);
		list_push(delete_list, found_record);
		if(bg_conf->layout_mode == LAYOUT_DYNAMIC)
			list_remove(itr);
	}
	list_iterator_destroy(itr);

	if(requeue_job) {
		num_block_to_free = num_block_freed = 0;
		list_destroy(delete_list);

		_reset_block(bg_record);

		slurm_mutex_unlock(&block_state_mutex);
		/* wait for the slurmd to begin
		   the batch script, slurm_fail_job()
		   is a no-op if issued prior
		   to the script initiation do clean up just
		   incase the fail job isn't ran */
		sleep(2);
		lock_slurmctld(job_write_lock);
<<<<<<< HEAD
		if((rc = job_requeue(0, bg_update_ptr->job_ptr->job_id,
				     -1, (uint16_t)NO_VAL))) {
=======
		if((rc = job_requeue(0, bg_update_ptr->job_ptr->job_id, -1))) {
>>>>>>> e4db9665
			error("2 couldn't requeue job %u, failing it: %s",
			      bg_update_ptr->job_ptr->job_id,
			      slurm_strerror(rc));
			job_fail(bg_update_ptr->job_ptr->job_id);
		}
		unlock_slurmctld(job_write_lock);
		slurm_mutex_unlock(&job_start_mutex);
		return;
	}

	free_block_list(delete_list);
	list_destroy(delete_list);
	slurm_mutex_unlock(&block_state_mutex);

	/* wait for all necessary blocks to be freed */
	while(num_block_to_free > num_block_freed) {
		sleep(1);
		debug("got %d of %d freed",
		      num_block_freed,
		      num_block_to_free);
	}
	/* Zero out the values here because we are done with them and
	   they will be ready for the next job */
	num_block_to_free = num_block_freed = 0;

	slurm_mutex_lock(&block_state_mutex);
	if(!_make_sure_block_still_exists(bg_update_ptr, bg_record)) {
		slurm_mutex_unlock(&block_state_mutex);
		slurm_mutex_unlock(&job_start_mutex);
		return;
	}

	if(bg_record->job_running <= NO_JOB_RUNNING) {
		// _reset_block(bg_record); should already happened
		slurm_mutex_unlock(&block_state_mutex);
		slurm_mutex_unlock(&job_start_mutex);
		debug("job %u already finished before boot",
		      bg_update_ptr->job_ptr->job_id);
		return;
	}

	rc = 0;
#ifdef HAVE_BGL
	if(bg_update_ptr->blrtsimage
	   && strcasecmp(bg_update_ptr->blrtsimage, bg_record->blrtsimage)) {
		debug3("changing BlrtsImage from %s to %s",
		       bg_record->blrtsimage, bg_update_ptr->blrtsimage);
		xfree(bg_record->blrtsimage);
		bg_record->blrtsimage = xstrdup(bg_update_ptr->blrtsimage);
		rc = 1;
	}
#else
	if((bg_update_ptr->conn_type >= SELECT_SMALL)
		&& (bg_update_ptr->conn_type != bg_record->conn_type)) {
		debug3("changing small block mode from %s to %s",
		       conn_type_string(bg_record->conn_type),
		       conn_type_string(bg_update_ptr->conn_type));
		rc = 1;
#ifndef HAVE_BG_FILES
		/* since we don't check state on an emulated system we
		 * have to change it here
		 */
		bg_record->conn_type = bg_update_ptr->conn_type;
#endif
	}
#endif
	if(bg_update_ptr->linuximage
	   && strcasecmp(bg_update_ptr->linuximage, bg_record->linuximage)) {
#ifdef HAVE_BGL
		debug3("changing LinuxImage from %s to %s",
		       bg_record->linuximage, bg_update_ptr->linuximage);
#else
		debug3("changing CnloadImage from %s to %s",
		       bg_record->linuximage, bg_update_ptr->linuximage);
#endif
		xfree(bg_record->linuximage);
		bg_record->linuximage = xstrdup(bg_update_ptr->linuximage);
		rc = 1;
	}
	if(bg_update_ptr->mloaderimage
	   && strcasecmp(bg_update_ptr->mloaderimage,
			 bg_record->mloaderimage)) {
		debug3("changing MloaderImage from %s to %s",
		       bg_record->mloaderimage, bg_update_ptr->mloaderimage);
		xfree(bg_record->mloaderimage);
		bg_record->mloaderimage = xstrdup(bg_update_ptr->mloaderimage);
		rc = 1;
	}
	if(bg_update_ptr->ramdiskimage
	   && strcasecmp(bg_update_ptr->ramdiskimage,
			 bg_record->ramdiskimage)) {
#ifdef HAVE_BGL
		debug3("changing RamDiskImage from %s to %s",
		       bg_record->ramdiskimage, bg_update_ptr->ramdiskimage);
#else
		debug3("changing IoloadImage from %s to %s",
		       bg_record->ramdiskimage, bg_update_ptr->ramdiskimage);
#endif
		xfree(bg_record->ramdiskimage);
		bg_record->ramdiskimage = xstrdup(bg_update_ptr->ramdiskimage);
		rc = 1;
	}

	if(rc) {
		bg_record->modifying = 1;

		bg_free_block(bg_record, 1, 1);

		if(!_make_sure_block_still_exists(bg_update_ptr, bg_record)) {
			slurm_mutex_unlock(&block_state_mutex);
			slurm_mutex_unlock(&job_start_mutex);
			return;
		}
#ifdef HAVE_BG_FILES
#ifdef HAVE_BGL
		if ((rc = bridge_modify_block(bg_record->bg_block_id,
					      RM_MODIFY_BlrtsImg,
					      bg_record->blrtsimage))
		    != STATUS_OK)
			error("bridge_modify_block(RM_MODIFY_BlrtsImg)",
			      bg_err_str(rc));

		if ((rc = bridge_modify_block(bg_record->bg_block_id,
					      RM_MODIFY_LinuxImg,
					      bg_record->linuximage))
		    != STATUS_OK)
			error("bridge_modify_block(RM_MODIFY_LinuxImg)",
			      bg_err_str(rc));

		if ((rc = bridge_modify_block(bg_record->bg_block_id,
					      RM_MODIFY_RamdiskImg,
					      bg_record->ramdiskimage))
		    != STATUS_OK)
			error("bridge_modify_block(RM_MODIFY_RamdiskImg)",
			      bg_err_str(rc));

#else
		if ((rc = bridge_modify_block(bg_record->bg_block_id,
					      RM_MODIFY_CnloadImg,
					      bg_record->linuximage))
		    != STATUS_OK)
			error("bridge_modify_block(RM_MODIFY_CnloadImg)",
			      bg_err_str(rc));

		if ((rc = bridge_modify_block(bg_record->bg_block_id,
					      RM_MODIFY_IoloadImg,
					      bg_record->ramdiskimage))
		    != STATUS_OK)
			error("bridge_modify_block(RM_MODIFY_IoloadImg)",
			      bg_err_str(rc));

		if(bg_update_ptr->conn_type > SELECT_SMALL) {
			char *conn_type = NULL;
			switch(bg_update_ptr->conn_type) {
			case SELECT_HTC_S:
				conn_type = "s";
				break;
			case SELECT_HTC_D:
				conn_type = "d";
				break;
			case SELECT_HTC_V:
				conn_type = "v";
				break;
			case SELECT_HTC_L:
				conn_type = "l";
				break;
			default:
				break;
			}
			/* the option has to be set before the pool can be
			   set */
			if ((rc = bridge_modify_block(
				     bg_record->bg_block_id,
				     RM_MODIFY_Options,
				     conn_type)) != STATUS_OK)
				error("bridge_set_data(RM_MODIFY_Options)",
				      bg_err_str(rc));
		}
#endif
		if ((rc = bridge_modify_block(bg_record->bg_block_id,
					      RM_MODIFY_MloaderImg,
					      bg_record->mloaderimage))
		    != STATUS_OK)
			error("bridge_modify_block(RM_MODIFY_MloaderImg)",
			      bg_err_str(rc));

#endif
		bg_record->modifying = 0;
	} else if(bg_update_ptr->reboot) {
		bg_record->modifying = 1;

		bg_free_block(bg_record, 1, 1);

		if(!_make_sure_block_still_exists(bg_update_ptr, bg_record)) {
			slurm_mutex_unlock(&block_state_mutex);
			slurm_mutex_unlock(&job_start_mutex);
			return;
		}
		bg_record->modifying = 0;
	}

	if(bg_record->state == RM_PARTITION_FREE) {
		slurm_mutex_unlock(&block_state_mutex);
		if((rc = boot_block(bg_record)) != SLURM_SUCCESS) {
			slurm_mutex_lock(&block_state_mutex);
			_reset_block(bg_record);
			slurm_mutex_unlock(&block_state_mutex);
			sleep(2);
			/* wait for the slurmd to begin
			   the batch script, slurm_fail_job()
			   is a no-op if issued prior
			   to the script initiation do clean up just
			   incase the fail job isn't ran */
			lock_slurmctld(job_write_lock);
			if((rc = job_requeue(
<<<<<<< HEAD
				    0, bg_update_ptr->job_ptr->job_id,
				    -1, (uint16_t)NO_VAL))) {
=======
				    0, bg_update_ptr->job_ptr->job_id, -1))) {
>>>>>>> e4db9665
				error("3 couldn't requeue job %u, "
				      "failing it: %s",
				      bg_update_ptr->job_ptr->job_id,
				      slurm_strerror(rc));
				job_fail(bg_update_ptr->job_ptr->job_id);
			}
			unlock_slurmctld(job_write_lock);

			slurm_mutex_unlock(&job_start_mutex);
			return;
		}
		slurm_mutex_lock(&block_state_mutex);
		if(!_make_sure_block_still_exists(bg_update_ptr, bg_record)) {
			slurm_mutex_unlock(&block_state_mutex);
			slurm_mutex_unlock(&job_start_mutex);
			return;
		}
	} else if (bg_record->state == RM_PARTITION_CONFIGURING)
		bg_record->boot_state = 1;


	if(bg_record->job_running <= NO_JOB_RUNNING) {
		slurm_mutex_unlock(&block_state_mutex);
		slurm_mutex_unlock(&job_start_mutex);
		debug("job %u finished during the start of the boot "
		      "(everything is ok)",
		      bg_update_ptr->job_ptr->job_id);
		return;
	}

	bg_record->boot_count = 0;
	xfree(bg_record->target_name);
	bg_record->target_name =
		uid_to_string(bg_update_ptr->job_ptr->user_id);
	debug("setting the target_name for Block %s to %s",
	      bg_record->bg_block_id, bg_record->target_name);

	if(bg_record->state == RM_PARTITION_READY) {
		debug("block %s is ready.", bg_record->bg_block_id);
		set_user_rc = set_block_user(bg_record);
		if(bg_update_ptr->job_ptr) {
			bg_update_ptr->job_ptr->job_state &= (~JOB_CONFIGURING);
			last_job_update = time(NULL);
		}
	}
	slurm_mutex_unlock(&block_state_mutex);

	if(set_user_rc == SLURM_ERROR) {
		sleep(2);
		/* wait for the slurmd to begin
		   the batch script, slurm_fail_job()
		   is a no-op if issued prior
		   to the script initiation do clean up just
		   incase the fail job isn't ran */
		(void) slurm_fail_job(bg_record->job_running);
		slurm_mutex_lock(&block_state_mutex);
		if (remove_from_bg_list(bg_lists->job_running, bg_record)
		    == SLURM_SUCCESS)
			num_unused_cpus += bg_record->cpu_cnt;

		slurm_mutex_unlock(&block_state_mutex);
	}
	slurm_mutex_unlock(&job_start_mutex);
}

/* Perform job termination work */
static void _term_agent(bg_update_t *bg_update_ptr)
{
	int jobs = 0;
	rm_job_list_t *job_list = NULL;

#ifdef HAVE_BG_FILES
	int live_states, rc;

	debug2("getting the job info");
	live_states = JOB_ALL_FLAG
		& (~JOB_TERMINATED_FLAG)
		& (~JOB_KILLED_FLAG)
		& (~JOB_ERROR_FLAG);

	if ((rc = bridge_get_jobs(live_states, &job_list)) != STATUS_OK) {
		error("bridge_get_jobs(): %s", bg_err_str(rc));

		return;
	}

	if ((rc = bridge_get_data(job_list, RM_JobListSize, &jobs))
	    != STATUS_OK) {
		error("bridge_get_data(RM_JobListSize): %s", bg_err_str(rc));
		jobs = 0;
	}
	debug2("job count %d",jobs);
#endif
	_remove_jobs_on_block_and_reset(job_list, jobs,
					bg_update_ptr->bg_block_id);

#ifdef HAVE_BG_FILES
	if ((rc = bridge_free_job_list(job_list)) != STATUS_OK)
		error("bridge_free_job_list(): %s", bg_err_str(rc));
#endif

}

/* Process requests off the bg_update_list queue and exit when done */
static void *_block_agent(void *args)
{
	bg_update_t *bg_update_ptr = NULL;

	/*
	 * Don't just exit when there is no work left. Creating
	 * pthreads from within a dynamically linked object (plugin)
	 * causes large memory leaks on some systems that seem
	 * unavoidable even from detached pthreads.
	 */
	while (!agent_fini) {
		slurm_mutex_lock(&agent_cnt_mutex);
		bg_update_ptr = list_dequeue(bg_update_list);
/* 		info("running %d %d %d", TERM_OP, bg_update_ptr->op, */
/* 		     list_count(bg_update_list)); */
		slurm_mutex_unlock(&agent_cnt_mutex);
		if (!bg_update_ptr) {
			usleep(100000);
			continue;
		}
		if (bg_update_ptr->op == START_OP)
			_start_agent(bg_update_ptr);
		else if (bg_update_ptr->op == TERM_OP)
			_term_agent(bg_update_ptr);
		else if (bg_update_ptr->op == SYNC_OP)
			_sync_agent(bg_update_ptr);
		_bg_list_del(bg_update_ptr);
	}
	slurm_mutex_lock(&agent_cnt_mutex);
	agent_cnt--;
	if (agent_cnt == 0) {
		list_destroy(bg_update_list);
		bg_update_list = NULL;
		pthread_cond_signal(&agent_cond);
	}
	slurm_mutex_unlock(&agent_cnt_mutex);
	return NULL;
}

/* Perform an operation upon a BG block (block) for starting or
 * terminating a job */
static void _block_op(bg_update_t *bg_update_ptr)
{
	pthread_attr_t attr_agent;
	pthread_t thread_agent;
	int retries;

	slurm_mutex_lock(&agent_cnt_mutex);
	if ((bg_update_list == NULL)
	    &&  ((bg_update_list = list_create(_bg_list_del)) == NULL))
		fatal("malloc failure in start_job/list_create");

	/* push SYNC_OP and TERM_OP on the head of the queue
	 * append START_OP to the tail of the queue */
	if (bg_update_ptr->op == START_OP) {
		if (list_append(bg_update_list, bg_update_ptr) == NULL)
			fatal("malloc failure in _block_op/list_append");
	} else {
		if (list_push(bg_update_list, bg_update_ptr) == NULL)
			fatal("malloc failure in _block_op/list_push");
	}

	/* already running MAX_AGENTS we don't really need more
	   since they never end */
	if (agent_cnt > MAX_AGENT_COUNT) {
		slurm_mutex_unlock(&agent_cnt_mutex);
		return;
	}

	slurm_mutex_unlock(&agent_cnt_mutex);
	agent_cnt++;
	/* spawn an agent */
	slurm_attr_init(&attr_agent);
	if (pthread_attr_setdetachstate(&attr_agent,
					PTHREAD_CREATE_DETACHED))
		error("pthread_attr_setdetachstate error %m");

	retries = 0;
	while (pthread_create(&thread_agent, &attr_agent,
			      _block_agent, NULL)) {
		error("pthread_create error %m");
		if (++retries > MAX_PTHREAD_RETRIES)
			fatal("Can't create pthread");
		usleep(1000);	/* sleep and retry */
	}
	slurm_attr_destroy(&attr_agent);
}


/* get a list of all BG blocks with users */
static List _get_all_allocated_blocks(void)
{
	List ret_list = list_create(destroy_bg_record);
	ListIterator itr;
	bg_record_t *block_ptr = NULL;
	bg_record_t *str_ptr = NULL;

	if (!ret_list)
		fatal("malloc error");

	if(bg_lists->main) {
		itr = list_iterator_create(bg_lists->main);
		while ((block_ptr = (bg_record_t *) list_next(itr))) {
			if ((block_ptr->user_name == NULL)
			    ||  (block_ptr->user_name[0] == '\0')
			    ||  (block_ptr->bg_block_id == NULL)
			    ||  (block_ptr->bg_block_id[0] == '0'))
				continue;
			str_ptr = xmalloc(sizeof(bg_record_t));
			str_ptr->bg_block_id = xstrdup(block_ptr->bg_block_id);
			str_ptr->nodes = xstrdup(block_ptr->nodes);

			list_append(ret_list, str_ptr);
		}
		list_iterator_destroy(itr);
	} else {
		error("_get_all_allocated_blocks: no bg_lists->main");
	}

	return ret_list;
}

/* remove a BG block from the given list */
static int _excise_block(List block_list, pm_partition_id_t bg_block_id,
			 char *nodes)
{
	int rc = SLURM_SUCCESS;
	ListIterator iter;
	bg_record_t *block = NULL;

	if(block_list) {
		iter = list_iterator_create(block_list);
		xassert(iter);
		while ((block = list_next(iter))) {
			rc = SLURM_ERROR;
			if (strcmp(block->bg_block_id, bg_block_id))
				continue;
			if (strcmp(block->nodes, nodes)) {
				/* changed bgblock */
				error("bg_block_id:%s old_nodes:%s "
				      "new_nodes:%s",
				      bg_block_id, nodes, block->nodes);
				break;
			}

			/* exact match of name and node list */
			debug("synced Block %s", bg_block_id);
			list_delete_item(iter);
			rc = SLURM_SUCCESS;
			break;
		}
		list_iterator_destroy(iter);
	} else {
		error("_excise_block: No block_list");
		rc = SLURM_ERROR;
	}
	return rc;
}

/*
 * Perform any work required to terminate a jobs on a block.
 * bg_block_id IN - block name
 * RET - SLURM_SUCCESS or an error code
 *
 * NOTE: The job is killed before the function returns. This can take
 * many seconds. Do not call from slurmctld  or any other entity that
 * can not wait.
 */
int term_jobs_on_block(pm_partition_id_t bg_block_id)
{
	int rc = SLURM_SUCCESS;
	bg_update_t *bg_update_ptr;
	/* if (bg_update_list == NULL) { */
/* 		debug("No jobs started that I know about"); */
/* 		return rc; */
/* 	} */
	bg_update_ptr = xmalloc(sizeof(bg_update_t));
	bg_update_ptr->op = TERM_OP;
	bg_update_ptr->bg_block_id = xstrdup(bg_block_id);
	_block_op(bg_update_ptr);

	return rc;
}

/*
 * Perform any setup required to initiate a job
 * job_ptr IN - pointer to the job being initiated
 * RET - SLURM_SUCCESS or an error code
 *
 * NOTE: This happens in parallel with srun and slurmd spawning
 * the job. A prolog script is expected to defer initiation of
 * the job script until the BG block is available for use.
 */
extern int start_job(struct job_record *job_ptr)
{
	int rc = SLURM_SUCCESS;
	bg_record_t *bg_record = NULL;

	bg_update_t *bg_update_ptr = NULL;

	bg_update_ptr = xmalloc(sizeof(bg_update_t));
	bg_update_ptr->op = START_OP;
	bg_update_ptr->job_ptr = job_ptr;

	select_g_select_jobinfo_get(job_ptr->select_jobinfo,
				    SELECT_JOBDATA_BLOCK_ID,
				    &(bg_update_ptr->bg_block_id));
	select_g_select_jobinfo_get(job_ptr->select_jobinfo,
				    SELECT_JOBDATA_REBOOT,
				    &(bg_update_ptr->reboot));
#ifdef HAVE_BGL
	select_g_select_jobinfo_get(job_ptr->select_jobinfo,
				    SELECT_JOBDATA_BLRTS_IMAGE,
				    &(bg_update_ptr->blrtsimage));
	if(!bg_update_ptr->blrtsimage) {
		bg_update_ptr->blrtsimage =
			xstrdup(bg_conf->default_blrtsimage);
		select_g_select_jobinfo_set(job_ptr->select_jobinfo,
					    SELECT_JOBDATA_BLRTS_IMAGE,
					    bg_update_ptr->blrtsimage);
	}
#else
	select_g_select_jobinfo_get(job_ptr->select_jobinfo,
			     SELECT_JOBDATA_CONN_TYPE,
			     &(bg_update_ptr->conn_type));
#endif

	select_g_select_jobinfo_get(job_ptr->select_jobinfo,
			     SELECT_JOBDATA_LINUX_IMAGE,
			     &(bg_update_ptr->linuximage));
	if(!bg_update_ptr->linuximage) {
		bg_update_ptr->linuximage =
			xstrdup(bg_conf->default_linuximage);
		select_g_select_jobinfo_set(job_ptr->select_jobinfo,
				     SELECT_JOBDATA_LINUX_IMAGE,
				     bg_update_ptr->linuximage);
	}
	select_g_select_jobinfo_get(job_ptr->select_jobinfo,
			     SELECT_JOBDATA_MLOADER_IMAGE,
			     &(bg_update_ptr->mloaderimage));
	if(!bg_update_ptr->mloaderimage) {
		bg_update_ptr->mloaderimage =
			xstrdup(bg_conf->default_mloaderimage);
		select_g_select_jobinfo_set(job_ptr->select_jobinfo,
				     SELECT_JOBDATA_MLOADER_IMAGE,
				     bg_update_ptr->mloaderimage);
	}
	select_g_select_jobinfo_get(job_ptr->select_jobinfo,
			     SELECT_JOBDATA_RAMDISK_IMAGE,
			     &(bg_update_ptr->ramdiskimage));
	if(!bg_update_ptr->ramdiskimage) {
		bg_update_ptr->ramdiskimage =
			xstrdup(bg_conf->default_ramdiskimage);
		select_g_select_jobinfo_set(job_ptr->select_jobinfo,
				     SELECT_JOBDATA_RAMDISK_IMAGE,
				     bg_update_ptr->ramdiskimage);
	}

	slurm_mutex_lock(&block_state_mutex);
	bg_record =
		find_bg_record_in_list(bg_lists->main,
				       bg_update_ptr->bg_block_id);
	if (!bg_record) {
		slurm_mutex_unlock(&block_state_mutex);
		error("bg_record %s doesn't exist, requested for job (%d)",
		      bg_update_ptr->bg_block_id, job_ptr->job_id);
		_bg_list_del(bg_update_ptr);
		return SLURM_ERROR;
	}

	last_bg_update = time(NULL);
	job_ptr->total_cpus = job_ptr->details->min_cpus = bg_record->cpu_cnt;
	bg_record->job_running = bg_update_ptr->job_ptr->job_id;
	bg_record->job_ptr = bg_update_ptr->job_ptr;
	if(!block_ptr_exist_in_list(bg_lists->job_running, bg_record)) {
		list_push(bg_lists->job_running, bg_record);
		num_unused_cpus -= bg_record->cpu_cnt;
	}
	if(!block_ptr_exist_in_list(bg_lists->booted, bg_record))
		list_push(bg_lists->booted, bg_record);
	slurm_mutex_unlock(&block_state_mutex);

	info("Queue start of job %u in BG block %s",
	     job_ptr->job_id,
	     bg_update_ptr->bg_block_id);
	_block_op(bg_update_ptr);
	return rc;
}


/*
 * Perform any work required to terminate a job
 * job_ptr IN - pointer to the job being terminated
 * RET - SLURM_SUCCESS or an error code
 *
 * NOTE: This happens in parallel with srun and slurmd terminating
 * the job. Insure that this function, mpirun and the epilog can
 * all deal with termination race conditions.
 */
int term_job(struct job_record *job_ptr)
{
	int rc = SLURM_SUCCESS;
	bg_update_t *bg_update_ptr = NULL;

	bg_update_ptr = xmalloc(sizeof(bg_update_t));
	bg_update_ptr->op = TERM_OP;
	bg_update_ptr->job_ptr = job_ptr;
	select_g_select_jobinfo_get(job_ptr->select_jobinfo,
				    SELECT_JOBDATA_BLOCK_ID,
				    &(bg_update_ptr->bg_block_id));
	info("Queue termination of job %u in BG block %s",
	     job_ptr->job_id, bg_update_ptr->bg_block_id);
	_block_op(bg_update_ptr);

	return rc;
}

/*
 * Synchronize BG block state to that of currently active jobs.
 * This can recover from slurmctld crashes when block usership
 * changes were queued
 */
extern int sync_jobs(List job_list)
{
	ListIterator job_iterator;
	struct job_record  *job_ptr = NULL;
	bg_update_t *bg_update_ptr = NULL;
	List block_list = NULL;
	static bool run_already = false;

	/* Execute only on initial startup. We don't support bgblock
	 * creation on demand today, so there is no need to re-sync data. */
	if (run_already)
		return SLURM_SUCCESS;
	run_already = true;

	/* Insure that all running jobs own the specified block */
	block_list = _get_all_allocated_blocks();
	if(job_list) {
		job_iterator = list_iterator_create(job_list);
		while ((job_ptr = (struct job_record *)
			list_next(job_iterator))) {
			bool good_block = true;
			if (!IS_JOB_RUNNING(job_ptr))
				continue;

			bg_update_ptr = xmalloc(sizeof(bg_update_t));
			bg_update_ptr->op = SYNC_OP;
			bg_update_ptr->job_ptr = job_ptr;

			select_g_select_jobinfo_get(
				job_ptr->select_jobinfo,
				SELECT_JOBDATA_BLOCK_ID,
				&(bg_update_ptr->bg_block_id));
#ifdef HAVE_BGL
			select_g_select_jobinfo_get(
				job_ptr->select_jobinfo,
				SELECT_JOBDATA_BLRTS_IMAGE,
				&(bg_update_ptr->blrtsimage));
#else
			select_g_select_jobinfo_get(
				job_ptr->select_jobinfo,
				SELECT_JOBDATA_CONN_TYPE,
				&(bg_update_ptr->conn_type));
#endif
			select_g_select_jobinfo_get(
				job_ptr->select_jobinfo,
				SELECT_JOBDATA_LINUX_IMAGE,
				&(bg_update_ptr->linuximage));
			select_g_select_jobinfo_get(
				job_ptr->select_jobinfo,
				SELECT_JOBDATA_MLOADER_IMAGE,
				&(bg_update_ptr->mloaderimage));
			select_g_select_jobinfo_get(
				job_ptr->select_jobinfo,
				SELECT_JOBDATA_RAMDISK_IMAGE,
				&(bg_update_ptr->ramdiskimage));

			if (bg_update_ptr->bg_block_id == NULL) {
				error("Running job %u has bgblock==NULL",
				      job_ptr->job_id);
				good_block = false;
			} else if (job_ptr->nodes == NULL) {
				error("Running job %u has nodes==NULL",
				      job_ptr->job_id);
				good_block = false;
			} else if (_excise_block(block_list,
						 bg_update_ptr->bg_block_id,
						 job_ptr->nodes)
				   != SLURM_SUCCESS) {
				error("Kill job %u belongs to defunct "
				      "bgblock %s",
				      job_ptr->job_id,
				      bg_update_ptr->bg_block_id);
				good_block = false;
			}
			if (!good_block) {
				job_ptr->job_state = JOB_FAILED
					| JOB_COMPLETING;
				job_ptr->end_time = time(NULL);
				last_job_update = time(NULL);
				_bg_list_del(bg_update_ptr);
				continue;
			}

			debug3("Queue sync of job %u in BG block %s "
			       "ending at %d",
			       job_ptr->job_id,
			       bg_update_ptr->bg_block_id,
			       job_ptr->end_time);
			_block_op(bg_update_ptr);
		}
		list_iterator_destroy(job_iterator);
	} else {
		error("sync_jobs: no job_list");
		list_destroy(block_list);
		return SLURM_ERROR;
	}
	/* Insure that all other blocks are free of users */
	if(block_list) {
		_reset_block_list(block_list);
		list_destroy(block_list);
	} else {
		/* this should never happen,
		 * vestigial logic */
		error("sync_jobs: no block_list");
		return SLURM_ERROR;
	}
	return SLURM_SUCCESS;
}

/*
 * Boot a block. Block state expected to be FREE upon entry.
 * NOTE: This function does not wait for the boot to complete.
 * the slurm prolog script needs to perform the waiting.
 */
extern int boot_block(bg_record_t *bg_record)
{
#ifdef HAVE_BG_FILES
	int rc;

	if ((rc = bridge_set_block_owner(bg_record->bg_block_id,
					 bg_conf->slurm_user_name))
	    != STATUS_OK) {
		error("bridge_set_block_owner(%s,%s): %s",
		      bg_record->bg_block_id,
		      bg_conf->slurm_user_name,
		      bg_err_str(rc));
		return SLURM_ERROR;
	}

	info("Booting block %s", bg_record->bg_block_id);
	if ((rc = bridge_create_block(bg_record->bg_block_id))
	    != STATUS_OK) {
		error("bridge_create_block(%s): %s",
		      bg_record->bg_block_id, bg_err_str(rc));
		if(rc == INCOMPATIBLE_STATE) {
			char reason[200];
			snprintf(reason, sizeof(reason),
				 "boot_block: "
				 "Block %s is in an incompatible state.  "
				 "This usually means hardware is allocated "
				 "by another block (maybe outside of SLURM).",
				 bg_record->bg_block_id);
			drain_as_needed(bg_record, reason);
			bg_record->boot_state = 0;
			bg_record->boot_count = 0;
		}
		return SLURM_ERROR;
	}

	slurm_mutex_lock(&block_state_mutex);
	if(!block_ptr_exist_in_list(bg_lists->booted, bg_record))
		list_push(bg_lists->booted, bg_record);
	slurm_mutex_unlock(&block_state_mutex);

	rc = 0;
	while(rc < 10) {
		if(bg_record->state == RM_PARTITION_CONFIGURING) {
			break;
		}
		sleep(1);
		rc++;
	}
	slurm_mutex_lock(&block_state_mutex);
	/* reset state right now, don't wait for
	 * update_block_list() to run or epilog could
	 * get old/bad data. */
	if(bg_record->state != RM_PARTITION_CONFIGURING)
		bg_record->state = RM_PARTITION_CONFIGURING;
	debug("Setting bootflag for %s", bg_record->bg_block_id);
	bg_record->boot_state = 1;
	//bg_record->boot_count = 0;
	last_bg_update = time(NULL);
	slurm_mutex_unlock(&block_state_mutex);
#else
	slurm_mutex_lock(&block_state_mutex);
	if(!block_ptr_exist_in_list(bg_lists->booted, bg_record))
		list_push(bg_lists->booted, bg_record);
	bg_record->state = RM_PARTITION_READY;
	last_bg_update = time(NULL);
	slurm_mutex_unlock(&block_state_mutex);
#endif


	return SLURM_SUCCESS;
}

extern void waitfor_block_agents()
{
	if(agent_cnt)
		pthread_cond_wait(&agent_cond, &agent_cnt_mutex);
}<|MERGE_RESOLUTION|>--- conflicted
+++ resolved
@@ -274,8 +274,7 @@
 		      bg_update_ptr->bg_block_id,
 		      bg_update_ptr->job_ptr->job_id);
 		lock_slurmctld(job_write_lock);
-		if((rc = job_requeue(0, bg_update_ptr->job_ptr->job_id,
-				     -1, (uint16_t)NO_VAL))) {
+		if((rc = job_requeue(0, bg_update_ptr->job_ptr->job_id, -1))) {
 			error("couldn't requeue job %u, failing it: %s",
 			      bg_update_ptr->job_ptr->job_id,
 			      slurm_strerror(rc));
@@ -394,11 +393,14 @@
 		      bg_record->user_name);
 
 		if(job_remove_failed) {
+			char time_str[32], reason[128];
+			time_t now;
+			slurm_make_time_str(&now, time_str, sizeof(time_str));
+			snprintf(reason, sizeof(reason),
+				 "_term_agent: Couldn't remove job "
+				 "[SLURM@%s]", time_str);
 			if(bg_record->nodes)
-				slurm_drain_nodes(
-					bg_record->nodes,
-					"_term_agent: Couldn't remove job",
-					slurm_get_slurm_user_id());
+				slurm_drain_nodes(bg_record->nodes, reason);
 			else
 				error("Block %s doesn't have a node list.",
 				      block_id);
@@ -485,8 +487,7 @@
 		slurm_mutex_unlock(&block_state_mutex);
 		error("No block %s", bg_update_ptr->bg_block_id);
 		lock_slurmctld(job_write_lock);
-		if((rc = job_requeue(0, bg_update_ptr->job_ptr->job_id,
-				     -1, (uint16_t)NO_VAL))) {
+		if((rc = job_requeue(0, bg_update_ptr->job_ptr->job_id, -1))) {
 			error("couldn't requeue job %u, failing it: %s",
 			      bg_update_ptr->job_ptr->job_id,
 			      slurm_strerror(rc));
@@ -498,8 +499,8 @@
 	}
 
 	last_bg_update = time(NULL);
-	bg_update_ptr->job_ptr->total_cpus =
-		bg_update_ptr->job_ptr->details->min_cpus = bg_record->cpu_cnt;
+	bg_update_ptr->job_ptr->num_procs = bg_record->cpu_cnt;
+	bg_update_ptr->job_ptr->total_procs = bg_update_ptr->job_ptr->num_procs;
 	bg_record->job_running = bg_update_ptr->job_ptr->job_id;
 	bg_record->job_ptr = bg_update_ptr->job_ptr;
 
@@ -572,12 +573,7 @@
 		   incase the fail job isn't ran */
 		sleep(2);
 		lock_slurmctld(job_write_lock);
-<<<<<<< HEAD
-		if((rc = job_requeue(0, bg_update_ptr->job_ptr->job_id,
-				     -1, (uint16_t)NO_VAL))) {
-=======
 		if((rc = job_requeue(0, bg_update_ptr->job_ptr->job_id, -1))) {
->>>>>>> e4db9665
 			error("1 couldn't requeue job %u, failing it: %s",
 			      bg_update_ptr->job_ptr->job_id,
 			      slurm_strerror(rc));
@@ -660,12 +656,7 @@
 		   incase the fail job isn't ran */
 		sleep(2);
 		lock_slurmctld(job_write_lock);
-<<<<<<< HEAD
-		if((rc = job_requeue(0, bg_update_ptr->job_ptr->job_id,
-				     -1, (uint16_t)NO_VAL))) {
-=======
 		if((rc = job_requeue(0, bg_update_ptr->job_ptr->job_id, -1))) {
->>>>>>> e4db9665
 			error("2 couldn't requeue job %u, failing it: %s",
 			      bg_update_ptr->job_ptr->job_id,
 			      slurm_strerror(rc));
@@ -881,12 +872,7 @@
 			   incase the fail job isn't ran */
 			lock_slurmctld(job_write_lock);
 			if((rc = job_requeue(
-<<<<<<< HEAD
-				    0, bg_update_ptr->job_ptr->job_id,
-				    -1, (uint16_t)NO_VAL))) {
-=======
 				    0, bg_update_ptr->job_ptr->job_id, -1))) {
->>>>>>> e4db9665
 				error("3 couldn't requeue job %u, "
 				      "failing it: %s",
 				      bg_update_ptr->job_ptr->job_id,
@@ -1262,7 +1248,8 @@
 	}
 
 	last_bg_update = time(NULL);
-	job_ptr->total_cpus = job_ptr->details->min_cpus = bg_record->cpu_cnt;
+	job_ptr->num_procs = bg_record->cpu_cnt;
+	job_ptr->total_procs = job_ptr->num_procs;
 	bg_record->job_running = bg_update_ptr->job_ptr->job_id;
 	bg_record->job_ptr = bg_update_ptr->job_ptr;
 	if(!block_ptr_exist_in_list(bg_lists->job_running, bg_record)) {
@@ -1448,13 +1435,16 @@
 		error("bridge_create_block(%s): %s",
 		      bg_record->bg_block_id, bg_err_str(rc));
 		if(rc == INCOMPATIBLE_STATE) {
-			char reason[200];
+			char reason[128], time_str[32];
+			time_t now = time(NULL);
+			slurm_make_time_str(&now, time_str, sizeof(time_str));
 			snprintf(reason, sizeof(reason),
 				 "boot_block: "
 				 "Block %s is in an incompatible state.  "
 				 "This usually means hardware is allocated "
-				 "by another block (maybe outside of SLURM).",
-				 bg_record->bg_block_id);
+				 "by another block (maybe outside of SLURM). "
+				 "[SLURM@%s]",
+				 bg_record->bg_block_id, time_str);
 			drain_as_needed(bg_record, reason);
 			bg_record->boot_state = 0;
 			bg_record->boot_count = 0;
