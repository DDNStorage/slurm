--- conflicted
+++ resolved
@@ -5,7 +5,7 @@
  *  Copyright (C) 2004 The Regents of the University of California.
  *  Produced at Lawrence Livermore National Laboratory (cf, DISCLAIMER).
  *  Written by Jason King <jking@llnl.gov>
- *  UCRL-CODE-226842.
+ *  UCRL-CODE-217948.
  *  
  *  This file is part of SLURM, a resource management program.
  *  For details, see <http://www.llnl.gov/linux/slurm/>.
@@ -160,7 +160,7 @@
 fed_libstate_t *fed_state = NULL;
 pthread_mutex_t global_lock = PTHREAD_MUTEX_INITIALIZER;
 
-/* slurmd/slurmstepd global variables */
+/* slurmd/slurmd_step global variables */
 hostlist_t adapter_list;
 static fed_cache_entry_t lid_cache[FED_MAXADAPTERS];
 
@@ -325,7 +325,7 @@
  * _init_cache() simply initializes the cache to sane values and 
  * needs to be called before any other cache functions are called.
  *
- * Used by: slurmd/slurmstepd
+ * Used by: slurmd/slurmd_step
  */
 static void
 _init_adapter_cache(void)
@@ -341,7 +341,7 @@
 
 /* Use ntbl_adapter_resources to cache information about local adapters.
  *
- * Used by: slurmstepd
+ * Used by: slurmd_step
  */
 static int
 _fill_in_adapter_cache(void)
@@ -1122,7 +1122,7 @@
  *
  * Used by: _unpack_nodeinfo
  */
-static int _fake_unpack_adapters(Buf buf)
+static void _fake_unpack_adapters(Buf buf)
 {
 	uint32_t adapter_count;
 	uint32_t window_count;
@@ -1135,8 +1135,6 @@
 	for (i = 0; i < adapter_count; i++) {
 		/* no copy, just advances buf counters */
 		unpackmem_ptr(&dummyptr, &dummy16, buf);
-		if (dummy16 != FED_ADAPTERNAME_LEN)
-			goto unpack_error;
 		safe_unpack16(&dummy16, buf);
 		safe_unpack16(&dummy16, buf);
 		safe_unpack32(&dummy32, buf);
@@ -1146,14 +1144,11 @@
 		for (j = 0; j < window_count; j++) {
 			safe_unpack16(&dummy16, buf);
 			safe_unpack32(&dummy32, buf);
-			safe_unpack16(&dummy16, buf);
-		}
-	}
-
-	return SLURM_SUCCESS;
+		}
+	}
 
 unpack_error:
-	return SLURM_ERROR;
+	return;
 }
 
 
@@ -1173,7 +1168,7 @@
 	fed_window_t *tmp_w = NULL;
 	uint16_t size;
 	fed_nodeinfo_t *tmp_n = NULL;
-	char *name_ptr, name[FED_HOSTLEN];
+	char name[FED_HOSTLEN];
 	int magic;
 
 	/* NOTE!  We don't care at this point whether n is valid.
@@ -1186,28 +1181,9 @@
 	safe_unpack32(&magic, buf);
 	if(magic != FED_NODEINFO_MAGIC)
 		slurm_seterrno_ret(EBADMAGIC_FEDNODEINFO);
-	unpackmem_ptr(&name_ptr, &size, buf);
+	unpackmem(name, &size, buf);
 	if(size != FED_HOSTLEN)
 		goto unpack_error;
-	memcpy(name, name_ptr, size);
-
-	/* When the slurmctld is in normal operating mode (NOT backup mode),
-	 * the global fed_state structure should NEVER be NULL at the time that
-	 * this function is called.  Therefore, if fed_state is NULL here,
-	 * we assume that the controller is in backup mode.  In backup mode,
-	 * the slurmctld only unpacks RPCs to find out their identity.
-	 * Most of the RPCs, including the one calling this function, are
-	 * simply ignored.
-	 * 
-	 * So, here we just do a fake unpack to advance the buffer pointer.
-	 */
-	if (fed_state == NULL) {
-		if (_fake_unpack_adapters(buf) != SLURM_SUCCESS) {
-			slurm_seterrno_ret(EUNPACK);
-		} else {
-			return SLURM_SUCCESS;
-		}
-	}
 
 	/* If we already have nodeinfo for this node, we ignore this message.
 	 * The slurmctld's view of window allocation is always better than
@@ -1217,11 +1193,8 @@
 	if (name != NULL) {
 		tmp_n = _find_node(fed_state, name);
 		if (tmp_n != NULL) {
-			if (_fake_unpack_adapters(buf) != SLURM_SUCCESS) {
-				slurm_seterrno_ret(EUNPACK);
-			} else {
-				goto copy_node;
-			}
+			_fake_unpack_adapters(buf);
+			goto copy_node;
 		}
 	}
 
@@ -1234,10 +1207,9 @@
 	safe_unpack32(&tmp_n->adapter_count, buf);
 	for(i = 0; i < tmp_n->adapter_count; i++) {
 		tmp_a = tmp_n->adapter_list + i;
-		unpackmem_ptr(&name_ptr, &size, buf);
+		unpackmem(tmp_a->name, &size, buf);
 		if(size != FED_ADAPTERNAME_LEN)
 			goto unpack_error;
-		memcpy(tmp_a->name, name_ptr, size);
 		safe_unpack16(&tmp_a->lid, buf);
 		safe_unpack16(&tmp_a->network_id, buf);
 		safe_unpack32(&tmp_a->max_winmem, buf);
@@ -1258,7 +1230,6 @@
 			}
 		}
 		tmp_a->window_list = tmp_w;
-		tmp_w = NULL;	/* don't free on unpack error of next adapter */
 	}
 	
 copy_node:
@@ -1274,7 +1245,9 @@
 	return SLURM_SUCCESS;
 	
 unpack_error:
-	xfree(tmp_w);
+	/* FIX ME!  Add code here to free allocated memory */
+	if(tmp_w)
+		xfree(tmp_w);
 	slurm_seterrno_ret(EUNPACK);
 }
 
@@ -1763,24 +1736,9 @@
 	hi = hostlist_iterator_create(uniq_hl);
 
 	_lock();
-<<<<<<< HEAD
-	if (fed_state != NULL) {
-		while((nodename = hostlist_next(hi)) != NULL) {
-			_free_windows_by_job_key(jp->job_key, nodename);
-			free(nodename);
-		}
-	} else { /* fed_state == NULL */
-		/* If there is no state at all, the job is already cleaned
-		 * up. :)  This should really only happen when the backup
-		 * controller is calling job_fini() just before it takes over
-		 * the role of active controller.
-		 */
-		debug("fed_job_step_complete called when fed_state == NULL");
-=======
 	while((nodename = hostlist_next(hi)) != NULL) {
 		_free_windows_by_job_key(jp->job_key, nodename);
 		free(nodename);
->>>>>>> e77a2066
 	}
 	_unlock();
 	
@@ -1966,12 +1924,10 @@
 	return SLURM_SUCCESS;
 }
 
-/* return 0 on success, -1 on failure */
-static int
+void
 _unpack_tableinfo(fed_tableinfo_t *tableinfo, Buf buf)
 {
 	uint16_t size;
-	char *name_ptr;
 	int i;
 
 	safe_unpack32(&tableinfo->table_length, buf);
@@ -1984,15 +1940,15 @@
 		safe_unpack16(&tableinfo->table[i]->lid, buf);
 		safe_unpack16(&tableinfo->table[i]->window_id, buf);
 	}
-	unpackmem_ptr(&name_ptr, &size, buf);
+	unpackmem(tableinfo->adapter_name, &size, buf);
 	if (size != FED_ADAPTERNAME_LEN)
-		goto unpack_error;
-	memcpy(tableinfo->adapter_name, name_ptr, size);
-	return 0;
+		error("adapter_name unpack error");
+
+	return;
 
 unpack_error: /* safe_unpackXX are macros which jump to unpack_error */
 	error("unpack error in _unpack_tableinfo");
-	return -1;
+	return;
 }
 
 /* Used by: all */
@@ -2000,7 +1956,7 @@
 fed_unpack_jobinfo(fed_jobinfo_t *j, Buf buf)
 {
 	uint16_t size;
-	int i, k;
+	int i;
 	
 	assert(j);
 	assert(j->magic == FED_JOBINFO_MAGIC);
@@ -2021,22 +1977,19 @@
 	if(!j->tableinfo)
 		slurm_seterrno_ret(ENOMEM);
 	for (i = 0; i < j->tables_per_task; i++) {
-		if (_unpack_tableinfo(&j->tableinfo[i], buf) != 0)
-			goto unpack_error;
+		_unpack_tableinfo(&j->tableinfo[i], buf);
 	}
 
 	return SLURM_SUCCESS;
 	
 unpack_error:
-	error("fed_unpack_jobinfo error");
-	if (j->tableinfo) {
-		for (i = 0; i < j->tables_per_task; i++) {
-			for (k=0; k<j->tableinfo[i].table_length; k++)
-				xfree(j->tableinfo[i].table[k]);
-			xfree(j->tableinfo[i].table);
-		}
-		xfree(j->tableinfo);
-	}
+	/* FIX ME! Potential memory leak if we don't free 
+	 * tmp_table's elements.
+ 	 */
+/* 	if(tmp_table) */
+/* 		free(tmp_table); */
+/* 	if(tmp_index) */
+/* 		free(tmp_index); */
 	slurm_seterrno_ret(EUNPACK);
 	return SLURM_ERROR;
 }
