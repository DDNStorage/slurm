/*****************************************************************************\
 *  jobacct_common.c - common functions for almost all jobacct plugins.
 *****************************************************************************
 *  Copyright (C) 2005 Hewlett-Packard Development Company, L.P.
 *  Written by Danny Auble, <da@llnl.gov>
 *  UCRL-CODE-226842.
 *  
 *  This file is part of SLURM, a resource management program.
 *  For details, see <http://www.llnl.gov/linux/slurm/>.
 *  
 *  SLURM is free software; you can redistribute it and/or modify it under
 *  the terms of the GNU General Public License as published by the Free
 *  Software Foundation; either version 2 of the License, or (at your option)
 *  any later version.
 *
 *  In addition, as a special exception, the copyright holders give permission 
<<<<<<< HEAD
 *  to link the code of portions of this program with the OpenSSL library under
=======
 *  to link the code of portions of this program with the OpenSSL library under 
>>>>>>> e77a2066
 *  certain conditions as described in each individual source file, and 
 *  distribute linked combinations including the two. You must obey the GNU 
 *  General Public License in all respects for all of the code used other than 
 *  OpenSSL. If you modify file(s) with this exception, you may extend this 
 *  exception to your version of the file(s), but you are not obligated to do 
 *  so. If you do not wish to do so, delete this exception statement from your
 *  version.  If you delete this exception statement from all source files in 
 *  the program, then also delete it here.
 *  
 *  SLURM is distributed in the hope that it will be useful, but WITHOUT ANY
 *  WARRANTY; without even the implied warranty of MERCHANTABILITY or FITNESS
 *  FOR A PARTICULAR PURPOSE.  See the GNU General Public License for more
 *  details.
 *  
 *  You should have received a copy of the GNU General Public License along
 *  with SLURM; if not, write to the Free Software Foundation, Inc.,
 *  51 Franklin Street, Fifth Floor, Boston, MA 02110-1301  USA.
 *
 *  This file is patterned after jobcomp_linux.c, written by Morris Jette and
 *  Copyright (C) 2002 The Regents of the University of California.
\*****************************************************************************/

#include "jobacct_common.h"

bool jobacct_shutdown = false;
bool suspended = false;
List task_list = NULL;
pthread_mutex_t jobacct_lock = PTHREAD_MUTEX_INITIALIZER;
uint32_t cont_id = (uint32_t)NO_VAL;
bool pgid_plugin = false;

extern int common_endpoll()
{
	jobacct_shutdown = true;

	return SLURM_SUCCESS;
}

extern int common_set_proctrack_container_id(uint32_t id)
{
	if(pgid_plugin)
		return SLURM_SUCCESS;

	if(cont_id != (uint32_t)NO_VAL) 
		info("Warning: jobacct: set_proctrack_container_id: "
		     "cont_id is already set to %d you are setting it to %d",
		     cont_id, id);
	if(id <= 0) {
		error("jobacct: set_proctrack_container_id: "
		      "I was given most likely an unset cont_id %d",
		      id);
		return SLURM_ERROR;
	}
	cont_id = id;

	return SLURM_SUCCESS;
}
<<<<<<< HEAD

=======
>>>>>>> e77a2066
extern int common_add_task(pid_t pid, jobacct_id_t *jobacct_id)
{
	struct jobacctinfo *jobacct = common_alloc_jobacct(jobacct_id);
	
	slurm_mutex_lock(&jobacct_lock);
	if(pid <= 0) {
		error("invalid pid given (%d) for task acct", pid);
		goto error;
	} else if (!task_list) {
		error("no task list created!");
		goto error;
	}

	jobacct->pid = pid;
	jobacct->min_cpu = 0;
<<<<<<< HEAD
	debug2("adding task %u pid %d on node %u to jobacct", 
=======
	debug2("adding task %u pid %d on node %uto jobacct", 
>>>>>>> e77a2066
	       jobacct_id->taskid, pid, jobacct_id->nodeid);
	list_push(task_list, jobacct);
	slurm_mutex_unlock(&jobacct_lock);

	return SLURM_SUCCESS;
error:
	slurm_mutex_unlock(&jobacct_lock);
	common_free_jobacct(jobacct);
	return SLURM_ERROR;
}

extern struct jobacctinfo *common_stat_task(pid_t pid)
{
	struct jobacctinfo *jobacct = NULL;
	struct jobacctinfo *ret_jobacct = NULL;
	ListIterator itr = NULL;
	
	slurm_mutex_lock(&jobacct_lock);
	if (!task_list) {
		error("no task list created!");
		goto error;
	}

	itr = list_iterator_create(task_list);
	while((jobacct = list_next(itr))) { 
		if(jobacct->pid == pid)
			break;
	}
	list_iterator_destroy(itr);
	ret_jobacct = xmalloc(sizeof(struct jobacctinfo));
	memcpy(ret_jobacct, jobacct, sizeof(struct jobacctinfo));
error:
	slurm_mutex_unlock(&jobacct_lock);
	return ret_jobacct;
}

extern struct jobacctinfo *common_remove_task(pid_t pid)
{
	struct jobacctinfo *jobacct = NULL;
	struct jobacctinfo *ret_jobacct = NULL;
	ListIterator itr = NULL;

	slurm_mutex_lock(&jobacct_lock);
	if (!task_list) {
		error("no task list created!");
		goto error;
	}

	itr = list_iterator_create(task_list);
	while((jobacct = list_next(itr))) { 
		if(jobacct->pid == pid) {
			list_remove(itr);
			break;
		}
	}
	list_iterator_destroy(itr);
	if(jobacct) {
		debug2("removing task %u pid %d from jobacct", 
		       jobacct->max_vsize_id.taskid, jobacct->pid);
		ret_jobacct = xmalloc(sizeof(struct jobacctinfo));
		memcpy(ret_jobacct, jobacct, sizeof(struct jobacctinfo));
		common_free_jobacct(jobacct);
	} else {
		error("pid(%d) not being watched in jobacct!", pid);
	}
error:
	slurm_mutex_unlock(&jobacct_lock);
	return ret_jobacct;
}

extern void common_suspend_poll()
{
	suspended = true;
}

extern void common_resume_poll()
{
	suspended = false;
}<|MERGE_RESOLUTION|>--- conflicted
+++ resolved
@@ -1,9 +1,10 @@
 /*****************************************************************************\
  *  jobacct_common.c - common functions for almost all jobacct plugins.
  *****************************************************************************
+ *
  *  Copyright (C) 2005 Hewlett-Packard Development Company, L.P.
  *  Written by Danny Auble, <da@llnl.gov>
- *  UCRL-CODE-226842.
+ *  UCRL-CODE-217948.
  *  
  *  This file is part of SLURM, a resource management program.
  *  For details, see <http://www.llnl.gov/linux/slurm/>.
@@ -14,11 +15,7 @@
  *  any later version.
  *
  *  In addition, as a special exception, the copyright holders give permission 
-<<<<<<< HEAD
- *  to link the code of portions of this program with the OpenSSL library under
-=======
  *  to link the code of portions of this program with the OpenSSL library under 
->>>>>>> e77a2066
  *  certain conditions as described in each individual source file, and 
  *  distribute linked combinations including the two. You must obey the GNU 
  *  General Public License in all respects for all of the code used other than 
@@ -47,39 +44,13 @@
 bool suspended = false;
 List task_list = NULL;
 pthread_mutex_t jobacct_lock = PTHREAD_MUTEX_INITIALIZER;
-uint32_t cont_id = (uint32_t)NO_VAL;
-bool pgid_plugin = false;
 
 extern int common_endpoll()
 {
 	jobacct_shutdown = true;
-
+       
 	return SLURM_SUCCESS;
 }
-
-extern int common_set_proctrack_container_id(uint32_t id)
-{
-	if(pgid_plugin)
-		return SLURM_SUCCESS;
-
-	if(cont_id != (uint32_t)NO_VAL) 
-		info("Warning: jobacct: set_proctrack_container_id: "
-		     "cont_id is already set to %d you are setting it to %d",
-		     cont_id, id);
-	if(id <= 0) {
-		error("jobacct: set_proctrack_container_id: "
-		      "I was given most likely an unset cont_id %d",
-		      id);
-		return SLURM_ERROR;
-	}
-	cont_id = id;
-
-	return SLURM_SUCCESS;
-}
-<<<<<<< HEAD
-
-=======
->>>>>>> e77a2066
 extern int common_add_task(pid_t pid, jobacct_id_t *jobacct_id)
 {
 	struct jobacctinfo *jobacct = common_alloc_jobacct(jobacct_id);
@@ -95,11 +66,7 @@
 
 	jobacct->pid = pid;
 	jobacct->min_cpu = 0;
-<<<<<<< HEAD
-	debug2("adding task %u pid %d on node %u to jobacct", 
-=======
 	debug2("adding task %u pid %d on node %uto jobacct", 
->>>>>>> e77a2066
 	       jobacct_id->taskid, pid, jobacct_id->nodeid);
 	list_push(task_list, jobacct);
 	slurm_mutex_unlock(&jobacct_lock);
@@ -170,12 +137,10 @@
 	return ret_jobacct;
 }
 
-extern void common_suspend_poll()
+extern void common_suspendpoll()
 {
-	suspended = true;
-}
-
-extern void common_resume_poll()
-{
-	suspended = false;
+	if(suspended)
+		suspended = false;
+	else
+		suspended = true;
 }