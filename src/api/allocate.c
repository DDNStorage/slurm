--- conflicted
+++ resolved
@@ -90,18 +90,13 @@
 static int _handle_rc_msg(slurm_msg_t *msg);
 static listen_t *_create_allocation_response_socket(char *interface_hostname);
 static void _destroy_allocation_response_socket(listen_t *listen);
-<<<<<<< HEAD
-static resource_allocation_response_msg_t *_wait_for_allocation_response(
-	uint32_t job_id, const listen_t *listen, int timeout);
-static int _job_will_run_cluster(job_desc_msg_t *req,
-				 will_run_response_msg_t **will_run_resp,
-				 slurmdb_cluster_rec_t *cluster);
-=======
 static void _wait_for_allocation_response(uint32_t job_id,
 					  const listen_t *listen,
 					  uint16_t msg_type, int timeout,
 					  void **resp);
->>>>>>> 30c013a4
+static int _job_will_run_cluster(job_desc_msg_t *req,
+				 will_run_response_msg_t **will_run_resp,
+				 slurmdb_cluster_rec_t *cluster);
 
 /*
  * slurm_allocate_resources - allocate resources for a job request
@@ -304,7 +299,6 @@
 	return resp;
 }
 
-<<<<<<< HEAD
 static void *_load_willrun_thread(void *args)
 {
 	load_willrun_req_struct_t *load_args =
@@ -401,7 +395,8 @@
 		return SLURM_FAILURE;
 
 	return SLURM_SUCCESS;
-=======
+}
+
 /* Get total node cound and lead job ID from RESPONSE_JOB_PACK_ALLOCATION */
 static void _pack_alloc_test(List resp, uint32_t *node_cnt, uint32_t *job_id)
 {
@@ -572,7 +567,6 @@
 	errno = errnum;
 
 	return resp;
->>>>>>> 30c013a4
 }
 
 /*
