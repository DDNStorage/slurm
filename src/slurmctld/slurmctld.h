--- conflicted
+++ resolved
@@ -332,11 +332,7 @@
 	char **account_list;	/* list of accounts permitted to use	*/
 	char *assoc_list;	/* list of associations			*/
 	uint32_t cpu_cnt;	/* number of reserved CPUs		*/
-<<<<<<< HEAD
-	bitstr_t *core_bitmap; /* bitmap of reserved cores		*/
-=======
 	bitstr_t *core_bitmap;	/* bitmap of reserved cores		*/
->>>>>>> 75190243
 	uint32_t duration;	/* time in seconds for this
 				 * reservation to last                  */
 	time_t end_time;	/* end time of reservation		*/
