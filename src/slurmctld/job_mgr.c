--- conflicted
+++ resolved
@@ -5072,11 +5072,14 @@
  * split-brain, where two slurmctld daemons are running as primary. */
 static bool _dup_job_file_test(uint32_t job_id)
 {
-	char *dir_name_src, job_dir[32];
+	char *dir_name_src, job_dir[40];
 	struct stat buf;
-	int rc;
+	int rc, hash;
 
 	dir_name_src  = slurm_get_state_save_location();
+	hash = job_id % 10;
+	sprintf(job_dir, "/hash.%d", hash);
+	xstrcat(dir_name_src, job_dir);
 	sprintf(job_dir, "/job.%u", job_id);
 	xstrcat(dir_name_src, job_dir);
 	rc = stat(dir_name_src, &buf);
@@ -5094,13 +5097,8 @@
 static int
 _copy_job_desc_files(uint32_t job_id_src, uint32_t job_id_dest)
 {
-<<<<<<< HEAD
-	int error_code = 0, hash;
+	int error_code = SLURM_SUCCESS, hash;
 	char *dir_name_src, *dir_name_dest, job_dir[40];
-=======
-	int error_code = SLURM_SUCCESS;
-	char *dir_name_src, *dir_name_dest, job_dir[32];
->>>>>>> 10aec843
 	char *file_name_src, *file_name_dest;
 
 	/* Create state_save_location directory */
