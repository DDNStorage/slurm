--- conflicted
+++ resolved
@@ -5997,17 +5997,13 @@
 char **get_job_env(struct job_record *job_ptr, uint32_t * env_size)
 {
 	char job_dir[30], *file_name, **environment = NULL;
-<<<<<<< HEAD
 	int hash = job_ptr->job_id % 10;
-=======
 	int cc;
->>>>>>> d88c1870
 
 	file_name = slurm_get_state_save_location();
 	sprintf(job_dir, "/hash.%d/job.%u/environment", hash, job_ptr->job_id);
 	xstrcat(file_name, job_dir);
 
-<<<<<<< HEAD
 	if (_read_data_array_from_file(file_name, &environment, env_size,
 				       job_ptr)) {
 		/* Read state from version 14.03 or earlier */
@@ -6015,17 +6011,14 @@
 		file_name = slurm_get_state_save_location();
 		sprintf(job_dir, "/job.%u/environment", job_ptr->job_id);
 		xstrcat(file_name, job_dir);
-		(void) _read_data_array_from_file(file_name, &environment,
-						  env_size, job_ptr);
-=======
-	cc = _read_data_array_from_file(file_name,
-					&environment,
-					env_size,
-					job_ptr);
-	if (cc < 0) {
-		xfree(file_name);
-		return NULL;
->>>>>>> d88c1870
+		cc = _read_data_array_from_file(file_name,
+						&environment,
+						env_size,
+						job_ptr);
+		if (cc < 0) {
+			xfree(file_name);
+			return NULL;
+		}
 	}
 
 	xfree(file_name);
@@ -6101,8 +6094,6 @@
 			verbose("File %s has zero size", file_name);
 		close(fd);
 		return -1;
-<<<<<<< HEAD
-=======
 	}
 
 	if (rec_cnt >= INT_MAX) {
@@ -6110,7 +6101,6 @@
 		      __func__, rec_cnt, file_name);
 		close(fd);
 		return -1;
->>>>>>> d88c1870
 	}
 
 	if (rec_cnt == 0) {
