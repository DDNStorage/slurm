/*****************************************************************************\
 * job_scheduler.c - manage the scheduling of pending jobs in priority order
 *	Note there is a global job list (job_list)
 *****************************************************************************
 *  Copyright (C) 2002-2007 The Regents of the University of California.
 *  Copyright (C) 2008-2010 Lawrence Livermore National Security.
 *  Produced at Lawrence Livermore National Laboratory (cf, DISCLAIMER).
 *  Written by Morris Jette <jette1@llnl.gov>
 *  CODE-OCEC-09-009. All rights reserved.
 *
 *  This file is part of SLURM, a resource management program.
 *  For details, see <http://slurm.schedmd.com/>.
 *  Please also read the included file: DISCLAIMER.
 *
 *  SLURM is free software; you can redistribute it and/or modify it under
 *  the terms of the GNU General Public License as published by the Free
 *  Software Foundation; either version 2 of the License, or (at your option)
 *  any later version.
 *
 *  In addition, as a special exception, the copyright holders give permission
 *  to link the code of portions of this program with the OpenSSL library under
 *  certain conditions as described in each individual source file, and
 *  distribute linked combinations including the two. You must obey the GNU
 *  General Public License in all respects for all of the code used other than
 *  OpenSSL. If you modify file(s) with this exception, you may extend this
 *  exception to your version of the file(s), but you are not obligated to do
 *  so. If you do not wish to do so, delete this exception statement from your
 *  version.  If you delete this exception statement from all source files in
 *  the program, then also delete it here.
 *
 *  SLURM is distributed in the hope that it will be useful, but WITHOUT ANY
 *  WARRANTY; without even the implied warranty of MERCHANTABILITY or FITNESS
 *  FOR A PARTICULAR PURPOSE.  See the GNU General Public License for more
 *  details.
 *
 *  You should have received a copy of the GNU General Public License along
 *  with SLURM; if not, write to the Free Software Foundation, Inc.,
 *  51 Franklin Street, Fifth Floor, Boston, MA 02110-1301  USA.
\*****************************************************************************/

#ifdef HAVE_CONFIG_H
#  include "config.h"
#endif

#if defined(__NetBSD__)
#include <sys/types.h> /* for pid_t */
#include <sys/signal.h> /* for SIGKILL */
#endif
#if defined(__FreeBSD__)
#include <signal.h> /* for SIGKILL */
#endif
#include <errno.h>
#include <stdio.h>
#include <stdlib.h>
#include <string.h>
#include <unistd.h>

#include "src/common/assoc_mgr.h"
#include "src/common/env.h"
#include "src/common/gres.h"
#include "src/common/list.h"
#include "src/common/macros.h"
#include "src/common/node_select.h"
#include "src/common/slurm_accounting_storage.h"
#include "src/common/slurm_acct_gather.h"
#include "src/common/timers.h"
#include "src/common/uid.h"
#include "src/common/xassert.h"
#include "src/common/xstring.h"

#include "src/slurmctld/acct_policy.h"
#include "src/slurmctld/agent.h"
#include "src/slurmctld/front_end.h"
#include "src/slurmctld/job_scheduler.h"
#include "src/slurmctld/licenses.h"
#include "src/slurmctld/locks.h"
#include "src/slurmctld/node_scheduler.h"
#include "src/slurmctld/preempt.h"
#include "src/slurmctld/proc_req.h"
#include "src/slurmctld/reservation.h"
#include "src/slurmctld/slurmctld.h"
#include "src/slurmctld/srun_comm.h"

#define _DEBUG 0
#define MAX_RETRIES 10

static char **	_build_env(struct job_record *job_ptr);
static void	_depend_list_del(void *dep_ptr);
static void	_feature_list_delete(void *x);
static void	_job_queue_append(List job_queue, struct job_record *job_ptr,
				  struct part_record *part_ptr, uint32_t priority);
static void	_job_queue_rec_del(void *x);
static bool	_job_runnable_test1(struct job_record *job_ptr,
				    bool clear_start);
static bool	_job_runnable_test2(struct job_record *job_ptr,
				    bool check_min_time);
static void *	_run_epilog(void *arg);
static void *	_run_prolog(void *arg);
static bool	_scan_depend(List dependency_list, uint32_t job_id);
static int	_valid_feature_list(uint32_t job_id, List feature_list);
static int	_valid_node_feature(char *feature);

static int	save_last_part_update = 0;

extern diag_stats_t slurmctld_diag_stats;

/*
 * _build_user_job_list - build list of jobs for a given user
 *			  and an optional job name
 * IN  user_id - user id
 * IN  job_name - job name constraint
 * RET the job queue
 * NOTE: the caller must call list_destroy() on RET value to free memory
 */
static List _build_user_job_list(uint32_t user_id, char* job_name)
{
	List job_queue;
	ListIterator job_iterator;
	struct job_record *job_ptr = NULL;

	job_queue = list_create(NULL);
	job_iterator = list_iterator_create(job_list);
	while ((job_ptr = (struct job_record *) list_next(job_iterator))) {
		xassert (job_ptr->magic == JOB_MAGIC);
		if (job_ptr->user_id != user_id)
			continue;
		if (job_name && job_ptr->name &&
		    strcmp(job_name, job_ptr->name))
			continue;
		list_append(job_queue, job_ptr);
	}
	list_iterator_destroy(job_iterator);

	return job_queue;
}

static void _job_queue_append(List job_queue, struct job_record *job_ptr,
			      struct part_record *part_ptr, uint32_t prio)
{
	job_queue_rec_t *job_queue_rec;

	job_queue_rec = xmalloc(sizeof(job_queue_rec_t));
	job_queue_rec->job_ptr  = job_ptr;
	job_queue_rec->part_ptr = part_ptr;
	job_queue_rec->priority = prio;
	list_append(job_queue, job_queue_rec);
}

static void _job_queue_rec_del(void *x)
{
	xfree(x);
}

/* Job test for ability to run now, excludes partition specific tests */
static bool _job_runnable_test1(struct job_record *job_ptr, bool clear_start)
{
	bool job_indepen = false;

	xassert(job_ptr->magic == JOB_MAGIC);
	if (!IS_JOB_PENDING(job_ptr) || IS_JOB_COMPLETING(job_ptr))
		return false;

#ifdef HAVE_FRONT_END
	/* At least one front-end node up at this point */
	if (job_ptr->state_reason == WAIT_FRONT_END)
		job_ptr->state_reason = WAIT_NO_REASON;
#endif

	job_indepen = job_independent(job_ptr, 0);
	if (clear_start)
		job_ptr->start_time = (time_t) 0;
	if (job_ptr->priority == 0)	{ /* held */
		if ((job_ptr->state_reason != WAIT_HELD) &&
		    (job_ptr->state_reason != WAIT_HELD_USER)) {
			job_ptr->state_reason = WAIT_HELD;
			xfree(job_ptr->state_desc);
		}
		debug3("sched: JobId=%u. State=%s. Reason=%s. Priority=%u.",
		       job_ptr->job_id,
		       job_state_string(job_ptr->job_state),
		       job_reason_string(job_ptr->state_reason),
		       job_ptr->priority);
		return false;
	}

	if (!job_indepen &&
	    ((job_ptr->state_reason == WAIT_HELD) ||
	     (job_ptr->state_reason == WAIT_HELD_USER))) {
		/* released behind active dependency? */
		job_ptr->state_reason = WAIT_DEPENDENCY;
		xfree(job_ptr->state_desc);
	}

	if (!job_indepen)	/* can not run now */
		return false;
	return true;
}

/*
 * Job and partition tests for ability to run now
 * IN job_ptr - job to test
 * IN check_min_time - If set, test job's minimum time limit
 *		otherwise test maximum time limit
 */
static bool _job_runnable_test2(struct job_record *job_ptr, bool check_min_time)
{
	int reason;

<<<<<<< HEAD
	reason = job_limits_check(&job_ptr, check_min_time);
	if ((reason != job_ptr->state_reason) &&
=======
	reason = job_limits_check(&job_ptr);
	if ((reason != WAIT_NO_REASON) &&
	    (reason != job_ptr->state_reason) &&
>>>>>>> 1b9e9e64
	    (part_policy_job_runnable_state(job_ptr))) {
		job_ptr->state_reason = reason;
		xfree(job_ptr->state_desc);
	}
	if (reason != WAIT_NO_REASON)
		return false;
	return true;
}

/*
 * build_job_queue - build (non-priority ordered) list of pending jobs
 * IN clear_start - if set then clear the start_time for pending jobs
 * IN backfill - true if running backfill scheduler, enforce min time limit
 * RET the job queue
 * NOTE: the caller must call list_destroy() on RET value to free memory
 */
extern List build_job_queue(bool clear_start, bool backfill)
{
	List job_queue;
	ListIterator job_iterator, part_iterator;
	struct job_record *job_ptr = NULL;
	struct part_record *part_ptr;
	int reason;

	job_queue = list_create(_job_queue_rec_del);
	job_iterator = list_iterator_create(job_list);
	while ((job_ptr = (struct job_record *) list_next(job_iterator))) {
		if (!_job_runnable_test1(job_ptr, clear_start))
			continue;

		if (job_ptr->part_ptr_list) {
			int inx = -1;
			part_iterator = list_iterator_create(
				job_ptr->part_ptr_list);
			while ((part_ptr = (struct part_record *)
				list_next(part_iterator))) {
				job_ptr->part_ptr = part_ptr;
<<<<<<< HEAD
				reason = job_limits_check(&job_ptr, backfill);
				if ((reason != job_ptr->state_reason) &&
=======
				reason = job_limits_check(&job_ptr);
				if ((reason != WAIT_NO_REASON) &&
				    (reason != job_ptr->state_reason) &&
>>>>>>> 1b9e9e64
				    (!part_policy_job_runnable_state(job_ptr))){
					job_ptr->state_reason = reason;
					xfree(job_ptr->state_desc);
				}
				/* priority_array index matches part_ptr_list
				 * position: increment inx*/
				inx++;
				if (reason != WAIT_NO_REASON)
					continue;
				if (job_ptr->priority_array) {
					_job_queue_append(job_queue, job_ptr,
							  part_ptr,
							  job_ptr->
							  priority_array[inx]);
				} else {
					_job_queue_append(job_queue, job_ptr,
							  part_ptr,
							  job_ptr->priority);
				}
			}
			list_iterator_destroy(part_iterator);
		} else {
			if (job_ptr->part_ptr == NULL) {
				part_ptr = find_part_record(job_ptr->partition);
				if (part_ptr == NULL) {
					error("Could not find partition %s "
					      "for job %u", job_ptr->partition,
					      job_ptr->job_id);
					continue;
				}
				job_ptr->part_ptr = part_ptr;
				error("partition pointer reset for job %u, "
				      "part %s", job_ptr->job_id,
				      job_ptr->partition);
			}
			if (!_job_runnable_test2(job_ptr, backfill))
				continue;
			_job_queue_append(job_queue, job_ptr,
					  job_ptr->part_ptr, job_ptr->priority);
		}
	}
	list_iterator_destroy(job_iterator);

	return job_queue;
}

/*
 * job_is_completing - Determine if jobs are in the process of completing.
 * RET - True of any job is in the process of completing AND
 *	 CompleteWait is configured non-zero
 * NOTE: This function can reduce resource fragmentation, which is a
 * critical issue on Elan interconnect based systems.
 */
extern bool job_is_completing(void)
{
	bool completing = false;
	ListIterator job_iterator;
	struct job_record *job_ptr = NULL;
	uint16_t complete_wait = slurm_get_complete_wait();
	time_t recent;

	if ((job_list == NULL) || (complete_wait == 0))
		return completing;

	recent = time(NULL) - complete_wait;
	job_iterator = list_iterator_create(job_list);
	while ((job_ptr = (struct job_record *) list_next(job_iterator))) {
		if (IS_JOB_COMPLETING(job_ptr) &&
		    (job_ptr->end_time >= recent)) {
			completing = true;
			break;
		}
	}
	list_iterator_destroy(job_iterator);

	return completing;
}

/*
 * set_job_elig_time - set the eligible time for pending jobs once their
 *      dependencies are lifted (in job->details->begin_time)
 */
extern void set_job_elig_time(void)
{
	struct job_record *job_ptr = NULL;
	struct part_record *part_ptr = NULL;
	ListIterator job_iterator;
	slurmctld_lock_t job_write_lock =
		{ READ_LOCK, WRITE_LOCK, WRITE_LOCK, READ_LOCK };
#ifdef HAVE_BG
	static uint16_t cpus_per_node = 0;
	if (!cpus_per_node)
		select_g_alter_node_cnt(SELECT_GET_NODE_CPU_CNT,
					&cpus_per_node);
#endif

	lock_slurmctld(job_write_lock);
	job_iterator = list_iterator_create(job_list);
	while ((job_ptr = (struct job_record *) list_next(job_iterator))) {
		uint32_t job_min_nodes, job_max_nodes;
		uint32_t part_min_nodes, part_max_nodes;
		part_ptr = job_ptr->part_ptr;
		if (!IS_JOB_PENDING(job_ptr))
			continue;
		if (part_ptr == NULL)
			continue;
		if ((job_ptr->details == NULL) || job_ptr->details->begin_time)
			continue;
		if ((part_ptr->state_up & PARTITION_SCHED) == 0)
			continue;
		if ((job_ptr->time_limit != NO_VAL) &&
		    (job_ptr->time_limit > part_ptr->max_time))
			continue;
#ifdef HAVE_BG
		job_min_nodes = job_ptr->details->min_cpus / cpus_per_node;
		job_max_nodes = job_ptr->details->max_cpus / cpus_per_node;
		part_min_nodes = part_ptr->min_nodes_orig;
		part_max_nodes = part_ptr->max_nodes_orig;
#else
		job_min_nodes = job_ptr->details->min_nodes;
		job_max_nodes = job_ptr->details->max_nodes;
		part_min_nodes = part_ptr->min_nodes;
		part_max_nodes = part_ptr->max_nodes;
#endif
		if ((job_max_nodes != 0) &&
		    ((job_max_nodes < part_min_nodes) ||
		     (job_min_nodes > part_max_nodes)))
			continue;
		/* Job's eligible time is set in job_independent() */
		if (!job_independent(job_ptr, 0))
			continue;
	}
	list_iterator_destroy(job_iterator);
	unlock_slurmctld(job_write_lock);
}

/* Test of part_ptr can still run jobs or if its nodes have
 * already been reserved by higher priority jobs (those in
 * the failed_parts array) */
static bool _failed_partition(struct part_record *part_ptr,
			      struct part_record **failed_parts,
			      int failed_part_cnt)
{
	int i;

	for (i = 0; i < failed_part_cnt; i++) {
		if (failed_parts[i] == part_ptr)
			return true;
	}
	return false;
}

static void do_diag_stats(struct timeval tv1, struct timeval tv2)
{
	if (slurm_diff_tv(&tv1,&tv2) > slurmctld_diag_stats.schedule_cycle_max)
		slurmctld_diag_stats.schedule_cycle_max = slurm_diff_tv(&tv1,
									&tv2);

	slurmctld_diag_stats.schedule_cycle_sum += slurm_diff_tv(&tv1, &tv2);
	slurmctld_diag_stats.schedule_cycle_last = slurm_diff_tv(&tv1, &tv2);
	slurmctld_diag_stats.schedule_cycle_counter++;
}


/*
 * Given that one batch job just completed, attempt to launch a suitable
 * replacement batch job in a response messge as a REQUEST_BATCH_JOB_LAUNCH
 * message type, alternately send a return code fo SLURM_SUCCESS
 * msg IN - The original message from slurmd
 * fini_job_ptr IN - Pointer to job that just completed and needs replacement
 * RET true if there are pending jobs that might use the resources
 */
extern bool replace_batch_job(slurm_msg_t * msg, void *fini_job)
{
	static int select_serial = -1;
	/* Locks: Read config, write job, write node, read partition */
	slurmctld_lock_t job_write_lock =
	    { READ_LOCK, WRITE_LOCK, WRITE_LOCK, READ_LOCK };
	struct job_record *job_ptr = NULL;
	struct job_record *fini_job_ptr = (struct job_record *) fini_job;
	struct part_record *part_ptr;
	ListIterator job_iterator = NULL, part_iterator = NULL;
	batch_job_launch_msg_t *launch_msg = NULL;
	bitstr_t *orig_exc_bitmap = NULL;
	bool have_node_bitmaps, pending_jobs = false;
	time_t now, min_age;
	int error_code;

	if (select_serial == -1) {
		if (strcmp(slurmctld_conf.select_type, "select/serial"))
			select_serial = 0;
		else
			select_serial = 1;
	}
	if ((select_serial != 1) || (fini_job_ptr == NULL) ||
	    (msg->msg_type != REQUEST_COMPLETE_BATCH_JOB))
		goto send_reply;

	now = time(NULL);
	min_age = now - slurmctld_conf.min_job_age;
	lock_slurmctld(job_write_lock);
	if (!fini_job_ptr->job_resrcs ||
	    !fini_job_ptr->job_resrcs->node_bitmap) {
		/* This should never happen, but if it does, avoid using
		 * a bad pointer below. */
		error("job_resrcs empty for job %u", fini_job_ptr->job_id);
		unlock_slurmctld(job_write_lock);
		goto send_reply;
	}
	job_iterator = list_iterator_create(job_list);
	while (1) {
		if (job_ptr && part_iterator)
			goto next_part;

		job_ptr = (struct job_record *) list_next(job_iterator);
		if (!job_ptr)
			break;

		if ((job_ptr == fini_job_ptr) ||
		    (job_ptr->priority == 0)  ||
		    !avail_front_end(job_ptr))
			continue;

		if (!IS_JOB_PENDING(job_ptr)) {
			if (IS_JOB_FINISHED(job_ptr)  &&
			    (job_ptr != fini_job_ptr) &&
			    (job_ptr->end_time <= min_age)) {
				/* If we don't have a db_index by now and we
				 * are running with the slurmdbd lets put it on
				 * the list to be handled later when it comes
				 * back up since we won't get another chance */
				if (with_slurmdbd && !job_ptr->db_index) {
					jobacct_storage_g_job_start(acct_db_conn,
								    job_ptr);
				}
				list_delete_item(job_iterator);
			}
			continue;
		}

		/* Tests dependencies, begin time and reservations */
		if (!job_independent(job_ptr, 0))
			continue;

		if (job_ptr->part_ptr_list) {
			part_iterator = list_iterator_create(job_ptr->
							     part_ptr_list);
next_part:		part_ptr = (struct part_record *)
				   list_next(part_iterator);
			if (part_ptr) {
				job_ptr->part_ptr = part_ptr;
			} else {
				list_iterator_destroy(part_iterator);
				part_iterator = NULL;
				continue;
			}
		}
		if (job_limits_check(&job_ptr, false) != WAIT_NO_REASON)
			continue;

		/* Test for valid account, QOS and required nodes on each pass */
		if (job_ptr->state_reason == FAIL_ACCOUNT) {
			slurmdb_association_rec_t assoc_rec;
			memset(&assoc_rec, 0, sizeof(slurmdb_association_rec_t));
			assoc_rec.acct      = job_ptr->account;
			if (job_ptr->part_ptr)
				assoc_rec.partition = job_ptr->part_ptr->name;
			assoc_rec.uid       = job_ptr->user_id;

			if (!assoc_mgr_fill_in_assoc(acct_db_conn, &assoc_rec,
						     accounting_enforce,
						     (slurmdb_association_rec_t **)
						     &job_ptr->assoc_ptr)) {
				job_ptr->state_reason = WAIT_NO_REASON;
				job_ptr->assoc_id = assoc_rec.id;
			} else {
				continue;
			}
		}
		if (job_ptr->qos_id) {
			slurmdb_association_rec_t *assoc_ptr;
			assoc_ptr = (slurmdb_association_rec_t *)job_ptr->assoc_ptr;
			if (assoc_ptr &&
			    !bit_test(assoc_ptr->usage->valid_qos,
				      job_ptr->qos_id) &&
			    !job_ptr->limit_set_qos) {
				info("sched: JobId=%u has invalid QOS",
					job_ptr->job_id);
				xfree(job_ptr->state_desc);
				job_ptr->state_reason = FAIL_QOS;
				continue;
			} else if (job_ptr->state_reason == FAIL_QOS) {
				xfree(job_ptr->state_desc);
				job_ptr->state_reason = WAIT_NO_REASON;
			}
		}

		if ((job_ptr->state_reason == WAIT_QOS_JOB_LIMIT) ||
		    (job_ptr->state_reason == WAIT_QOS_RESOURCE_LIMIT) ||
		    (job_ptr->state_reason == WAIT_QOS_TIME_LIMIT))
			job_ptr->state_reason = WAIT_NO_REASON;

		if ((job_ptr->state_reason == WAIT_NODE_NOT_AVAIL) &&
		    job_ptr->details && job_ptr->details->req_node_bitmap &&
		    !bit_super_set(job_ptr->details->req_node_bitmap,
				   avail_node_bitmap)) {
			continue;
		}

		if (bit_overlap(avail_node_bitmap,
				job_ptr->part_ptr->node_bitmap) == 0) {
			/* This node DRAIN or DOWN */
			continue;
		}

		if (license_job_test(job_ptr, now) != SLURM_SUCCESS) {
			job_ptr->state_reason = WAIT_LICENSES;
			xfree(job_ptr->state_desc);
			continue;
		}

		if (assoc_mgr_validate_assoc_id(acct_db_conn,
						job_ptr->assoc_id,
						accounting_enforce)) {
			/* NOTE: This only happens if a user's account is
			 * disabled between when the job was submitted and
			 * the time we consider running it. It should be
			 * very rare. */
			info("sched: JobId=%u has invalid account",
			     job_ptr->job_id);
			last_job_update = now;
			job_ptr->state_reason = FAIL_ACCOUNT;
			xfree(job_ptr->state_desc);
			continue;
		}

		if (job_ptr->details && job_ptr->details->exc_node_bitmap)
			have_node_bitmaps = true;
		else
			have_node_bitmaps = false;
		if (have_node_bitmaps &&
		    (bit_overlap(job_ptr->details->exc_node_bitmap,
				 fini_job_ptr->job_resrcs->node_bitmap) != 0))
			continue;

		if (!job_ptr->batch_flag) {  /* Can't pull interactive jobs */
			pending_jobs = true;
			break;
		}

		if (have_node_bitmaps)
			orig_exc_bitmap = job_ptr->details->exc_node_bitmap;
		else
			orig_exc_bitmap = NULL;
		job_ptr->details->exc_node_bitmap =
			bit_copy(fini_job_ptr->job_resrcs->node_bitmap);
		bit_not(job_ptr->details->exc_node_bitmap);
		error_code = select_nodes(job_ptr, false, NULL);
		bit_free(job_ptr->details->exc_node_bitmap);
		job_ptr->details->exc_node_bitmap = orig_exc_bitmap;
		if (error_code == SLURM_SUCCESS) {
			last_job_update = now;
			info("sched: Allocate JobId=%u NodeList=%s #CPUs=%u",
			     job_ptr->job_id, job_ptr->nodes,
			     job_ptr->total_cpus);
			if (job_ptr->details->prolog_running == 0)
				launch_msg = build_launch_job_msg(job_ptr);
		}
		break;
	}
	unlock_slurmctld(job_write_lock);
	if (job_iterator)
		list_iterator_destroy(job_iterator);
	if (part_iterator)
		list_iterator_destroy(part_iterator);

send_reply:
	if (launch_msg) {
		slurm_msg_t response_msg;
		slurm_msg_t_init(&response_msg);
		response_msg.flags = msg->flags;
		response_msg.protocol_version = msg->protocol_version;
		response_msg.address = msg->address;
		response_msg.msg_type = REQUEST_BATCH_JOB_LAUNCH;
		response_msg.data = launch_msg;
		slurm_send_node_msg(msg->conn_fd, &response_msg);
		slurmctld_free_batch_job_launch_msg(launch_msg);
		return false;
	}
	slurm_send_rc_msg(msg, SLURM_SUCCESS);
	return pending_jobs;
}

/*
 * schedule - attempt to schedule all pending jobs
 *	pending jobs for each partition will be scheduled in priority
 *	order until a request fails
 * IN job_limit - maximum number of jobs to test now, avoid testing the full
 *		  queue on every job submit (0 means to use the system default,
 *		  SchedulerParameters for default_queue_depth)
 * RET count of jobs scheduled
 * Note: We re-build the queue every time. Jobs can not only be added
 *	or removed from the queue, but have their priority or partition
 *	changed with the update_job RPC. In general nodes will be in priority
 *	order (by submit time), so the sorting should be pretty fast.
 */
extern int schedule(uint32_t job_limit)
{
	ListIterator job_iterator = NULL, part_iterator = NULL;
	List job_queue = NULL;
	int error_code, failed_part_cnt = 0, job_cnt = 0, i;
	uint32_t job_depth = 0;
	job_queue_rec_t *job_queue_rec;
	struct job_record *job_ptr = NULL;
	struct part_record *part_ptr, **failed_parts = NULL;
	bitstr_t *save_avail_node_bitmap;
	/* Locks: Read config, write job, write node, read partition */
	slurmctld_lock_t job_write_lock =
	    { READ_LOCK, WRITE_LOCK, WRITE_LOCK, READ_LOCK };
#ifdef HAVE_BG
	char *ionodes = NULL;
	char tmp_char[256];
	static bool backfill_sched = false;
#endif
	static time_t sched_update = 0;
	static bool wiki_sched = false;
	static bool fifo_sched = false;
	static int sched_timeout = 0;
	static int def_job_limit = 100;
	time_t now = time(NULL), sched_start;

	DEF_TIMERS;

	START_TIMER;
	sched_start = now;
	if (sched_update != slurmctld_conf.last_update) {
		char *sched_params, *tmp_ptr;
		char *sched_type = slurm_get_sched_type();
		char *prio_type = slurm_get_priority_type();
#ifdef HAVE_BG
		/* On BlueGene, do FIFO only with sched/backfill */
		if (strcmp(sched_type, "sched/backfill") == 0)
			backfill_sched = true;
#endif
		if ((strcmp(sched_type, "sched/builtin") == 0) &&
		    (strcmp(prio_type, "priority/basic") == 0))
			fifo_sched = true;
		/* Disable avoiding of fragmentation with sched/wiki */
		if ((strcmp(sched_type, "sched/wiki") == 0) ||
		    (strcmp(sched_type, "sched/wiki2") == 0))
			wiki_sched = true;
		xfree(sched_type);
		xfree(prio_type);

		sched_params = slurm_get_sched_params();
		if (sched_params &&
		    (tmp_ptr = strstr(sched_params, "default_queue_depth="))) {
		/*                                   01234567890123456789 */
			i = atoi(tmp_ptr + 20);
			if (i < 0) {
				error("ignoring SchedulerParameters: "
				      "default_queue_depth value of %d", i);
			} else {
				def_job_limit = i;
			}
		}
		xfree(sched_params);

		sched_timeout = slurm_get_msg_timeout() / 2;
		sched_timeout = MAX(sched_timeout, 1);
		sched_timeout = MIN(sched_timeout, 10);
		sched_update = slurmctld_conf.last_update;
	}
	if (job_limit == 0)
		job_limit = def_job_limit;

	lock_slurmctld(job_write_lock);
	if (!avail_front_end(NULL)) {
		ListIterator job_iterator = list_iterator_create(job_list);
		while ((job_ptr = (struct job_record *)
				list_next(job_iterator))) {
			if (!IS_JOB_PENDING(job_ptr))
				continue;
			if ((job_ptr->state_reason != WAIT_NO_REASON) &&
			    (job_ptr->state_reason != WAIT_RESOURCES) &&
			    (job_ptr->state_reason != WAIT_NODE_NOT_AVAIL))
				continue;
			job_ptr->state_reason = WAIT_FRONT_END;
		}
		list_iterator_destroy(job_iterator);

		unlock_slurmctld(job_write_lock);
		debug("sched: schedule() returning, no front end nodes are "
		       "available");
		return SLURM_SUCCESS;
	}
	/* Avoid resource fragmentation if important */
	if ((!wiki_sched) && job_is_completing()) {
		unlock_slurmctld(job_write_lock);
		debug("sched: schedule() returning, some job is still "
		       "completing");
		return SLURM_SUCCESS;
	}

#ifdef HAVE_CRAY
	/*
	 * Run a Basil Inventory immediately before scheduling, to avoid
	 * race conditions caused by ALPS node state change (caused e.g.
	 * by the node health checker).
	 * This relies on the above write lock for the node state.
	 */
	if (select_g_reconfigure()) {
		unlock_slurmctld(job_write_lock);
		debug4("sched: not scheduling due to ALPS");
		return SLURM_SUCCESS;
	}
#endif

	failed_parts = xmalloc(sizeof(struct part_record *) *
			       list_count(part_list));
	save_avail_node_bitmap = bit_copy(avail_node_bitmap);

	debug("sched: Running job scheduler");
	/*
	 * If we are doing FIFO scheduling, use the job records right off the
	 * job list.
	 *
	 * If a job is submitted to multiple partitions then build_job_queue()
	 * will return a separate record for each job:partition pair.
	 *
	 * In both cases, we test each partition associated with the job.
	 */
	if (fifo_sched) {
		slurmctld_diag_stats.schedule_queue_len = list_count(job_list);
		job_iterator = list_iterator_create(job_list);
	} else {
		job_queue = build_job_queue(false, false);
		slurmctld_diag_stats.schedule_queue_len = list_count(job_queue);
	}
	while (1) {
		if (fifo_sched) {
			if (job_ptr && part_iterator &&
			    IS_JOB_PENDING(job_ptr)) /*started in other part?*/
				goto next_part;
			job_ptr = (struct job_record *) list_next(job_iterator);
			if (!job_ptr)
				break;
			if (!avail_front_end(job_ptr)) {
				job_ptr->state_reason = WAIT_FRONT_END;
				continue;
			}
			if (!_job_runnable_test1(job_ptr, false))
				continue;
			if (job_ptr->part_ptr_list) {
				part_iterator = list_iterator_create(
							job_ptr->part_ptr_list);
next_part:			part_ptr = (struct part_record *)
					   list_next(part_iterator);
				if (part_ptr) {
					job_ptr->part_ptr = part_ptr;
					if (job_limits_check(&job_ptr, false) !=
					    WAIT_NO_REASON)
						continue;
				} else {
					list_iterator_destroy(part_iterator);
					part_iterator = NULL;
					continue;
				}
			} else {
				if (!_job_runnable_test2(job_ptr, false))
					continue;
			}
		} else {
			job_queue_rec = list_pop_bottom(job_queue,
							sort_job_queue2);
			if (!job_queue_rec)
				break;
			job_ptr  = job_queue_rec->job_ptr;
			part_ptr = job_queue_rec->part_ptr;
			xfree(job_queue_rec);
			if (!avail_front_end(job_ptr)) {
				job_ptr->state_reason = WAIT_FRONT_END;
				continue;
			}
			if (!IS_JOB_PENDING(job_ptr))
				continue;  /* started in other partition */
			job_ptr->part_ptr = part_ptr;
		}
		if ((time(NULL) - sched_start) >= sched_timeout) {
			debug("sched: loop taking too long, breaking out");
			break;
		}
		if (job_depth++ > job_limit) {
			debug3("sched: already tested %u jobs, breaking out",
			       job_depth);
			break;
		}

		slurmctld_diag_stats.schedule_cycle_depth++;

		/* Test for valid account, QOS and required nodes on each pass */
		if (job_ptr->state_reason == FAIL_ACCOUNT) {
			slurmdb_association_rec_t assoc_rec;
			memset(&assoc_rec, 0, sizeof(slurmdb_association_rec_t));
			assoc_rec.acct      = job_ptr->account;
			if (job_ptr->part_ptr)
				assoc_rec.partition = job_ptr->part_ptr->name;
			assoc_rec.uid       = job_ptr->user_id;

			if (!assoc_mgr_fill_in_assoc(acct_db_conn, &assoc_rec,
						    accounting_enforce,
						    (slurmdb_association_rec_t **)
						    &job_ptr->assoc_ptr)) {
				job_ptr->state_reason = WAIT_NO_REASON;
				job_ptr->assoc_id = assoc_rec.id;
			} else {
				continue;
			}
		}
		if (job_ptr->qos_id) {
			slurmdb_association_rec_t *assoc_ptr;
			assoc_ptr = (slurmdb_association_rec_t *)job_ptr->assoc_ptr;
			if (assoc_ptr &&
			    !bit_test(assoc_ptr->usage->valid_qos,
				      job_ptr->qos_id) &&
			    !job_ptr->limit_set_qos) {
				info("sched: JobId=%u has invalid QOS",
					job_ptr->job_id);
				xfree(job_ptr->state_desc);
				job_ptr->state_reason = FAIL_QOS;
				continue;
			} else if (job_ptr->state_reason == FAIL_QOS) {
				xfree(job_ptr->state_desc);
				job_ptr->state_reason = WAIT_NO_REASON;
			}
		}

		if (!acct_policy_job_runnable_state(job_ptr) &&
		    !acct_policy_job_runnable(job_ptr))
			continue;

		if ((job_ptr->state_reason == WAIT_NODE_NOT_AVAIL) &&
		    job_ptr->details && job_ptr->details->req_node_bitmap &&
		    !bit_super_set(job_ptr->details->req_node_bitmap,
				   avail_node_bitmap)) {
			continue;
		}

		if ((job_ptr->resv_name == NULL) &&
		    _failed_partition(job_ptr->part_ptr, failed_parts,
				      failed_part_cnt)) {
			if (job_ptr->state_reason == WAIT_NO_REASON) {
				job_ptr->state_reason = WAIT_PRIORITY;
				xfree(job_ptr->state_desc);
			}
			debug3("sched: JobId=%u. State=%s. Reason=%s. "
			       "Priority=%u. Partition=%s.",
			       job_ptr->job_id,
			       job_state_string(job_ptr->job_state),
			       job_reason_string(job_ptr->state_reason),
			       job_ptr->priority,
			       job_ptr->partition);
			continue;
		}
		i = bit_overlap(avail_node_bitmap,
				job_ptr->part_ptr->node_bitmap);
		if ((job_ptr->details &&
		    (job_ptr->details->min_nodes != NO_VAL) &&
		    (job_ptr->details->min_nodes >  i)) ||
		    (!job_ptr->details && (i == 0))) {
			/* Too many nodes DRAIN, DOWN, or
			 * reserved for jobs in higher priority partition */
			job_ptr->state_reason = WAIT_RESOURCES;
			debug3("sched: JobId=%u. State=%s. Reason=%s. "
			       "Priority=%u. Partition=%s.",
			       job_ptr->job_id,
			       job_state_string(job_ptr->job_state),
			       job_reason_string(job_ptr->state_reason),
			       job_ptr->priority,
			       job_ptr->partition);
			continue;
		}
		if (license_job_test(job_ptr, time(NULL)) != SLURM_SUCCESS) {
			job_ptr->state_reason = WAIT_LICENSES;
			xfree(job_ptr->state_desc);
			debug3("sched: JobId=%u. State=%s. Reason=%s. "
			       "Priority=%u.",
			       job_ptr->job_id,
			       job_state_string(job_ptr->job_state),
			       job_reason_string(job_ptr->state_reason),
			       job_ptr->priority);
			continue;
		}

		if (assoc_mgr_validate_assoc_id(acct_db_conn,
						job_ptr->assoc_id,
						accounting_enforce)) {
			/* NOTE: This only happens if a user's account is
			 * disabled between when the job was submitted and
			 * the time we consider running it. It should be
			 * very rare. */
			info("sched: JobId=%u has invalid account",
			     job_ptr->job_id);
			last_job_update = time(NULL);
			job_ptr->state_reason = FAIL_ACCOUNT;
			xfree(job_ptr->state_desc);
			continue;
		}

		error_code = select_nodes(job_ptr, false, NULL);
		if (error_code == ESLURM_NODES_BUSY) {
			debug3("sched: JobId=%u. State=%s. Reason=%s. "
			       "Priority=%u. Partition=%s.",
			       job_ptr->job_id,
			       job_state_string(job_ptr->job_state),
			       job_reason_string(job_ptr->state_reason),
			       job_ptr->priority, job_ptr->partition);
			bool fail_by_part = true;
#ifdef HAVE_BG
			/* When we use static or overlap partitioning on
			 * BlueGene, each job can possibly be scheduled
			 * independently, without impacting other jobs of
			 * different sizes. Therefore we sort and try to
			 * schedule every pending job unless the backfill
			 * scheduler is configured. */
			if (!backfill_sched)
				fail_by_part = false;
#endif
			if (fail_by_part) {
		 		/* do not schedule more jobs in this partition
				 * or on nodes in this partition */
				failed_parts[failed_part_cnt++] =
						job_ptr->part_ptr;
				bit_not(job_ptr->part_ptr->node_bitmap);
				bit_and(avail_node_bitmap,
					job_ptr->part_ptr->node_bitmap);
				bit_not(job_ptr->part_ptr->node_bitmap);
			}
		} else if (error_code == ESLURM_RESERVATION_NOT_USABLE) {
			if (job_ptr->resv_ptr &&
			    job_ptr->resv_ptr->node_bitmap) {
				debug3("sched: JobId=%u. State=%s. "
				       "Reason=%s. Priority=%u.",
				       job_ptr->job_id,
				       job_state_string(job_ptr->job_state),
				       job_reason_string(job_ptr->
							 state_reason),
				       job_ptr->priority);
				bit_not(job_ptr->resv_ptr->node_bitmap);
				bit_and(avail_node_bitmap,
					job_ptr->resv_ptr->node_bitmap);
				bit_not(job_ptr->resv_ptr->node_bitmap);
			} else {
				/* The job has no reservation but requires
				 * nodes that are currently in some reservation
				 * so just skip over this job and try running
				 * the next lower priority job */
				debug3("sched: JobId=%u State=%s. "
				       "Reason=Required nodes are reserved."
				       "Priority=%u",job_ptr->job_id,
				       job_state_string(job_ptr->job_state),
				       job_ptr->priority);
			}
		} else if (error_code == SLURM_SUCCESS) {
			/* job initiated */
			debug3("sched: JobId=%u initiated", job_ptr->job_id);
			last_job_update = now;
#ifdef HAVE_BG
			select_g_select_jobinfo_get(job_ptr->select_jobinfo,
						    SELECT_JOBDATA_IONODES,
						    &ionodes);
			if (ionodes) {
				sprintf(tmp_char,"%s[%s]",
					job_ptr->nodes, ionodes);
			} else {
				sprintf(tmp_char,"%s",job_ptr->nodes);
			}
			info("sched: Allocate JobId=%u MidplaneList=%s",
			     job_ptr->job_id, tmp_char);
			xfree(ionodes);
#else
			info("sched: Allocate JobId=%u NodeList=%s #CPUs=%u",
			     job_ptr->job_id, job_ptr->nodes,
			     job_ptr->total_cpus);
#endif
			if (job_ptr->batch_flag == 0)
				srun_allocate(job_ptr->job_id);
			else if (job_ptr->details->prolog_running == 0)
				launch_job(job_ptr);
			rebuild_job_part_list(job_ptr);
			job_cnt++;
		} else if ((error_code ==
			    ESLURM_REQUESTED_NODE_CONFIG_UNAVAILABLE) &&
			   job_ptr->part_ptr_list) {
			debug("JobId=%u non-runnable in partition %s: %s",
			      job_ptr->job_id, job_ptr->part_ptr->name,
			      slurm_strerror(error_code));
		} else if ((error_code !=
			    ESLURM_REQUESTED_PART_CONFIG_UNAVAILABLE) &&
			   (error_code != ESLURM_NODE_NOT_AVAIL)      &&
			   (error_code != ESLURM_ACCOUNTING_POLICY)) {
			info("sched: schedule: JobId=%u non-runnable: %s",
			     job_ptr->job_id, slurm_strerror(error_code));
			if (!wiki_sched) {
				last_job_update = now;
				job_ptr->job_state = JOB_FAILED;
				job_ptr->exit_code = 1;
				job_ptr->state_reason = FAIL_BAD_CONSTRAINTS;
				xfree(job_ptr->state_desc);
				job_ptr->start_time = job_ptr->end_time = now;
				job_completion_logger(job_ptr, false);
				delete_job_details(job_ptr);
			}
		}
	}

	save_last_part_update = last_part_update;
	FREE_NULL_BITMAP(avail_node_bitmap);
	avail_node_bitmap = save_avail_node_bitmap;
	xfree(failed_parts);
	if (fifo_sched) {
		if (job_iterator)
			list_iterator_destroy(job_iterator);
		if (part_iterator)
			list_iterator_destroy(part_iterator);
	} else {
		FREE_NULL_LIST(job_queue);
	}
	unlock_slurmctld(job_write_lock);
	END_TIMER2("schedule");

	do_diag_stats(tv1, tv2);

	return job_cnt;
}

/*
 * sort_job_queue - sort job_queue in decending priority order
 * IN/OUT job_queue - sorted job queue
 */
extern void sort_job_queue(List job_queue)
{
	list_sort(job_queue, sort_job_queue2);
}

/* Note this differs from the ListCmpF typedef since we want jobs sorted
 *	in order of decreasing priority */
extern int sort_job_queue2(void *x, void *y)
{
	job_queue_rec_t *job_rec1 = (job_queue_rec_t *) x;
	job_queue_rec_t *job_rec2 = (job_queue_rec_t *) y;
	bool has_resv1, has_resv2;
	static time_t config_update = 0;
	static bool preemption_enabled = true;
	uint32_t p1, p2;

	/* The following block of code is designed to minimize run time in
	 * typical configurations for this frequently executed function. */
	if (config_update != slurmctld_conf.last_update) {
		preemption_enabled = slurm_preemption_enabled();
		config_update = slurmctld_conf.last_update;
	}
	if (preemption_enabled) {
		if (slurm_job_preempt_check(job_rec1, job_rec2))
			return -1;
		if (slurm_job_preempt_check(job_rec2, job_rec1))
			return 1;
	}

	has_resv1 = (job_rec1->job_ptr->resv_id != 0);
	has_resv2 = (job_rec2->job_ptr->resv_id != 0);
	if (has_resv1 && !has_resv2)
		return -1;
	if (!has_resv1 && has_resv2)
		return 1;

	if (job_rec1->job_ptr->part_ptr_list &&
	    job_rec1->job_ptr->priority_array)
		p1 = job_rec1->priority;
	else
		p1 = job_rec1->job_ptr->priority;


	if (job_rec2->job_ptr->part_ptr_list &&
	    job_rec2->job_ptr->priority_array)
		p2 = job_rec2->priority;
	else
		p2 = job_rec2->job_ptr->priority;


	if (p1 < p2)
		return 1;
	if (p1 > p2)
		return -1;
	return 0;
}

/* Given a scheduled job, return a pointer to it batch_job_launch_msg_t data */
extern batch_job_launch_msg_t *build_launch_job_msg(struct job_record *job_ptr)
{
	batch_job_launch_msg_t *launch_msg_ptr;

	/* Initialization of data structures */
	launch_msg_ptr = (batch_job_launch_msg_t *)
				xmalloc(sizeof(batch_job_launch_msg_t));
	launch_msg_ptr->job_id = job_ptr->job_id;
	launch_msg_ptr->step_id = NO_VAL;
	launch_msg_ptr->array_job_id = job_ptr->array_job_id;
	launch_msg_ptr->array_task_id = job_ptr->array_task_id;
	launch_msg_ptr->uid = job_ptr->user_id;
	launch_msg_ptr->gid = job_ptr->group_id;
	launch_msg_ptr->ntasks = job_ptr->details->num_tasks;
	launch_msg_ptr->alias_list = xstrdup(job_ptr->alias_list);
	launch_msg_ptr->nodes = xstrdup(job_ptr->nodes);
	launch_msg_ptr->overcommit = job_ptr->details->overcommit;
	launch_msg_ptr->open_mode  = job_ptr->details->open_mode;
	launch_msg_ptr->acctg_freq = job_ptr->details->acctg_freq;
	launch_msg_ptr->cpus_per_task = job_ptr->details->cpus_per_task;
	launch_msg_ptr->pn_min_memory = job_ptr->details->pn_min_memory;
	launch_msg_ptr->restart_cnt   = job_ptr->restart_cnt;

	if (make_batch_job_cred(launch_msg_ptr, job_ptr)) {
		error("aborting batch job %u", job_ptr->job_id);
		/* FIXME: This is a kludge, but this event indicates a serious
		 * problem with OpenSSH and should never happen. We are
		 * too deep into the job launch to gracefully clean up. */
		job_ptr->end_time    = time(NULL);
		job_ptr->time_limit = 0;
		xfree(launch_msg_ptr->alias_list);
		xfree(launch_msg_ptr->nodes);
		xfree(launch_msg_ptr);
		return NULL;
	}

	launch_msg_ptr->std_err = xstrdup(job_ptr->details->std_err);
	launch_msg_ptr->std_in = xstrdup(job_ptr->details->std_in);
	launch_msg_ptr->std_out = xstrdup(job_ptr->details->std_out);
	launch_msg_ptr->work_dir = xstrdup(job_ptr->details->work_dir);
	launch_msg_ptr->ckpt_dir = xstrdup(job_ptr->details->ckpt_dir);
	launch_msg_ptr->restart_dir = xstrdup(job_ptr->details->restart_dir);
	launch_msg_ptr->argc = job_ptr->details->argc;
	launch_msg_ptr->argv = xduparray(job_ptr->details->argc,
					 job_ptr->details->argv);
	launch_msg_ptr->spank_job_env_size = job_ptr->spank_job_env_size;
	launch_msg_ptr->spank_job_env = xduparray(job_ptr->spank_job_env_size,
						  job_ptr->spank_job_env);
	launch_msg_ptr->script = get_job_script(job_ptr);
	launch_msg_ptr->environment = get_job_env(job_ptr,
						  &launch_msg_ptr->envc);
	launch_msg_ptr->job_mem = job_ptr->details->pn_min_memory;
	launch_msg_ptr->num_cpu_groups = job_ptr->job_resrcs->cpu_array_cnt;
	launch_msg_ptr->cpus_per_node  = xmalloc(sizeof(uint16_t) *
			job_ptr->job_resrcs->cpu_array_cnt);
	memcpy(launch_msg_ptr->cpus_per_node,
	       job_ptr->job_resrcs->cpu_array_value,
	       (sizeof(uint16_t) * job_ptr->job_resrcs->cpu_array_cnt));
	launch_msg_ptr->cpu_count_reps  = xmalloc(sizeof(uint32_t) *
			job_ptr->job_resrcs->cpu_array_cnt);
	memcpy(launch_msg_ptr->cpu_count_reps,
	       job_ptr->job_resrcs->cpu_array_reps,
	       (sizeof(uint32_t) * job_ptr->job_resrcs->cpu_array_cnt));

	launch_msg_ptr->select_jobinfo = select_g_select_jobinfo_copy(
					 job_ptr->select_jobinfo);

	return launch_msg_ptr;
}

/*
 * launch_job - send an RPC to a slurmd to initiate a batch job
 * IN job_ptr - pointer to job that will be initiated
 */
extern void launch_job(struct job_record *job_ptr)
{
	batch_job_launch_msg_t *launch_msg_ptr;
	agent_arg_t *agent_arg_ptr;

	launch_msg_ptr = build_launch_job_msg(job_ptr);
	if (launch_msg_ptr == NULL)
		return;

	agent_arg_ptr = (agent_arg_t *) xmalloc(sizeof(agent_arg_t));
	agent_arg_ptr->node_count = 1;
	agent_arg_ptr->retry = 0;
	xassert(job_ptr->batch_host);
	agent_arg_ptr->hostlist = hostlist_create(job_ptr->batch_host);
	agent_arg_ptr->msg_type = REQUEST_BATCH_JOB_LAUNCH;
	agent_arg_ptr->msg_args = (void *) launch_msg_ptr;

	/* Launch the RPC via agent */
	agent_queue_request(agent_arg_ptr);
}

/*
 * make_batch_job_cred - add a job credential to the batch_job_launch_msg
 * IN/OUT launch_msg_ptr - batch_job_launch_msg in which job_id, step_id,
 *                         uid and nodes have already been set
 * IN job_ptr - pointer to job record
 * RET 0 or error code
 */
extern int make_batch_job_cred(batch_job_launch_msg_t *launch_msg_ptr,
			       struct job_record *job_ptr)
{
	slurm_cred_arg_t cred_arg;
	job_resources_t *job_resrcs_ptr;

	xassert(job_ptr->job_resrcs);
	job_resrcs_ptr = job_ptr->job_resrcs;

	memset(&cred_arg, 0, sizeof(slurm_cred_arg_t));

	cred_arg.jobid     = launch_msg_ptr->job_id;
	cred_arg.stepid    = launch_msg_ptr->step_id;
	cred_arg.uid       = launch_msg_ptr->uid;

	cred_arg.job_hostlist        = job_resrcs_ptr->nodes;
	cred_arg.job_core_bitmap     = job_resrcs_ptr->core_bitmap;
	cred_arg.job_mem_limit       = job_ptr->details->pn_min_memory;
	cred_arg.job_nhosts          = job_resrcs_ptr->nhosts;
	cred_arg.job_gres_list       = job_ptr->gres_list;
/*	cred_arg.step_gres_list      = NULL; */

#ifdef HAVE_FRONT_END
	xassert(job_ptr->batch_host);
	cred_arg.step_hostlist       = job_ptr->batch_host;
#else
	cred_arg.step_hostlist       = launch_msg_ptr->nodes;
#endif
	cred_arg.step_core_bitmap    = job_resrcs_ptr->core_bitmap;
	cred_arg.step_mem_limit      = job_ptr->details->pn_min_memory;

	cred_arg.cores_per_socket    = job_resrcs_ptr->cores_per_socket;
	cred_arg.sockets_per_node    = job_resrcs_ptr->sockets_per_node;
	cred_arg.sock_core_rep_count = job_resrcs_ptr->sock_core_rep_count;

	launch_msg_ptr->cred = slurm_cred_create(slurmctld_config.cred_ctx,
						 &cred_arg);

	if (launch_msg_ptr->cred)
		return SLURM_SUCCESS;
	error("slurm_cred_create failure for batch job %u", cred_arg.jobid);
	return SLURM_ERROR;
}

static void _depend_list_del(void *dep_ptr)
{
	xfree(dep_ptr);
}

/*
 * Copy a job's dependency list
 * IN depend_list_src - a job's depend_lst
 * RET copy of depend_list_src, must bee freed by caller
 */
extern List depended_list_copy(List depend_list_src)
{
	struct depend_spec *dep_src, *dep_dest;
	ListIterator iter;
	List depend_list_dest = NULL;

	if (!depend_list_src)
		return depend_list_dest;

	depend_list_dest = list_create(_depend_list_del);
	iter = list_iterator_create(depend_list_src);
	while ((dep_src = (struct depend_spec *) list_next(iter))) {
		dep_dest = xmalloc(sizeof(struct depend_spec));
		memcpy(dep_dest, dep_src, sizeof(struct depend_spec));
		list_append(depend_list_dest, dep_dest);
	}
	list_iterator_destroy(iter);
	return depend_list_dest;
}

/* Print a job's dependency information based upon job_ptr->depend_list */
extern void print_job_dependency(struct job_record *job_ptr)
{
	ListIterator depend_iter;
	struct depend_spec *dep_ptr;
	char *dep_str;

	info("Dependency information for job %u", job_ptr->job_id);
	if ((job_ptr->details == NULL) ||
	    (job_ptr->details->depend_list == NULL))
		return;

	depend_iter = list_iterator_create(job_ptr->details->depend_list);
	while ((dep_ptr = list_next(depend_iter))) {
		if      (dep_ptr->depend_type == SLURM_DEPEND_SINGLETON) {
			info("  singleton");
			continue;
		}
		else if (dep_ptr->depend_type == SLURM_DEPEND_AFTER)
			dep_str = "after";
		else if (dep_ptr->depend_type == SLURM_DEPEND_AFTER_ANY)
			dep_str = "afterany";
		else if (dep_ptr->depend_type == SLURM_DEPEND_AFTER_NOT_OK)
			dep_str = "afternotok";
		else if (dep_ptr->depend_type == SLURM_DEPEND_AFTER_OK)
			dep_str = "afterok";
		else if (dep_ptr->depend_type == SLURM_DEPEND_EXPAND)
			dep_str = "expand";
		else
			dep_str = "unknown";
		info("  %s:%u", dep_str, dep_ptr->job_id);
	}
	list_iterator_destroy(depend_iter);
}

/*
 * Determine if a job's dependencies are met
 * RET: 0 = no dependencies
 *      1 = dependencies remain
 *      2 = failure (job completion code not per dependency), delete the job
 */
extern int test_job_dependency(struct job_record *job_ptr)
{
	ListIterator depend_iter, job_iterator;
	struct depend_spec *dep_ptr;
	bool failure = false, depends = false, expands = false;
 	List job_queue = NULL;
 	bool run_now;
	int count = 0;
 	struct job_record *qjob_ptr;

	if ((job_ptr->details == NULL) ||
	    (job_ptr->details->depend_list == NULL))
		return 0;

	count = list_count(job_ptr->details->depend_list);
	depend_iter = list_iterator_create(job_ptr->details->depend_list);
	while ((dep_ptr = list_next(depend_iter))) {
		bool clear_dep = false;
		count--;
 		if ((dep_ptr->depend_type == SLURM_DEPEND_SINGLETON) &&
 		    job_ptr->name) {
 			/* get user jobs with the same user and name */
 			job_queue = _build_user_job_list(job_ptr->user_id,
							 job_ptr->name);
 			run_now = true;
			job_iterator = list_iterator_create(job_queue);
			while ((qjob_ptr = (struct job_record *)
					   list_next(job_iterator))) {
				/* already running/suspended job or previously
				 * submitted pending job */
				if (IS_JOB_RUNNING(qjob_ptr) ||
				    IS_JOB_SUSPENDED(qjob_ptr) ||
				    (IS_JOB_PENDING(qjob_ptr) &&
				     (qjob_ptr->job_id < job_ptr->job_id))) {
					run_now = false;
					break;
 				}
 			}
			list_iterator_destroy(job_iterator);
			list_destroy(job_queue);
			/* job can run now, delete dependency */
 			if (run_now)
 				list_delete_item(depend_iter);
 			else
				depends = true;
 		} else if ((dep_ptr->job_ptr->magic != JOB_MAGIC) ||
			   (dep_ptr->job_ptr->job_id != dep_ptr->job_id)) {
			/* job is gone, dependency lifted */
			clear_dep = true;
		} else if (dep_ptr->depend_type == SLURM_DEPEND_AFTER) {
			if (!IS_JOB_PENDING(dep_ptr->job_ptr)) {
				clear_dep = true;
			} else
				depends = true;
		} else if (dep_ptr->depend_type == SLURM_DEPEND_AFTER_ANY) {
			if (IS_JOB_FINISHED(dep_ptr->job_ptr)) {
				clear_dep = true;
			} else
				depends = true;
		} else if (dep_ptr->depend_type == SLURM_DEPEND_AFTER_NOT_OK) {
			if (!IS_JOB_FINISHED(dep_ptr->job_ptr))
				depends = true;
			else if (!IS_JOB_COMPLETE(dep_ptr->job_ptr)) {
				clear_dep = true;
			} else {
				failure = true;
				break;
			}
		} else if (dep_ptr->depend_type == SLURM_DEPEND_AFTER_OK) {
			if (!IS_JOB_FINISHED(dep_ptr->job_ptr))
				depends = true;
			else if (IS_JOB_COMPLETE(dep_ptr->job_ptr)) {
				clear_dep = true;
			} else {
				failure = true;
				break;
			}
		} else if (dep_ptr->depend_type == SLURM_DEPEND_EXPAND) {
			time_t now = time(NULL);
			expands = true;
			if (IS_JOB_PENDING(dep_ptr->job_ptr)) {
				depends = true;
			} else if (IS_JOB_FINISHED(dep_ptr->job_ptr)) {
				failure = true;
				break;
			} else if ((dep_ptr->job_ptr->end_time != 0) &&
				   (dep_ptr->job_ptr->end_time > now)) {
				job_ptr->time_limit = dep_ptr->job_ptr->
						      end_time - now;
				job_ptr->time_limit /= 60;  /* sec to min */
			}
			if (job_ptr->details && dep_ptr->job_ptr->details) {
				job_ptr->details->shared =
					dep_ptr->job_ptr->details->shared;
			}
		} else
			failure = true;
		if (clear_dep) {
			char *rmv_dep = xstrdup_printf(
				":%u", dep_ptr->job_ptr->job_id);
			xstrsubstitute(job_ptr->details->dependency,
				       rmv_dep, "");
			xfree(rmv_dep);
			list_delete_item(depend_iter);
		}
	}
	list_iterator_destroy(depend_iter);
	if (!depends && !expands && (count == 0))
		xfree(job_ptr->details->dependency);

	if (failure)
		return 2;
	if (depends)
		return 1;
	return 0;
}

/*
 * Parse a job dependency string and use it to establish a "depend_spec"
 * list of dependencies. We accept both old format (a single job ID) and
 * new format (e.g. "afterok:123:124,after:128").
 * IN job_ptr - job record to have dependency and depend_list updated
 * IN new_depend - new dependency description
 * RET returns an error code from slurm_errno.h
 */
extern int update_job_dependency(struct job_record *job_ptr, char *new_depend)
{
	int rc = SLURM_SUCCESS;
	uint16_t depend_type = 0;
	uint32_t job_id = 0;
	char *tok = new_depend, *sep_ptr, *sep_ptr2;
	List new_depend_list = NULL;
	struct depend_spec *dep_ptr;
	struct job_record *dep_job_ptr;
	char dep_buf[32];
	bool expand_cnt = 0;

	if (job_ptr->details == NULL)
		return EINVAL;

	/* Clear dependencies on NULL, "0", or empty dependency input */
	job_ptr->details->expanding_jobid = 0;
	if ((new_depend == NULL) || (new_depend[0] == '\0') ||
	    ((new_depend[0] == '0') && (new_depend[1] == '\0'))) {
		xfree(job_ptr->details->dependency);
		if (job_ptr->details->depend_list) {
			list_destroy(job_ptr->details->depend_list);
			job_ptr->details->depend_list = NULL;
		}
		return rc;

	}

	new_depend_list = list_create(_depend_list_del);

	/* validate new dependency string */
	while (rc == SLURM_SUCCESS) {

 		/* test singleton dependency flag */
 		if ( strncasecmp(tok, "singleton", 9) == 0 ) {
			depend_type = SLURM_DEPEND_SINGLETON;
			dep_ptr = xmalloc(sizeof(struct depend_spec));
			dep_ptr->depend_type = depend_type;
			/* dep_ptr->job_id = 0;		set by xmalloc */
			/* dep_ptr->job_ptr = NULL;	set by xmalloc */
			(void) list_append(new_depend_list, dep_ptr);
			if ( *(tok + 9 ) == ',' ) {
				tok += 10;
				continue;
			}
			else
				break;
 		}

		sep_ptr = strchr(tok, ':');
		if ((sep_ptr == NULL) && (job_id == 0)) {
			job_id = strtol(tok, &sep_ptr, 10);
			if ((sep_ptr == NULL) || (sep_ptr[0] != '\0') ||
			    (job_id == 0) || (job_id == job_ptr->job_id)) {
				rc = ESLURM_DEPENDENCY;
				break;
			}
			/* old format, just a single job_id */
			dep_job_ptr = find_job_record(job_id);
			if (!dep_job_ptr)	/* assume already done */
				break;
			snprintf(dep_buf, sizeof(dep_buf),
				 "afterany:%u", job_id);
			new_depend = dep_buf;
			dep_ptr = xmalloc(sizeof(struct depend_spec));
			dep_ptr->depend_type = SLURM_DEPEND_AFTER_ANY;
			dep_ptr->job_id = job_id;
			dep_ptr->job_ptr = dep_job_ptr;
			(void) list_append(new_depend_list, dep_ptr);
			break;
		} else if (sep_ptr == NULL) {
			rc = ESLURM_DEPENDENCY;
			break;
		}

		if      (strncasecmp(tok, "afternotok", 10) == 0)
			depend_type = SLURM_DEPEND_AFTER_NOT_OK;
		else if (strncasecmp(tok, "afterany", 8) == 0)
			depend_type = SLURM_DEPEND_AFTER_ANY;
		else if (strncasecmp(tok, "afterok", 7) == 0)
			depend_type = SLURM_DEPEND_AFTER_OK;
		else if (strncasecmp(tok, "after", 5) == 0)
			depend_type = SLURM_DEPEND_AFTER;
		else if (strncasecmp(tok, "expand", 6) == 0) {
			if (!select_g_job_expand_allow()) {
				rc = ESLURM_DEPENDENCY;
				break;
			}
			depend_type = SLURM_DEPEND_EXPAND;
		} else {
			rc = ESLURM_DEPENDENCY;
			break;
		}
		sep_ptr++;	/* skip over ":" */
		while (rc == SLURM_SUCCESS) {
			job_id = strtol(sep_ptr, &sep_ptr2, 10);
			if ((sep_ptr2 == NULL) ||
			    (job_id == 0) || (job_id == job_ptr->job_id) ||
			    ((sep_ptr2[0] != '\0') && (sep_ptr2[0] != ',') &&
			     (sep_ptr2[0] != ':'))) {
				rc = ESLURM_DEPENDENCY;
				break;
			}
			dep_job_ptr = find_job_record(job_id);
			if ((depend_type == SLURM_DEPEND_EXPAND) &&
			    ((expand_cnt++ > 0) || (dep_job_ptr == NULL) ||
			     (!IS_JOB_RUNNING(dep_job_ptr))              ||
			     (dep_job_ptr->qos_id != job_ptr->qos_id)    ||
			     (dep_job_ptr->part_ptr == NULL)             ||
			     (job_ptr->part_ptr     == NULL)             ||
			     (dep_job_ptr->part_ptr != job_ptr->part_ptr))) {
				/* Expand only jobs in the same QOS and
				 * and partition */
				rc = ESLURM_DEPENDENCY;
				break;
			}
			if (depend_type == SLURM_DEPEND_EXPAND) {
				job_ptr->details->expanding_jobid = job_id;
				/* GRES configuration of this job must match
				 * the job being expanded */
				xfree(job_ptr->gres);
				job_ptr->gres = xstrdup(dep_job_ptr->gres);
				if (job_ptr->gres_list)
					list_destroy(job_ptr->gres_list);
				gres_plugin_job_state_validate(job_ptr->gres,
						&job_ptr->gres_list);
			}
			if (dep_job_ptr) {	/* job still active */
				dep_ptr = xmalloc(sizeof(struct depend_spec));
				dep_ptr->depend_type = depend_type;
				dep_ptr->job_id = job_id;
				dep_ptr->job_ptr = dep_job_ptr;
				(void) list_append(new_depend_list, dep_ptr);
			}
			if (sep_ptr2[0] != ':')
				break;
			sep_ptr = sep_ptr2 + 1;	/* skip over ":" */
		}
		if (sep_ptr2[0] == ',')
			tok = sep_ptr2 + 1;
		else
			break;
	}

	if (rc == SLURM_SUCCESS) {
		/* test for circular dependencies (e.g. A -> B -> A) */
		(void) _scan_depend(NULL, job_ptr->job_id);
		if (_scan_depend(new_depend_list, job_ptr->job_id))
			rc = ESLURM_CIRCULAR_DEPENDENCY;
	}

	if (rc == SLURM_SUCCESS) {
		xfree(job_ptr->details->dependency);
		job_ptr->details->dependency = xstrdup(new_depend);
		if (job_ptr->details->depend_list)
			list_destroy(job_ptr->details->depend_list);
		job_ptr->details->depend_list = new_depend_list;
#if _DEBUG
		print_job_dependency(job_ptr);
#endif
	} else {
		list_destroy(new_depend_list);
	}
	return rc;
}

/* Return TRUE if job_id is found in dependency_list.
 * Pass NULL dependency list to clear the counter.
 * Execute recursively for each dependent job */
static bool _scan_depend(List dependency_list, uint32_t job_id)
{
	static time_t sched_update = 0;
	static int max_depend_depth = 10;
	static int job_counter = 0;
	bool rc = false;
	ListIterator iter;
	struct depend_spec *dep_ptr;

	if (sched_update != slurmctld_conf.last_update) {
		char *sched_params, *tmp_ptr;

		sched_params = slurm_get_sched_params();
		if (sched_params &&
		    (tmp_ptr = strstr(sched_params, "max_depend_depth="))) {
		/*                                   01234567890123456 */
			int i = atoi(tmp_ptr + 17);
			if (i < 0) {
				error("ignoring SchedulerParameters: "
				      "max_depend_depth value of %d", i);
			} else {
				      max_depend_depth = i;
			}
		}
		xfree(sched_params);
		sched_update = slurmctld_conf.last_update;
	}

	if (dependency_list == NULL) {
		job_counter = 0;
		return FALSE;
	} else if (job_counter++ >= max_depend_depth) {
		return FALSE;
	}

	xassert(job_id);
	iter = list_iterator_create(dependency_list);
	while (!rc && (dep_ptr = (struct depend_spec *) list_next(iter))) {
		if (dep_ptr->job_id == 0)	/* Singleton */
			continue;
		if (dep_ptr->job_id == job_id)
			rc = true;
		else if ((dep_ptr->job_id != dep_ptr->job_ptr->job_id) ||
			 (dep_ptr->job_ptr->magic != JOB_MAGIC))
			continue;	/* purged job, ptr not yet cleared */
		else if (!IS_JOB_FINISHED(dep_ptr->job_ptr) &&
			 dep_ptr->job_ptr->details &&
			 dep_ptr->job_ptr->details->depend_list) {
			rc = _scan_depend(dep_ptr->job_ptr->details->
					  depend_list, job_id);
			if (rc) {
				info("circular dependency: job %u is dependent "
				     "upon job %u", dep_ptr->job_id, job_id);
			}
		}
	}
	list_iterator_destroy(iter);
	return rc;
}

static void _pre_list_del(void *x)
{
	xfree(x);
}

/* If there are higher priority queued jobs in this job's partition, then
 * delay the job's expected initiation time as needed to run those jobs.
 * NOTE: This is only a rough estimate of the job's start time as it ignores
 * job dependencies, feature requirements, specific node requirements, etc. */
static void _delayed_job_start_time(struct job_record *job_ptr)
{
	uint32_t part_node_cnt, part_cpu_cnt, part_cpus_per_node;
	uint32_t job_size_cpus, job_size_nodes, job_time;
	uint64_t cume_space_time = 0;
	struct job_record *job_q_ptr;
	ListIterator job_iterator;

	if (job_ptr->part_ptr == NULL)
		return;
	part_node_cnt = job_ptr->part_ptr->total_nodes;
	part_cpu_cnt  = job_ptr->part_ptr->total_cpus;
	if (part_node_cnt > part_cpu_cnt)
		part_cpus_per_node = part_node_cnt / part_cpu_cnt;
	else
		part_cpus_per_node = 1;

	job_iterator = list_iterator_create(job_list);
	while ((job_q_ptr = (struct job_record *) list_next(job_iterator))) {
		if (!IS_JOB_PENDING(job_q_ptr) || !job_q_ptr->details ||
		    (job_q_ptr->part_ptr != job_ptr->part_ptr) ||
		    (job_q_ptr->priority < job_ptr->priority) ||
		    (job_q_ptr->job_id == job_ptr->job_id))
			continue;
		if (job_q_ptr->details->min_nodes == NO_VAL)
			job_size_nodes = 1;
		else
			job_size_nodes = job_q_ptr->details->min_nodes;
		if (job_q_ptr->details->min_cpus == NO_VAL)
			job_size_cpus = 1;
		else
			job_size_cpus = job_q_ptr->details->min_nodes;
		job_size_cpus = MAX(job_size_cpus,
				    (job_size_nodes * part_cpus_per_node));
		if (job_ptr->time_limit == NO_VAL)
			job_time = job_q_ptr->part_ptr->max_time;
		else
			job_time = job_q_ptr->time_limit;
		cume_space_time += job_size_cpus * job_time;
	}
	list_iterator_destroy(job_iterator);
	cume_space_time /= part_cpu_cnt;/* Factor out size */
	cume_space_time *= 60;		/* Minutes to seconds */
	debug2("Increasing estimated start of job %u by %"PRIu64" secs",
	       job_ptr->job_id, cume_space_time);
	job_ptr->start_time += cume_space_time;
}

/* Determine if a pending job will run using only the specified nodes
 * (in job_desc_msg->req_nodes), build response message and return
 * SLURM_SUCCESS on success. Otherwise return an error code. Caller
 * must free response message */
extern int job_start_data(job_desc_msg_t *job_desc_msg,
			  will_run_response_msg_t **resp)
{
	struct job_record *job_ptr;
	struct part_record *part_ptr;
	bitstr_t *avail_bitmap = NULL, *resv_bitmap = NULL;
	bitstr_t *exc_core_bitmap = NULL;
	uint32_t min_nodes, max_nodes, req_nodes;
	int i, rc = SLURM_SUCCESS;
	time_t now = time(NULL), start_res, orig_start_time = (time_t) 0;
	List preemptee_candidates = NULL, preemptee_job_list = NULL;

	job_ptr = find_job_record(job_desc_msg->job_id);
	if (job_ptr == NULL)
		return ESLURM_INVALID_JOB_ID;

	part_ptr = job_ptr->part_ptr;
	if (part_ptr == NULL)
		return ESLURM_INVALID_PARTITION_NAME;

	if ((job_ptr->details == NULL) || (!IS_JOB_PENDING(job_ptr)))
		return ESLURM_DISABLED;

	if ((job_desc_msg->req_nodes == NULL) ||
	    (job_desc_msg->req_nodes == '\0')) {
		/* assume all nodes available to job for testing */
		avail_bitmap = bit_alloc(node_record_count);
		bit_nset(avail_bitmap, 0, (node_record_count - 1));
	} else if (node_name2bitmap(job_desc_msg->req_nodes, false,
				    &avail_bitmap) != 0) {
		return ESLURM_INVALID_NODE_NAME;
	}

	/* Consider only nodes in this job's partition */
	if (part_ptr->node_bitmap)
		bit_and(avail_bitmap, part_ptr->node_bitmap);
	else
		rc = ESLURM_REQUESTED_PART_CONFIG_UNAVAILABLE;
	if (job_req_node_filter(job_ptr, avail_bitmap))
		rc = ESLURM_REQUESTED_PART_CONFIG_UNAVAILABLE;
	if (job_ptr->details->exc_node_bitmap) {
		bitstr_t *exc_node_mask = NULL;
		exc_node_mask = bit_copy(job_ptr->details->exc_node_bitmap);
		bit_not(exc_node_mask);
		bit_and(avail_bitmap, exc_node_mask);
		FREE_NULL_BITMAP(exc_node_mask);
	}
	if (job_ptr->details->req_node_bitmap) {
		if (!bit_super_set(job_ptr->details->req_node_bitmap,
				   avail_bitmap)) {
			rc = ESLURM_REQUESTED_PART_CONFIG_UNAVAILABLE;
		}
	}

	/* Enforce reservation: access control, time and nodes */
	if (job_ptr->details->begin_time)
		start_res = job_ptr->details->begin_time;
	else
		start_res = now;
	i = job_test_resv(job_ptr, &start_res, false, &resv_bitmap,
			  &exc_core_bitmap);
	if (i != SLURM_SUCCESS)
		return i;
	bit_and(avail_bitmap, resv_bitmap);
	FREE_NULL_BITMAP(resv_bitmap);

	/* Only consider nodes that are not DOWN or DRAINED */
	bit_and(avail_bitmap, avail_node_bitmap);

	if (rc == SLURM_SUCCESS) {
		/* On BlueGene systems don't adjust the min/max node limits
		   here.  We are working on midplane values. */
		min_nodes = MAX(job_ptr->details->min_nodes,
				part_ptr->min_nodes);
		if (job_ptr->details->max_nodes == 0)
			max_nodes = part_ptr->max_nodes;
		else
			max_nodes = MIN(job_ptr->details->max_nodes,
					part_ptr->max_nodes);
		max_nodes = MIN(max_nodes, 500000);	/* prevent overflows */
		if (!job_ptr->limit_set_max_nodes &&
		    job_ptr->details->max_nodes)
			req_nodes = max_nodes;
		else
			req_nodes = min_nodes;
		preemptee_candidates = slurm_find_preemptable_jobs(job_ptr);

		/* The orig_start is based upon the backfill scheduler data
		 * and considers all higher priority jobs. The logic below
		 * only considers currently running jobs, so the expected
		 * start time will almost certainly be earlier and not as
		 * accurate, but this algorithm is much faster. */
		orig_start_time = job_ptr->start_time;
		rc = select_g_job_test(job_ptr, avail_bitmap,
				       min_nodes, max_nodes, req_nodes,
				       SELECT_MODE_WILL_RUN,
				       preemptee_candidates,
				       &preemptee_job_list, exc_core_bitmap);
	}

	if (rc == SLURM_SUCCESS) {
		will_run_response_msg_t *resp_data;
		resp_data = xmalloc(sizeof(will_run_response_msg_t));
		resp_data->job_id     = job_ptr->job_id;
#ifdef HAVE_BG
		select_g_select_jobinfo_get(job_ptr->select_jobinfo,
					    SELECT_JOBDATA_NODE_CNT,
					    &resp_data->proc_cnt);

#else
		resp_data->proc_cnt = job_ptr->total_cpus;
#endif
		_delayed_job_start_time(job_ptr);
		resp_data->start_time = MAX(job_ptr->start_time,
					    orig_start_time);
		resp_data->start_time = MAX(resp_data->start_time, start_res);
		job_ptr->start_time   = 0;  /* restore pending job start time */
		resp_data->node_list  = bitmap2node_name(avail_bitmap);

		if (preemptee_job_list) {
			ListIterator preemptee_iterator;
			uint32_t *preemptee_jid;
			struct job_record *tmp_job_ptr;
			resp_data->preemptee_job_id=list_create(_pre_list_del);
			preemptee_iterator = list_iterator_create(
							preemptee_job_list);
			while ((tmp_job_ptr = (struct job_record *)
					list_next(preemptee_iterator))) {
				preemptee_jid = xmalloc(sizeof(uint32_t));
				(*preemptee_jid) = tmp_job_ptr->job_id;
				list_append(resp_data->preemptee_job_id,
					    preemptee_jid);
			}
			list_iterator_destroy(preemptee_iterator);
		}
		*resp = resp_data;
	} else {
		rc = ESLURM_REQUESTED_NODE_CONFIG_UNAVAILABLE;
	}

	if (preemptee_candidates)
		list_destroy(preemptee_candidates);
	if (preemptee_job_list)
		list_destroy(preemptee_job_list);
	FREE_NULL_BITMAP(avail_bitmap);
	return rc;
}

/*
 * epilog_slurmctld - execute the epilog_slurmctld for a job that has just
 *	terminated.
 * IN job_ptr - pointer to job that has been terminated
 * RET SLURM_SUCCESS(0) or error code
 */
extern int epilog_slurmctld(struct job_record *job_ptr)
{
	int rc;
	pthread_t thread_id_epilog;
	pthread_attr_t thread_attr_epilog;

	if ((slurmctld_conf.epilog_slurmctld == NULL) ||
	    (slurmctld_conf.epilog_slurmctld[0] == '\0'))
		return SLURM_SUCCESS;

	if (access(slurmctld_conf.epilog_slurmctld, X_OK) < 0) {
		error("Invalid EpilogSlurmctld: %m");
		return errno;
	}

	slurm_attr_init(&thread_attr_epilog);
	pthread_attr_setdetachstate(&thread_attr_epilog,
				    PTHREAD_CREATE_DETACHED);
	while (1) {
		rc = pthread_create(&thread_id_epilog,
				    &thread_attr_epilog,
				    _run_epilog, (void *) job_ptr);
		if (rc == 0) {
			slurm_attr_destroy(&thread_attr_epilog);
			return SLURM_SUCCESS;
		}
		if (errno == EAGAIN)
			continue;
		error("pthread_create: %m");
		slurm_attr_destroy(&thread_attr_epilog);
		return errno;
	}
}

static char **_build_env(struct job_record *job_ptr)
{
	char **my_env, *name;

	my_env = xmalloc(sizeof(char *));
	my_env[0] = NULL;

	/* Set SPANK env vars first so that we can overrite as needed
	 * below. Prevent user hacking from setting SLURM_JOB_ID etc. */
	if (job_ptr->spank_job_env_size) {
		env_array_merge(&my_env,
				(const char **) job_ptr->spank_job_env);
	}

#ifdef HAVE_BG
	select_g_select_jobinfo_get(job_ptr->select_jobinfo,
				    SELECT_JOBDATA_BLOCK_ID, &name);
	setenvf(&my_env, "MPIRUN_PARTITION", "%s", name);
# ifdef HAVE_BGP
	{
		uint16_t conn_type = (uint16_t)NO_VAL;
		select_g_select_jobinfo_get(job_ptr->select_jobinfo,
					    SELECT_JOBDATA_CONN_TYPE,
					    &conn_type);
		if (conn_type > SELECT_SMALL) {
			/* SUBMIT_POOL over rides
			   HTC_SUBMIT_POOL */
			setenvf(&my_env, "SUBMIT_POOL", "%s", name);
		}
	}
# endif
	xfree(name);
#elif defined HAVE_CRAY
	name = select_g_select_jobinfo_xstrdup(job_ptr->select_jobinfo,
						SELECT_PRINT_RESV_ID);
	setenvf(&my_env, "BASIL_RESERVATION_ID", "%s", name);
	xfree(name);
#endif
	setenvf(&my_env, "SLURM_JOB_ACCOUNT", "%s", job_ptr->account);
	if (job_ptr->details) {
		setenvf(&my_env, "SLURM_JOB_CONSTRAINTS",
			"%s", job_ptr->details->features);
	}
	setenvf(&my_env, "SLURM_JOB_DERIVED_EC", "%u",
		job_ptr->derived_ec);
	setenvf(&my_env, "SLURM_JOB_EXIT_CODE", "%u", job_ptr->exit_code);
	setenvf(&my_env, "SLURM_JOB_GID", "%u", job_ptr->group_id);
	name = gid_to_string((uid_t) job_ptr->group_id);
	setenvf(&my_env, "SLURM_JOB_GROUP", "%s", name);
	xfree(name);
	setenvf(&my_env, "SLURM_JOBID", "%u", job_ptr->job_id);
	setenvf(&my_env, "SLURM_JOB_ID", "%u", job_ptr->job_id);
	setenvf(&my_env, "SLURM_JOB_NAME", "%s", job_ptr->name);
	setenvf(&my_env, "SLURM_JOB_NODELIST", "%s", job_ptr->nodes);
	setenvf(&my_env, "SLURM_JOB_PARTITION", "%s", job_ptr->partition);
	setenvf(&my_env, "SLURM_JOB_UID", "%u", job_ptr->user_id);
	name = uid_to_string((uid_t) job_ptr->user_id);
	setenvf(&my_env, "SLURM_JOB_USER", "%s", name);
	xfree(name);

	return my_env;
}

static void *_run_epilog(void *arg)
{
	struct job_record *job_ptr = (struct job_record *) arg;
	uint32_t job_id;
	pid_t cpid;
	int i, status, wait_rc;
	char *argv[2], **my_env;
	/* Locks: Read config, job */
	slurmctld_lock_t config_read_lock = {
		READ_LOCK, READ_LOCK, NO_LOCK, NO_LOCK };

	lock_slurmctld(config_read_lock);
	argv[0] = xstrdup(slurmctld_conf.epilog_slurmctld);
	argv[1] = NULL;
	my_env = _build_env(job_ptr);
	job_id = job_ptr->job_id;
	unlock_slurmctld(config_read_lock);

	if ((cpid = fork()) < 0) {
		error("epilog_slurmctld fork error: %m");
		goto fini;
	}
	if (cpid == 0) {
#ifdef SETPGRP_TWO_ARGS
		setpgrp(0, 0);
#else
		setpgrp();
#endif
		execve(argv[0], argv, my_env);
		exit(127);
	}

	while (1) {
		wait_rc = waitpid(cpid, &status, 0);
		if (wait_rc < 0) {
			if (errno == EINTR)
				continue;
			error("epilog_slurmctld waitpid error: %m");
			break;
		} else if (wait_rc > 0) {
			killpg(cpid, SIGKILL);	/* kill children too */
			break;
		}
	}
	if (status != 0) {
		error("epilog_slurmctld job %u epilog exit status %u:%u",
		      job_id, WEXITSTATUS(status), WTERMSIG(status));
	} else
		debug2("epilog_slurmctld job %u epilog completed", job_id);

 fini:	xfree(argv[0]);
	for (i=0; my_env[i]; i++)
		xfree(my_env[i]);
	xfree(my_env);
	return NULL;
}

/*
 * prolog_slurmctld - execute the prolog_slurmctld for a job that has just
 *	been allocated resources.
 * IN job_ptr - pointer to job that will be initiated
 * RET SLURM_SUCCESS(0) or error code
 */
extern int prolog_slurmctld(struct job_record *job_ptr)
{
	int rc;
	pthread_t thread_id_prolog;
	pthread_attr_t thread_attr_prolog;

	if ((slurmctld_conf.prolog_slurmctld == NULL) ||
	    (slurmctld_conf.prolog_slurmctld[0] == '\0'))
		return SLURM_SUCCESS;

	if (access(slurmctld_conf.prolog_slurmctld, X_OK) < 0) {
		error("Invalid PrologSlurmctld: %m");
		return errno;
	}

	if (job_ptr->details)
		job_ptr->details->prolog_running = 1;

	slurm_attr_init(&thread_attr_prolog);
	pthread_attr_setdetachstate(&thread_attr_prolog,
				    PTHREAD_CREATE_DETACHED);
	while (1) {
		rc = pthread_create(&thread_id_prolog,
				    &thread_attr_prolog,
				    _run_prolog, (void *) job_ptr);
		if (rc == 0) {
			slurm_attr_destroy(&thread_attr_prolog);
			return SLURM_SUCCESS;
		}
		if (errno == EAGAIN)
			continue;
		error("pthread_create: %m");
		slurm_attr_destroy(&thread_attr_prolog);
		return errno;
	}
}

static void *_run_prolog(void *arg)
{
	struct job_record *job_ptr = (struct job_record *) arg;
	struct node_record *node_ptr;
	uint32_t job_id;
	pid_t cpid;
	int i, rc, status, wait_rc;
	char *argv[2], **my_env;
	/* Locks: Read config, job; Write nodes */
	slurmctld_lock_t config_read_lock = {
		READ_LOCK, READ_LOCK, WRITE_LOCK, NO_LOCK };
	bitstr_t *node_bitmap = NULL;
	time_t now = time(NULL);
	uint16_t resume_timeout = slurm_get_resume_timeout();

	lock_slurmctld(config_read_lock);
	argv[0] = xstrdup(slurmctld_conf.prolog_slurmctld);
	argv[1] = NULL;
	my_env = _build_env(job_ptr);
	job_id = job_ptr->job_id;
	if (job_ptr->node_bitmap) {
		node_bitmap = bit_copy(job_ptr->node_bitmap);
		for (i = 0, node_ptr = node_record_table_ptr;
		     i < node_record_count; i++, node_ptr++) {
			if (!bit_test(node_bitmap, i))
				continue;
			/* Allow time for possible reboot */
			node_ptr->last_response = now + resume_timeout;
		}
	}
	unlock_slurmctld(config_read_lock);

	if ((cpid = fork()) < 0) {
		error("prolog_slurmctld fork error: %m");
		goto fini;
	}
	if (cpid == 0) {
#ifdef SETPGRP_TWO_ARGS
		setpgrp(0, 0);
#else
		setpgrp();
#endif
		execve(argv[0], argv, my_env);
		exit(127);
	}

	while (1) {
		wait_rc = waitpid(cpid, &status, 0);
		if (wait_rc < 0) {
			if (errno == EINTR)
				continue;
			error("prolog_slurmctld waitpid error: %m");
			break;
		} else if (wait_rc > 0) {
			killpg(cpid, SIGKILL);	/* kill children too */
			break;
		}
	}
	if (status != 0) {
		bool kill_job = false;
		slurmctld_lock_t job_write_lock = {
			NO_LOCK, WRITE_LOCK, WRITE_LOCK, NO_LOCK };
		error("prolog_slurmctld job %u prolog exit status %u:%u",
		      job_id, WEXITSTATUS(status), WTERMSIG(status));
		lock_slurmctld(job_write_lock);
		if ((rc = job_requeue(0, job_id, -1, (uint16_t) NO_VAL,
				      false))) {
			info("unable to requeue job %u: %m", job_id);
			kill_job = true;
		}
		if (kill_job) {
			srun_user_message(job_ptr,
					  "PrologSlurmctld failed, job killed");
			(void) job_signal(job_id, SIGKILL, 0, 0, false);
		}

		unlock_slurmctld(job_write_lock);
	} else
		debug2("prolog_slurmctld job %u prolog completed", job_id);

 fini:	xfree(argv[0]);
	for (i=0; my_env[i]; i++)
		xfree(my_env[i]);
	xfree(my_env);
	lock_slurmctld(config_read_lock);
	if (job_ptr->job_id != job_id) {
		error("prolog_slurmctld job %u pointer invalid", job_id);
		job_ptr = find_job_record(job_id);
		if (job_ptr == NULL)
			error("prolog_slurmctld job %u now defunct", job_id);
	}
	if (job_ptr) {
		if (job_ptr->details)
			job_ptr->details->prolog_running = 0;
		if (job_ptr->batch_flag &&
		    (IS_JOB_RUNNING(job_ptr) || IS_JOB_SUSPENDED(job_ptr)))
			launch_job(job_ptr);
	}
	if (job_ptr && job_ptr->node_bitmap) {
		for (i=0; i<node_record_count; i++) {
			if (bit_test(job_ptr->node_bitmap, i) == 0)
				continue;
			node_record_table_ptr[i].node_state &=
				(~NODE_STATE_POWER_UP);
		}
	} else if (node_bitmap) {
		for (i=0; i<node_record_count; i++) {
			if (bit_test(node_bitmap, i) == 0)
				continue;
			node_record_table_ptr[i].node_state &=
				(~NODE_STATE_POWER_UP);
		}
	}
	unlock_slurmctld(config_read_lock);
	FREE_NULL_BITMAP(node_bitmap);

	return NULL;
}

/*
 * Copy a job's feature list
 * IN feature_list_src - a job's depend_lst
 * RET copy of depend_list_src, must be freed by caller
 */
extern List feature_list_copy(List feature_list_src)
{
	struct feature_record *feat_src, *feat_dest;
	ListIterator iter;
	List feature_list_dest = NULL;

	if (!feature_list_src)
		return feature_list_dest;

	feature_list_dest = list_create(_feature_list_delete);
	iter = list_iterator_create(feature_list_src);
	while ((feat_src = (struct feature_record *) list_next(iter))) {
		feat_dest = xmalloc(sizeof(struct feature_record));
		memcpy(feat_dest, feat_src, sizeof(struct feature_record));
		feat_dest->name = xstrdup(feat_src->name);
		list_append(feature_list_dest, feat_dest);
	}
	list_iterator_destroy(iter);
	return feature_list_dest;
}

/*
 * build_feature_list - Translate a job's feature string into a feature_list
 * IN  details->features
 * OUT details->feature_list
 * RET error code
 */
extern int build_feature_list(struct job_record *job_ptr)
{
	struct job_details *detail_ptr = job_ptr->details;
	char *tmp_requested, *str_ptr, *feature = NULL;
	int bracket = 0, count = 0, i;
	bool have_count = false, have_or = false;
	struct feature_record *feat;

	if (!detail_ptr || !detail_ptr->features)	/* no constraints */
		return SLURM_SUCCESS;
	if (detail_ptr->feature_list)		/* already processed */
		return SLURM_SUCCESS;

	tmp_requested = xstrdup(detail_ptr->features);
	detail_ptr->feature_list = list_create(_feature_list_delete);
	for (i=0; ; i++) {
		if (tmp_requested[i] == '*') {
			tmp_requested[i] = '\0';
			have_count = true;
			count = strtol(&tmp_requested[i+1], &str_ptr, 10);
			if ((feature == NULL) || (count <= 0)) {
				info("Job %u invalid constraint %s",
					job_ptr->job_id, detail_ptr->features);
				xfree(tmp_requested);
				return ESLURM_INVALID_FEATURE;
			}
			i = str_ptr - tmp_requested - 1;
		} else if (tmp_requested[i] == '&') {
			tmp_requested[i] = '\0';
			if (feature == NULL) {
				info("Job %u invalid constraint %s",
					job_ptr->job_id, detail_ptr->features);
				xfree(tmp_requested);
				return ESLURM_INVALID_FEATURE;
			}
			feat = xmalloc(sizeof(struct feature_record));
			feat->name = xstrdup(feature);
			feat->count = count;
			if (bracket)
				feat->op_code = FEATURE_OP_XAND;
			else
				feat->op_code = FEATURE_OP_AND;
			list_append(detail_ptr->feature_list, feat);
			feature = NULL;
			count = 0;
		} else if (tmp_requested[i] == '|') {
			tmp_requested[i] = '\0';
			have_or = true;
			if (feature == NULL) {
				info("Job %u invalid constraint %s",
					job_ptr->job_id, detail_ptr->features);
				xfree(tmp_requested);
				return ESLURM_INVALID_FEATURE;
			}
			feat = xmalloc(sizeof(struct feature_record));
			feat->name = xstrdup(feature);
			feat->count = count;
			if (bracket)
				feat->op_code = FEATURE_OP_XOR;
			else
				feat->op_code = FEATURE_OP_OR;
			list_append(detail_ptr->feature_list, feat);
			feature = NULL;
			count = 0;
		} else if (tmp_requested[i] == '[') {
			tmp_requested[i] = '\0';
			if ((feature != NULL) || bracket) {
				info("Job %u invalid constraint %s",
					job_ptr->job_id, detail_ptr->features);
				xfree(tmp_requested);
				return ESLURM_INVALID_FEATURE;
			}
			bracket++;
		} else if (tmp_requested[i] == ']') {
			tmp_requested[i] = '\0';
			if ((feature == NULL) || (bracket == 0)) {
				info("Job %u invalid constraint %s",
					job_ptr->job_id, detail_ptr->features);
				xfree(tmp_requested);
				return ESLURM_INVALID_FEATURE;
			}
			bracket = 0;
		} else if (tmp_requested[i] == '\0') {
			if (feature) {
				feat = xmalloc(sizeof(struct feature_record));
				feat->name = xstrdup(feature);
				feat->count = count;
				feat->op_code = FEATURE_OP_END;
				list_append(detail_ptr->feature_list, feat);
			}
			break;
		} else if (tmp_requested[i] == ',') {
			info("Job %u invalid constraint %s",
				job_ptr->job_id, detail_ptr->features);
			xfree(tmp_requested);
			return ESLURM_INVALID_FEATURE;
		} else if (feature == NULL) {
			feature = &tmp_requested[i];
		}
	}
	xfree(tmp_requested);
	if (have_count && have_or) {
		info("Job %u invalid constraint (OR with feature count): %s",
			job_ptr->job_id, detail_ptr->features);
		return ESLURM_INVALID_FEATURE;
	}

	return _valid_feature_list(job_ptr->job_id, detail_ptr->feature_list);
}

static void _feature_list_delete(void *x)
{
	struct feature_record *feature = (struct feature_record *)x;
	xfree(feature->name);
	xfree(feature);
}

static int _valid_feature_list(uint32_t job_id, List feature_list)
{
	ListIterator feat_iter;
	struct feature_record *feat_ptr;
	char *buf = NULL, tmp[16];
	int bracket = 0;
	int rc = SLURM_SUCCESS;

	if (feature_list == NULL) {
		debug2("Job %u feature list is empty", job_id);
		return rc;
	}

	feat_iter = list_iterator_create(feature_list);
	while ((feat_ptr = (struct feature_record *)list_next(feat_iter))) {
		if ((feat_ptr->op_code == FEATURE_OP_XOR) ||
		    (feat_ptr->op_code == FEATURE_OP_XAND)) {
			if (bracket == 0)
				xstrcat(buf, "[");
			bracket = 1;
		}
		xstrcat(buf, feat_ptr->name);
		if (rc == SLURM_SUCCESS)
			rc = _valid_node_feature(feat_ptr->name);
		if (feat_ptr->count) {
			snprintf(tmp, sizeof(tmp), "*%u", feat_ptr->count);
			xstrcat(buf, tmp);
		}
		if (bracket &&
		    ((feat_ptr->op_code != FEATURE_OP_XOR) &&
		     (feat_ptr->op_code != FEATURE_OP_XAND))) {
			xstrcat(buf, "]");
			bracket = 0;
		}
		if ((feat_ptr->op_code == FEATURE_OP_AND) ||
		    (feat_ptr->op_code == FEATURE_OP_XAND))
			xstrcat(buf, "&");
		else if ((feat_ptr->op_code == FEATURE_OP_OR) ||
			 (feat_ptr->op_code == FEATURE_OP_XOR))
			xstrcat(buf, "|");
	}
	list_iterator_destroy(feat_iter);
	if (rc == SLURM_SUCCESS)
		debug("Job %u feature list: %s", job_id, buf);
	else
		info("Job %u has invalid feature list: %s", job_id, buf);
	xfree(buf);
	return rc;
}

static int _valid_node_feature(char *feature)
{
	int rc = ESLURM_INVALID_FEATURE;
	struct features_record *feature_ptr;
	ListIterator feature_iter;

	/* Clear these nodes from the feature_list record,
	 * then restore as needed */
	feature_iter = list_iterator_create(feature_list);
	while ((feature_ptr = (struct features_record *)
			list_next(feature_iter))) {
		if (strcmp(feature_ptr->name, feature))
			continue;
		rc = SLURM_SUCCESS;
		break;
	}
	list_iterator_destroy(feature_iter);

	return rc;
}

/* If a job can run in multiple partitions, make sure that the one
 * actually used is first in the string. Needed for job state save/restore */
extern void rebuild_job_part_list(struct job_record *job_ptr)
{
	ListIterator part_iterator;
	struct part_record *part_ptr;

	if ((job_ptr->part_ptr_list == NULL) || (job_ptr->part_ptr == NULL))
		return;

	xfree(job_ptr->partition);
	job_ptr->partition = xstrdup(job_ptr->part_ptr->name);

	part_iterator = list_iterator_create(job_ptr->part_ptr_list);
	while ((part_ptr = (struct part_record *) list_next(part_iterator))) {
		if (part_ptr == job_ptr->part_ptr)
			continue;
		xstrcat(job_ptr->partition, ",");
		xstrcat(job_ptr->partition, part_ptr->name);
	}
	list_iterator_destroy(part_iterator);
}<|MERGE_RESOLUTION|>--- conflicted
+++ resolved
@@ -206,14 +206,9 @@
 {
 	int reason;
 
-<<<<<<< HEAD
 	reason = job_limits_check(&job_ptr, check_min_time);
-	if ((reason != job_ptr->state_reason) &&
-=======
-	reason = job_limits_check(&job_ptr);
 	if ((reason != WAIT_NO_REASON) &&
 	    (reason != job_ptr->state_reason) &&
->>>>>>> 1b9e9e64
 	    (part_policy_job_runnable_state(job_ptr))) {
 		job_ptr->state_reason = reason;
 		xfree(job_ptr->state_desc);
@@ -251,14 +246,9 @@
 			while ((part_ptr = (struct part_record *)
 				list_next(part_iterator))) {
 				job_ptr->part_ptr = part_ptr;
-<<<<<<< HEAD
 				reason = job_limits_check(&job_ptr, backfill);
-				if ((reason != job_ptr->state_reason) &&
-=======
-				reason = job_limits_check(&job_ptr);
 				if ((reason != WAIT_NO_REASON) &&
 				    (reason != job_ptr->state_reason) &&
->>>>>>> 1b9e9e64
 				    (!part_policy_job_runnable_state(job_ptr))){
 					job_ptr->state_reason = reason;
 					xfree(job_ptr->state_desc);
