--- conflicted
+++ resolved
@@ -1265,19 +1265,11 @@
 	while (true) {
 		slurm_mutex_lock(&pending_mutex);
 		while (!slurmctld_config.shutdown_time &&
-<<<<<<< HEAD
 		       !pending_mail && (pending_wait_time == NO_VAL16)) {
-			clock_gettime(CLOCK_REALTIME, &ts);
-			ts.tv_sec += 5;
-			slurm_cond_timedwait(&pending_cond, &pending_mutex,&ts);
-=======
-		       !pending_mail &&
-		       (pending_wait_time == (uint16_t) NO_VAL)) {
 			ts.tv_sec  = time(NULL) + 5;
 			pthread_cond_timedwait(&pending_cond,
 					       &pending_mutex,
 					       &ts);
->>>>>>> 50e2255a
 		}
 		if (slurmctld_config.shutdown_time) {
 			slurm_mutex_unlock(&pending_mutex);
