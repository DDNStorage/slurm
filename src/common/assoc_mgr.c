/*****************************************************************************\
 *  assoc_mgr.c - File to keep track of associations/QOS used by the daemons
 *****************************************************************************
 *  Copyright (C) 2004-2007 The Regents of the University of California.
 *  Copyright (C) 2008-2009 Lawrence Livermore National Security.
 *  Produced at Lawrence Livermore National Laboratory (cf, DISCLAIMER).
 *  Written by Danny Auble <da@llnl.gov>
 *
 *  This file is part of SLURM, a resource management program.
 *  For details, see <http://slurm.schedmd.com/>.
 *  Please also read the included file: DISCLAIMER.
 *
 *  SLURM is free software; you can redistribute it and/or modify it under
 *  the terms of the GNU General Public License as published by the Free
 *  Software Foundation; either version 2 of the License, or (at your option)
 *  any later version.
 *
 *  In addition, as a special exception, the copyright holders give permission
 *  to link the code of portions of this program with the OpenSSL library under
 *  certain conditions as described in each individual source file, and
 *  distribute linked combinations including the two. You must obey the GNU
 *  General Public License in all respects for all of the code used other than
 *  OpenSSL. If you modify file(s) with this exception, you may extend this
 *  exception to your version of the file(s), but you are not obligated to do
 *  so. If you do not wish to do so, delete this exception statement from your
 *  version.  If you delete this exception statement from all source files in
 *  the program, then also delete it here.
 *
 *  SLURM is distributed in the hope that it will be useful, but WITHOUT ANY
 *  WARRANTY; without even the implied warranty of MERCHANTABILITY or FITNESS
 *  FOR A PARTICULAR PURPOSE.  See the GNU General Public License for more
 *  details.
 *
 *  You should have received a copy of the GNU General Public License along
 *  with SLURM; if not, write to the Free Software Foundation, Inc.,
 *  51 Franklin Street, Fifth Floor, Boston, MA 02110-1301  USA.
\*****************************************************************************/

#include "assoc_mgr.h"

#include <sys/types.h>
#include <pwd.h>
#include <fcntl.h>

#include "src/common/uid.h"
#include "src/common/xstring.h"
#include "src/common/slurm_priority.h"
#include "src/slurmdbd/read_config.h"

#define ASSOC_USAGE_VERSION 1

#define ASSOC_HASH_SIZE 1000
#define ASSOC_HASH_ID_INX(_assoc_id)	(_assoc_id % ASSOC_HASH_SIZE)

slurmdb_association_rec_t *assoc_mgr_root_assoc = NULL;
uint32_t g_qos_max_priority = 0;
uint32_t g_qos_count = 0;
uint32_t g_user_assoc_count = 0;
List assoc_mgr_association_list = NULL;
List assoc_mgr_res_list = NULL;
List assoc_mgr_qos_list = NULL;
List assoc_mgr_user_list = NULL;
List assoc_mgr_wckey_list = NULL;

static char *assoc_mgr_cluster_name = NULL;
static int setup_children = 0;
static assoc_mgr_lock_flags_t assoc_mgr_locks;
static assoc_init_args_t init_setup;
static slurmdb_association_rec_t **assoc_hash_id = NULL;
static slurmdb_association_rec_t **assoc_hash = NULL;

static pthread_mutex_t locks_mutex = PTHREAD_MUTEX_INITIALIZER;
static pthread_cond_t locks_cond = PTHREAD_COND_INITIALIZER;

static int _get_str_inx(char *name)
{
	int j, index = 0;

	if (!name)
		return 0;

	for (j = 1; *name; name++, j++)
		index += (int)*name * j;

	return index;
}

static int _assoc_hash_index(slurmdb_association_rec_t *assoc)
{
	int index;

	xassert(assoc);

	/* Multiply each character by its numerical position in the
	 * name string to add a bit of entropy.
	 */

	index = assoc->uid;

	/* only set on the slurmdbd */
	if (!assoc_mgr_cluster_name && assoc->cluster)
		index += _get_str_inx(assoc->cluster);

	if (assoc->acct)
		index += _get_str_inx(assoc->acct);

	if (assoc->partition)
		index += _get_str_inx(assoc->partition);

	index %= ASSOC_HASH_SIZE;
	if (index < 0)
		index += ASSOC_HASH_SIZE;

	return index;

}

static void _add_assoc_hash(slurmdb_association_rec_t *assoc)
{
	int inx = ASSOC_HASH_ID_INX(assoc->id);

	if (!assoc_hash_id)
		assoc_hash_id = xmalloc(ASSOC_HASH_SIZE *
				     sizeof(slurmdb_association_rec_t *));
	if (!assoc_hash)
		assoc_hash = xmalloc(ASSOC_HASH_SIZE *
				     sizeof(slurmdb_association_rec_t *));

	assoc->assoc_next_id = assoc_hash_id[inx];
	assoc_hash_id[inx] = assoc;

	inx = _assoc_hash_index(assoc);
	assoc->assoc_next = assoc_hash[inx];
	assoc_hash[inx] = assoc;
}

static bool _remove_from_assoc_list(slurmdb_association_rec_t *assoc)
{
	slurmdb_association_rec_t *assoc_ptr;
	ListIterator itr = list_iterator_create(assoc_mgr_association_list);

	while ((assoc_ptr = list_next(itr))) {
		if (assoc_ptr == assoc) {
			list_remove(itr);
			break;
		}
	}

	list_iterator_destroy(itr);

	return assoc_ptr ? 1 : 0;
}
/*
 * find_job_record - return a pointer to the job record with the given job_id
 * IN job_id - requested job's id
 * RET pointer to the job's record, NULL on error
 */
static slurmdb_association_rec_t *_find_assoc_rec_id(uint32_t assoc_id)
{
	slurmdb_association_rec_t *assoc;

	if (!assoc_hash_id) {
		debug2("_find_assoc_rec_id: no associations added yet");
		return NULL;
	}

	assoc =	assoc_hash_id[ASSOC_HASH_ID_INX(assoc_id)];

	while (assoc) {
		if (assoc->id == assoc_id)
			return assoc;
		assoc = assoc->assoc_next_id;
	}

	return NULL;
}

/*
 * find_job_record - return a pointer to the job record with the given job_id
 * IN job_id - requested job's id
 * RET pointer to the job's record, NULL on error
 */
static slurmdb_association_rec_t *_find_assoc_rec(
	slurmdb_association_rec_t *assoc)
{
	slurmdb_association_rec_t *assoc_ptr;
	int inx;

	if (assoc->id)
		return _find_assoc_rec_id(assoc->id);

	if (!assoc_hash) {
		debug2("_find_assoc_rec: no associations added yet");
		return NULL;
	}


	inx = _assoc_hash_index(assoc);
	assoc_ptr = assoc_hash[inx];

	while (assoc_ptr) {
		if ((!assoc->user && assoc_ptr->user)
		    && (assoc->uid == NO_VAL && assoc_ptr->uid != NO_VAL)) {
			debug("we are looking for a "
			       "nonuser association");
			goto next;
		} else if (assoc->uid != assoc_ptr->uid) {
			debug("not the right user %u != %u",
			       assoc->uid, assoc_ptr->uid);
			goto next;
		}

		if (assoc->acct &&
		    (!assoc_ptr->acct
		     || strcasecmp(assoc->acct, assoc_ptr->acct))) {
			debug("not the right account %s != %s",
			       assoc->acct, assoc_ptr->acct);
			goto next;
		}

		/* only check for on the slurmdbd */
		if (!assoc_mgr_cluster_name && assoc->cluster
		    && (!assoc_ptr->cluster
			|| strcasecmp(assoc->cluster, assoc_ptr->cluster))) {
			debug("not the right cluster");
			goto next;
		}

		if (assoc->partition
		    && (!assoc_ptr->partition
			|| strcasecmp(assoc->partition,
				      assoc_ptr->partition))) {
			debug("not the right partition");
			goto next;
		}

		break;
	next:
		assoc_ptr = assoc_ptr->assoc_next;
	}

	return assoc_ptr;
}

/*
 * _list_delete_assoc - delete a assoc record
 * IN assoc_entry - pointer to assoc_record to delete
 * global: assoc_list - pointer to global assoc list
 *	assoc_count - count of assoc list entries
 *	assoc_hash - hash table into assoc records
 */
static void _delete_assoc_hash(void *assoc)
{
	slurmdb_association_rec_t *assoc_ptr =
		(slurmdb_association_rec_t *) assoc;
	slurmdb_association_rec_t **assoc_pptr;

	xassert(assoc);

	/* Remove the record from assoc hash table */
	assoc_pptr = &assoc_hash_id[ASSOC_HASH_ID_INX(assoc_ptr->id)];
	while (assoc_pptr && ((assoc_ptr = *assoc_pptr) !=
			      (slurmdb_association_rec_t *) assoc))
		assoc_pptr = &assoc_ptr->assoc_next_id;

	if (!assoc_pptr) {
		fatal("assoc id hash error");
		return;	/* Fix CLANG false positive error */
	} else
		*assoc_pptr = assoc_ptr->assoc_next_id;

	assoc_ptr = (slurmdb_association_rec_t *) assoc;
	assoc_pptr = &assoc_hash[_assoc_hash_index(assoc_ptr)];
	while (assoc_pptr && ((assoc_ptr = *assoc_pptr) !=
			      (slurmdb_association_rec_t *) assoc))
		assoc_pptr = &assoc_ptr->assoc_next;

	if (!assoc_pptr) {
		fatal("assoc hash error");
		return;	/* Fix CLANG false positive error */
	} else
		*assoc_pptr = assoc_ptr->assoc_next;
}


static void _normalize_assoc_shares_fair_tree(
	slurmdb_association_rec_t *assoc)
{
	slurmdb_association_rec_t *fs_assoc = assoc;
	double shares_norm = 0.0;
	if (assoc->shares_raw == SLURMDB_FS_USE_PARENT)
		fs_assoc = assoc->usage->fs_assoc_ptr;
	if (fs_assoc->usage->level_shares)
		shares_norm =
			(double)fs_assoc->shares_raw /
			(double)fs_assoc->usage->level_shares;
	assoc->usage->shares_norm = shares_norm;
}


/* you should check for assoc == NULL before this function */
static void _normalize_assoc_shares_traditional(
		slurmdb_association_rec_t *assoc)
{
	slurmdb_association_rec_t *assoc2 = assoc;

	if ((assoc->shares_raw == SLURMDB_FS_USE_PARENT)
	    && assoc->usage->fs_assoc_ptr) {
		debug3("assoc %u(%s %s) normalize = %f from parent %u(%s %s)",
		       assoc->id, assoc->acct, assoc->user,
		       assoc->usage->fs_assoc_ptr->usage->shares_norm,
		       assoc->usage->fs_assoc_ptr->id,
		       assoc->usage->fs_assoc_ptr->acct,
		       assoc->usage->fs_assoc_ptr->user);
		assoc->usage->shares_norm =
			assoc->usage->fs_assoc_ptr->usage->shares_norm;
		return;
	}

	assoc2->usage->shares_norm = 1.0;
	while (assoc->usage->parent_assoc_ptr) {
		if (assoc->shares_raw != SLURMDB_FS_USE_PARENT) {
			if (!assoc->usage->level_shares)
				assoc2->usage->shares_norm = 0;
			else
				assoc2->usage->shares_norm *=
					(double)assoc->shares_raw /
					(double)assoc->usage->level_shares;
			debug3("assoc %u(%s %s) normalize = %f "
			       "from %u(%s %s) %u / %u = %f",
			       assoc2->id, assoc2->acct, assoc2->user,
			       assoc2->usage->shares_norm,
			       assoc->id, assoc->acct, assoc->user,
			       assoc->shares_raw,
			       assoc->usage->level_shares,
			       (double)assoc->shares_raw /
			       (double)assoc->usage->level_shares);
		}

		assoc = assoc->usage->parent_assoc_ptr;
	}
}


static int _addto_used_info(slurmdb_association_rec_t *assoc1,
			    slurmdb_association_rec_t *assoc2)
{
	if (!assoc1 || !assoc2)
		return SLURM_ERROR;

	assoc1->usage->grp_used_cpus += assoc2->usage->grp_used_cpus;
	assoc1->usage->grp_used_mem += assoc2->usage->grp_used_mem;
	assoc1->usage->grp_used_nodes += assoc2->usage->grp_used_nodes;
	assoc1->usage->grp_used_wall += assoc2->usage->grp_used_wall;
	assoc1->usage->grp_used_cpu_run_secs +=
		assoc2->usage->grp_used_cpu_run_secs;

	assoc1->usage->used_jobs += assoc2->usage->used_jobs;
	assoc1->usage->used_submit_jobs += assoc2->usage->used_submit_jobs;
	assoc1->usage->usage_raw += assoc2->usage->usage_raw;

	return SLURM_SUCCESS;
}

static int _clear_used_assoc_info(slurmdb_association_rec_t *assoc)
{
	if (!assoc || !assoc->usage)
		return SLURM_ERROR;

	assoc->usage->grp_used_cpus = 0;
	assoc->usage->grp_used_mem = 0;
	assoc->usage->grp_used_nodes = 0;
	assoc->usage->grp_used_cpu_run_secs = 0;

	assoc->usage->used_jobs  = 0;
	assoc->usage->used_submit_jobs = 0;
	/* do not reset usage_raw or grp_used_wall.
	 * if you need to reset it do it
	 * else where since sometimes we call this and do not want
	 * shares reset */

	return SLURM_SUCCESS;
}

static void _clear_qos_user_limit_info(slurmdb_qos_rec_t *qos_ptr)
{
	slurmdb_used_limits_t *used_limits = NULL;
	ListIterator itr = NULL;

	if (!qos_ptr->usage->user_limit_list
	    || !list_count(qos_ptr->usage->user_limit_list))
		return;

	itr = list_iterator_create(qos_ptr->usage->user_limit_list);
	while ((used_limits = list_next(itr))) {
		used_limits->cpu_run_mins = 0; /* Currently isn't used
						  in the code but put
						  here for future
						  reference when/if it
						  is.
					       */
		used_limits->cpus = 0;
		used_limits->jobs = 0;
		used_limits->nodes = 0;
		used_limits->submit_jobs = 0;
	}
	list_iterator_destroy(itr);

	return;
}

static int _clear_used_qos_info(slurmdb_qos_rec_t *qos)
{
	if (!qos || !qos->usage)
		return SLURM_ERROR;

	qos->usage->grp_used_cpus = 0;
	qos->usage->grp_used_mem = 0;
	qos->usage->grp_used_nodes = 0;
	qos->usage->grp_used_cpu_run_secs = 0;

	qos->usage->grp_used_jobs  = 0;
	qos->usage->grp_used_submit_jobs = 0;
	/* do not reset usage_raw or grp_used_wall.
	 * if you need to reset it do it
	 * else where since sometimes we call this and do not want
	 * shares reset */

	_clear_qos_user_limit_info(qos);

	return SLURM_SUCCESS;
}

/* Locks should be in place before calling this. */
static int _change_user_name(slurmdb_user_rec_t *user)
{
	int rc = SLURM_SUCCESS;
	ListIterator itr = NULL;
	slurmdb_association_rec_t *assoc = NULL;
	slurmdb_wckey_rec_t *wckey = NULL;
	uid_t pw_uid;

	xassert(user->name);
	xassert(user->old_name);

	if (uid_from_string(user->name, &pw_uid) < 0) {
		debug("_change_user_name: couldn't get new uid for user %s",
		      user->name);
		user->uid = NO_VAL;
	} else
		user->uid = pw_uid;

	if (assoc_mgr_association_list) {
		itr = list_iterator_create(assoc_mgr_association_list);
		while ((assoc = list_next(itr))) {
			if (!assoc->user)
				continue;
			if (!strcmp(user->old_name, assoc->user)) {
				xfree(assoc->user);
				assoc->user = xstrdup(user->name);
				assoc->uid = user->uid;
				/* Since the uid changed the
				   hash as well will change.
				*/
				_delete_assoc_hash(assoc);
				_add_assoc_hash(assoc);
				debug3("changing assoc %d", assoc->id);
			}
		}
		list_iterator_destroy(itr);
	}

	if (assoc_mgr_wckey_list) {
		itr = list_iterator_create(assoc_mgr_wckey_list);
		while ((wckey = list_next(itr))) {
			if (!strcmp(user->old_name, wckey->user)) {
				xfree(wckey->user);
				wckey->user = xstrdup(user->name);
				wckey->uid = user->uid;
				debug3("changing wckey %d", wckey->id);
			}
		}
		list_iterator_destroy(itr);
	}

	return rc;
}

static int _grab_parents_qos(slurmdb_association_rec_t *assoc)
{
	slurmdb_association_rec_t *parent_assoc = NULL;
	char *qos_char = NULL;
	ListIterator itr = NULL;

	if (!assoc)
		return SLURM_ERROR;

	if (assoc->qos_list)
		list_flush(assoc->qos_list);
	else
		assoc->qos_list = list_create(slurm_destroy_char);

	parent_assoc = assoc->usage->parent_assoc_ptr;

	if (!parent_assoc || !parent_assoc->qos_list
	    || !list_count(parent_assoc->qos_list))
		return SLURM_SUCCESS;

	itr = list_iterator_create(parent_assoc->qos_list);
	while ((qos_char = list_next(itr)))
		list_append(assoc->qos_list, xstrdup(qos_char));
	list_iterator_destroy(itr);

	return SLURM_SUCCESS;
}

static int _local_update_assoc_qos_list(slurmdb_association_rec_t *assoc,
					List new_qos_list)
{
	ListIterator new_qos_itr = NULL, curr_qos_itr = NULL;
	char *new_qos = NULL, *curr_qos = NULL;
	int flushed = 0;

	if (!assoc || !new_qos_list) {
		error("need both new qos_list and an association to update");
		return SLURM_ERROR;
	}

	if (!list_count(new_qos_list)) {
		_grab_parents_qos(assoc);
		return SLURM_SUCCESS;
	}

	/* Even though we only use the valid_qos bitstr for things we
	   need to keep the list around for now since we don't pack the
	   bitstr for state save.
	*/
	new_qos_itr = list_iterator_create(new_qos_list);
	curr_qos_itr = list_iterator_create(assoc->qos_list);

	while ((new_qos = list_next(new_qos_itr))) {
		if (new_qos[0] == '-') {
			while ((curr_qos = list_next(curr_qos_itr))) {
				if (!strcmp(curr_qos, new_qos+1)) {
					list_delete_item(curr_qos_itr);
					break;
				}
			}

			list_iterator_reset(curr_qos_itr);
		} else if (new_qos[0] == '+') {
			while ((curr_qos = list_next(curr_qos_itr)))
				if (!strcmp(curr_qos, new_qos+1))
					break;

			if (!curr_qos) {
				list_append(assoc->qos_list,
					    xstrdup(new_qos+1));
				list_iterator_reset(curr_qos_itr);
			}
		} else if (new_qos[0] == '=') {
			if (!flushed)
				list_flush(assoc->qos_list);
			list_append(assoc->qos_list, xstrdup(new_qos+1));
			flushed = 1;
		} else if (new_qos[0]) {
			if (!flushed)
				list_flush(assoc->qos_list);
			list_append(assoc->qos_list, xstrdup(new_qos));
			flushed = 1;
		}
	}
	list_iterator_destroy(curr_qos_itr);
	list_iterator_destroy(new_qos_itr);

	return SLURM_SUCCESS;
}

/* locks should be put in place before calling this function USER_WRITE */
static void _set_user_default_acct(slurmdb_association_rec_t *assoc)
{
	xassert(assoc);
	xassert(assoc->acct);
	xassert(assoc_mgr_user_list);

	/* set up the default if this is it */
	if ((assoc->is_def == 1) && (assoc->uid != NO_VAL)) {
		slurmdb_user_rec_t *user = NULL;
		ListIterator user_itr =
			list_iterator_create(assoc_mgr_user_list);
		while ((user = list_next(user_itr))) {
			if (user->uid != assoc->uid)
				continue;
			if (!user->default_acct
			    || strcmp(user->default_acct, assoc->acct)) {
				xfree(user->default_acct);
				user->default_acct = xstrdup(assoc->acct);
				debug2("user %s default acct is %s",
				       user->name, user->default_acct);
			}
			break;
		}
		list_iterator_destroy(user_itr);
	}
}

/* locks should be put in place before calling this function USER_WRITE */
static void _set_user_default_wckey(slurmdb_wckey_rec_t *wckey)
{
	xassert(wckey);
	xassert(wckey->name);
	xassert(assoc_mgr_user_list);

	/* set up the default if this is it */
	if ((wckey->is_def == 1) && (wckey->uid != NO_VAL)) {
		slurmdb_user_rec_t *user = NULL;
		ListIterator user_itr =
			list_iterator_create(assoc_mgr_user_list);
		while ((user = list_next(user_itr))) {
			if (user->uid != wckey->uid)
				continue;
			if (!user->default_wckey
			    || strcmp(user->default_wckey, wckey->name)) {
				xfree(user->default_wckey);
				user->default_wckey = xstrdup(wckey->name);
				debug2("user %s default wckey is %s",
				       user->name, user->default_wckey);
			}
			break;
		}
		list_iterator_destroy(user_itr);
	}
}

/* Return first parent that is not SLURMDB_FS_USE_PARENT unless
 * direct is set */
static slurmdb_association_rec_t* _find_assoc_parent(
	slurmdb_association_rec_t *assoc, bool direct)
{
	slurmdb_association_rec_t *parent = NULL, *prev_parent;
	xassert(assoc);

	parent = assoc;

	while (parent) {
		if (!parent->parent_id)
			break;

		prev_parent = parent;
		if (!(parent = _find_assoc_rec_id(prev_parent->parent_id))) {
			error("Can't find parent id %u for assoc %u, "
			      "this should never happen.",
			      prev_parent->parent_id, prev_parent->id);
			break;
		}
		/* See if we need to look for the next parent up the tree */
		if (direct || (assoc->shares_raw != SLURMDB_FS_USE_PARENT) ||
		    (parent->shares_raw != SLURMDB_FS_USE_PARENT))
			break;
	}

	if (parent)
		debug2("assoc %u(%s, %s) has %s parent of %u(%s, %s)",
		       assoc->id, assoc->acct, assoc->user,
		       direct ? "direct" : "fs",
		       parent->id, parent->acct, parent->user);
	else
		debug2("assoc %u(%s, %s) doesn't have a %s "
		       "parent (probably root)",
		       assoc->id, assoc->acct, assoc->user,
		       direct ? "direct" : "fs");

	return parent;
}

/* locks should be put in place before calling this function
 * ASSOC_WRITE, USER_WRITE */
static int _set_assoc_parent_and_user(slurmdb_association_rec_t *assoc,
				      int reset)
{
	xassert(assoc_mgr_user_list);

	if (!assoc || !assoc_mgr_association_list) {
		error("you didn't give me an association");
		return SLURM_ERROR;
	}

	if (!assoc->usage)
		assoc->usage = create_assoc_mgr_association_usage();

	if (assoc->parent_id) {
		/* Here we need the direct parent (parent_assoc_ptr)
		 * and also the first parent that doesn't have
		 * shares_raw == SLURMDB_FS_USE_PARENT (fs_assoc_ptr).
		 */
		assoc->usage->parent_assoc_ptr =
			_find_assoc_parent(assoc, true);
		if (!assoc->usage->parent_assoc_ptr)
			error("Can't find parent id %u for assoc %u, "
			      "this should never happen.",
			      assoc->parent_id, assoc->id);
		else if (assoc->shares_raw == SLURMDB_FS_USE_PARENT)
			assoc->usage->fs_assoc_ptr =
				_find_assoc_parent(assoc, false);
		else if (assoc->usage->parent_assoc_ptr->shares_raw
			 == SLURMDB_FS_USE_PARENT)
			assoc->usage->fs_assoc_ptr = _find_assoc_parent(
				assoc->usage->parent_assoc_ptr, false);
		else
			assoc->usage->fs_assoc_ptr =
				assoc->usage->parent_assoc_ptr;

		if (assoc->usage->fs_assoc_ptr && setup_children) {
			if (!assoc->usage->fs_assoc_ptr->usage)
				assoc->usage->fs_assoc_ptr->usage =
					create_assoc_mgr_association_usage();
			if (!assoc->usage->
			    fs_assoc_ptr->usage->children_list)
				assoc->usage->
					fs_assoc_ptr->usage->children_list =
					list_create(NULL);
			list_append(assoc->usage->
				    fs_assoc_ptr->usage->children_list,
				    assoc);
		}

		if (assoc == assoc->usage->parent_assoc_ptr) {
			assoc->usage->parent_assoc_ptr = NULL;
			assoc->usage->fs_assoc_ptr = NULL;
			error("association %u was pointing to "
			      "itself as it's parent",
			      assoc->id);
		}
	} else {
		slurmdb_association_rec_t *last_root = assoc_mgr_root_assoc;

		assoc_mgr_root_assoc = assoc;
		/* set up new root since if running off cache the
		   total usage for the cluster doesn't get set up again */
		if (last_root) {
			assoc_mgr_root_assoc->usage->usage_raw =
				last_root->usage->usage_raw;
			assoc_mgr_root_assoc->usage->usage_norm =
				last_root->usage->usage_norm;
		}
	}

	if (assoc->user) {
		uid_t pw_uid;

		g_user_assoc_count++;
		if (uid_from_string(assoc->user, &pw_uid) < 0)
			assoc->uid = NO_VAL;
		else
			assoc->uid = pw_uid;

		_set_user_default_acct(assoc);

		/* get the qos bitmap here */
		if (g_qos_count > 0) {
			if (!assoc->usage->valid_qos
			    || (bit_size(assoc->usage->valid_qos)
				!= g_qos_count)) {
				FREE_NULL_BITMAP(assoc->usage->valid_qos);
				assoc->usage->valid_qos =
					bit_alloc(g_qos_count);
			} else
				bit_nclear(assoc->usage->valid_qos, 0,
					   (bit_size(assoc->usage->valid_qos)
					    - 1));
			set_qos_bitstr_from_list(assoc->usage->valid_qos,
						 assoc->qos_list);
			if (((int32_t)assoc->def_qos_id > 0)
			    && !bit_test(assoc->usage->valid_qos,
					 assoc->def_qos_id)) {
				error("assoc %u doesn't have access "
				      "to it's default qos '%s'",
				      assoc->id,
				      slurmdb_qos_str(assoc_mgr_qos_list,
						      assoc->def_qos_id));
				assoc->def_qos_id = 0;
			}
		} else
			assoc->def_qos_id = 0;
	} else {
		assoc->uid = NO_VAL;
	}
	/* If you uncomment this below make sure you put READ_LOCK on
	 * the qos_list (the third lock) on calling functions.
	 */
	//log_assoc_rec(assoc);

	return SLURM_SUCCESS;
}

static void _set_qos_norm_priority(slurmdb_qos_rec_t *qos)
{
	if (!qos || !g_qos_max_priority)
		return;

	if (!qos->usage)
		qos->usage = create_assoc_mgr_qos_usage();
	qos->usage->norm_priority =
		(double)qos->priority / (double)g_qos_max_priority;
}

static uint32_t _get_children_level_shares(slurmdb_association_rec_t *assoc)
{
	List children = assoc->usage->children_list;
	ListIterator itr = NULL;
	slurmdb_association_rec_t *child;
	uint32_t sum = 0;

	if (!children || list_is_empty(children))
		return 0;

	itr = list_iterator_create(children);
	while ((child = list_next(itr))) {
		if (child->shares_raw == SLURMDB_FS_USE_PARENT)
			sum += _get_children_level_shares(child);
		else
			sum += child->shares_raw;
	}
	list_iterator_destroy(itr);

	return sum;
}


static void _set_children_level_shares(slurmdb_association_rec_t *assoc,
				       uint32_t level_shares)
{
	List children = assoc->usage->children_list;
	ListIterator itr = NULL;
	slurmdb_association_rec_t *child;

	if (!children || list_is_empty(children))
		return;
	//info("parent %d %s %s", assoc->id, assoc->acct, assoc->user);
	itr = list_iterator_create(children);
	while ((child = list_next(itr))) {
		/* info("%d %s %s has %d shares", */
		/*      child->id, child->acct, child->user, level_shares); */
		child->usage->level_shares = level_shares;
	}
	list_iterator_destroy(itr);
}


/* transfer slurmdb assoc list to be assoc_mgr assoc list */
/* locks should be put in place before calling this function
 * ASSOC_WRITE, USER_WRITE */
static int _post_association_list(void)
{
	slurmdb_association_rec_t *assoc = NULL;
	ListIterator itr = NULL;
	int reset = 1;
	//DEF_TIMERS;

	if (!assoc_mgr_association_list)
		return SLURM_ERROR;

	xfree(assoc_hash_id);
	xfree(assoc_hash);

	itr = list_iterator_create(assoc_mgr_association_list);

	//START_TIMER;
	g_user_assoc_count = 0;
	while ((assoc = list_next(itr))) {
		_set_assoc_parent_and_user(assoc, reset);
		_add_assoc_hash(assoc);
		reset = 0;
	}

	if (setup_children) {
		/* Now set the shares on each level */
		list_iterator_reset(itr);
		while ((assoc = list_next(itr))) {
			if (!assoc->usage->children_list
			    || list_is_empty(assoc->usage->children_list))
				continue;

			_set_children_level_shares(
				assoc,
				_get_children_level_shares(assoc));
		}
		/* Now normalize the static shares */
		list_iterator_reset(itr);
		while ((assoc = list_next(itr)))
			assoc_mgr_normalize_assoc_shares(assoc);
	}
	list_iterator_destroy(itr);

	slurmdb_sort_hierarchical_assoc_list(assoc_mgr_association_list);

	//END_TIMER2("load_associations");
	return SLURM_SUCCESS;
}

static int _post_user_list(List user_list)
{
	slurmdb_user_rec_t *user = NULL;
	ListIterator itr = list_iterator_create(user_list);
	//START_TIMER;
	while ((user = list_next(itr))) {
		uid_t pw_uid;
		/* Just to make sure we have a default_wckey since it
		   might not be set up yet.
		*/
		if (!user->default_wckey)
			user->default_wckey = xstrdup("");
		if (uid_from_string (user->name, &pw_uid) < 0) {
			if (slurmdbd_conf)
				debug("post user: couldn't get a "
				      "uid for user %s",
				      user->name);
			user->uid = NO_VAL;
		} else
			user->uid = pw_uid;
	}
	list_iterator_destroy(itr);
	return SLURM_SUCCESS;
}

static int _post_wckey_list(List wckey_list)
{
	slurmdb_wckey_rec_t *wckey = NULL;
	ListIterator itr = list_iterator_create(wckey_list);
	//START_TIMER;

	xassert(assoc_mgr_user_list);

	while ((wckey = list_next(itr))) {
		uid_t pw_uid;
		if (uid_from_string (wckey->user, &pw_uid) < 0) {
			if (slurmdbd_conf)
				debug("post wckey: couldn't get a uid "
				      "for user %s",
				      wckey->user);
			wckey->uid = NO_VAL;
		} else
			wckey->uid = pw_uid;
		_set_user_default_wckey(wckey);
	}
	list_iterator_destroy(itr);
	return SLURM_SUCCESS;
}

static int _post_qos_list(List qos_list)
{
	slurmdb_qos_rec_t *qos = NULL;
	ListIterator itr = list_iterator_create(qos_list);

	g_qos_count = 0;
	g_qos_max_priority = 0;

	while ((qos = list_next(itr))) {
		if (qos->flags & QOS_FLAG_NOTSET)
			qos->flags = 0;

		if (!qos->usage)
			qos->usage = create_assoc_mgr_qos_usage();
		/* get the highest qos value to create bitmaps from */
		if (qos->id > g_qos_count)
			g_qos_count = qos->id;

		if (qos->priority > g_qos_max_priority)
			g_qos_max_priority = qos->priority;
	}
	/* Since in the database id's don't start at 1
	   instead of 0 we need to ignore the 0 bit and start
	   with 1 so increase the count by 1.
	*/
	if (g_qos_count > 0)
		g_qos_count++;

	if (g_qos_max_priority) {
		list_iterator_reset(itr);

		while ((qos = list_next(itr)))
			_set_qos_norm_priority(qos);
	}
	list_iterator_destroy(itr);

	return SLURM_SUCCESS;
}

static int _post_res_list(List res_list)
{
	if (res_list && assoc_mgr_cluster_name) {
		slurmdb_res_rec_t *object = NULL;
		ListIterator itr = list_iterator_create(res_list);
		while ((object = list_next(itr))) {
			if (object->clus_res_list
			    && list_count(object->clus_res_list)) {
				xassert(!object->clus_res_rec);

				while ((object->clus_res_rec =
					list_pop(object->clus_res_list))) {
					/* only update the local clusters
					 * res, only one per res
					 * record, so throw the others away. */
					if (!strcasecmp(object->clus_res_rec->
							cluster,
							assoc_mgr_cluster_name))
						break;
					slurmdb_destroy_clus_res_rec(
						object->clus_res_rec);
				}
				FREE_NULL_LIST(object->clus_res_list);
			}

			if (!object->clus_res_rec) {
				error("Bad resource given %s@%s",
				      object->name, object->server);
				list_delete_item(itr);
			}
		}
		list_iterator_destroy(itr);
	}

	if (init_setup.sync_license_notify)
		init_setup.sync_license_notify(res_list);

	return SLURM_SUCCESS;
}

static int _get_assoc_mgr_association_list(void *db_conn, int enforce)
{
	slurmdb_association_cond_t assoc_q;
	uid_t uid = getuid();
	assoc_mgr_lock_t locks = { WRITE_LOCK, NO_LOCK,
				   NO_LOCK, WRITE_LOCK, NO_LOCK, NO_LOCK };

//	DEF_TIMERS;
	assoc_mgr_lock(&locks);
	if (assoc_mgr_association_list)
		list_destroy(assoc_mgr_association_list);

	memset(&assoc_q, 0, sizeof(slurmdb_association_cond_t));
	if (assoc_mgr_cluster_name) {
		assoc_q.cluster_list = list_create(NULL);
		list_append(assoc_q.cluster_list, assoc_mgr_cluster_name);
	} else if ((enforce & ACCOUNTING_ENFORCE_ASSOCS) && !slurmdbd_conf) {
		error("_get_assoc_mgr_association_list: "
		      "no cluster name here going to get "
		      "all associations.");
	}

//	START_TIMER;
	assoc_mgr_association_list =
		acct_storage_g_get_associations(db_conn, uid, &assoc_q);
//	END_TIMER2("get_associations");

	if (assoc_q.cluster_list)
		list_destroy(assoc_q.cluster_list);

	if (!assoc_mgr_association_list) {
		/* create list so we don't keep calling this if there
		   isn't anything there */
		assoc_mgr_association_list =
			list_create(slurmdb_destroy_association_rec);
		assoc_mgr_unlock(&locks);
		if (enforce & ACCOUNTING_ENFORCE_ASSOCS) {
			error("_get_assoc_mgr_association_list: "
			      "no list was made.");
			return SLURM_ERROR;
		} else {
			debug3("not enforcing associations and no "
			       "list was given so we are giving a blank list");
			return SLURM_SUCCESS;
		}
	}

	_post_association_list();

	assoc_mgr_unlock(&locks);

	return SLURM_SUCCESS;
}

static int _get_assoc_mgr_res_list(void *db_conn, int enforce)
{
	slurmdb_res_cond_t res_q;
	uid_t uid = getuid();
	assoc_mgr_lock_t locks = { NO_LOCK, NO_LOCK,
				   NO_LOCK, NO_LOCK, NO_LOCK, WRITE_LOCK };

	assoc_mgr_lock(&locks);
	if (assoc_mgr_res_list)
		list_destroy(assoc_mgr_res_list);

	slurmdb_init_res_cond(&res_q, 0);
	if (assoc_mgr_cluster_name) {
		res_q.with_clusters = 1;
		res_q.cluster_list = list_create(NULL);
		list_append(res_q.cluster_list, assoc_mgr_cluster_name);
	} else if ((enforce & ACCOUNTING_ENFORCE_ASSOCS) && !slurmdbd_conf) {
		error("_get_assoc_mgr_res_list: "
		      "no cluster name here going to get "
		      "all associations.");
	}

	assoc_mgr_res_list = acct_storage_g_get_res(db_conn, uid, &res_q);

	if (res_q.cluster_list)
		list_destroy(res_q.cluster_list);

	if (!assoc_mgr_res_list) {
		assoc_mgr_unlock(&locks);
		if (enforce & ACCOUNTING_ENFORCE_ASSOCS) {
			error("_get_assoc_mgr_res_list:"
			      "no list was made.");
			return SLURM_ERROR;
		} else {
			return SLURM_SUCCESS;
		}
	}

	_post_res_list(assoc_mgr_res_list);

	assoc_mgr_unlock(&locks);
	return SLURM_SUCCESS;
}

static int _get_assoc_mgr_qos_list(void *db_conn, int enforce)
{
	uid_t uid = getuid();
	assoc_mgr_lock_t locks = { NO_LOCK, NO_LOCK,
				   WRITE_LOCK, NO_LOCK, NO_LOCK, NO_LOCK };

	assoc_mgr_lock(&locks);
	if (assoc_mgr_qos_list)
		list_destroy(assoc_mgr_qos_list);
	assoc_mgr_qos_list = acct_storage_g_get_qos(db_conn, uid, NULL);

	if (!assoc_mgr_qos_list) {
		assoc_mgr_unlock(&locks);
		if (enforce & ACCOUNTING_ENFORCE_ASSOCS) {
			error("_get_assoc_mgr_qos_list: no list was made.");
			return SLURM_ERROR;
		} else {
			return SLURM_SUCCESS;
		}
	}

	_post_qos_list(assoc_mgr_qos_list);

	assoc_mgr_unlock(&locks);
	return SLURM_SUCCESS;
}

static int _get_assoc_mgr_user_list(void *db_conn, int enforce)
{
	slurmdb_user_cond_t user_q;
	uid_t uid = getuid();
	assoc_mgr_lock_t locks = { NO_LOCK, NO_LOCK,
				   NO_LOCK, WRITE_LOCK, NO_LOCK, NO_LOCK };

	memset(&user_q, 0, sizeof(slurmdb_user_cond_t));
	user_q.with_coords = 1;

	assoc_mgr_lock(&locks);
	if (assoc_mgr_user_list)
		list_destroy(assoc_mgr_user_list);
	assoc_mgr_user_list = acct_storage_g_get_users(db_conn, uid, &user_q);

	if (!assoc_mgr_user_list) {
		assoc_mgr_unlock(&locks);
		if (enforce & ACCOUNTING_ENFORCE_ASSOCS) {
			error("_get_assoc_mgr_user_list: "
			      "no list was made.");
			return SLURM_ERROR;
		} else {
			return SLURM_SUCCESS;
		}
	}

	_post_user_list(assoc_mgr_user_list);

	assoc_mgr_unlock(&locks);
	return SLURM_SUCCESS;
}


static int _get_assoc_mgr_wckey_list(void *db_conn, int enforce)
{
	slurmdb_wckey_cond_t wckey_q;
	uid_t uid = getuid();
	assoc_mgr_lock_t locks = { NO_LOCK, NO_LOCK,
				   NO_LOCK, WRITE_LOCK, WRITE_LOCK, NO_LOCK };

//	DEF_TIMERS;
	assoc_mgr_lock(&locks);
	if (assoc_mgr_wckey_list)
		list_destroy(assoc_mgr_wckey_list);

	memset(&wckey_q, 0, sizeof(slurmdb_wckey_cond_t));
	if (assoc_mgr_cluster_name) {
		wckey_q.cluster_list = list_create(NULL);
		list_append(wckey_q.cluster_list, assoc_mgr_cluster_name);
	} else if ((enforce & ACCOUNTING_ENFORCE_WCKEYS) && !slurmdbd_conf) {
		error("_get_assoc_mgr_wckey_list: "
		      "no cluster name here going to get "
		      "all wckeys.");
	}

//	START_TIMER;
	assoc_mgr_wckey_list =
		acct_storage_g_get_wckeys(db_conn, uid, &wckey_q);
//	END_TIMER2("get_wckeys");

	if (wckey_q.cluster_list)
		list_destroy(wckey_q.cluster_list);

	if (!assoc_mgr_wckey_list) {
		/* create list so we don't keep calling this if there
		   isn't anything there */
		assoc_mgr_wckey_list = list_create(slurmdb_destroy_wckey_rec);
		assoc_mgr_unlock(&locks);
		if (enforce & ACCOUNTING_ENFORCE_WCKEYS) {
			error("_get_assoc_mgr_wckey_list: "
			      "no list was made.");
			return SLURM_ERROR;
		} else {
			debug3("not enforcing wckeys and no "
			       "list was given so we are giving a blank list");
			return SLURM_SUCCESS;
		}
	}

	_post_wckey_list(assoc_mgr_wckey_list);

	assoc_mgr_unlock(&locks);

	return SLURM_SUCCESS;
}

static int _refresh_assoc_mgr_association_list(void *db_conn, int enforce)
{
	slurmdb_association_cond_t assoc_q;
	List current_assocs = NULL;
	uid_t uid = getuid();
	ListIterator curr_itr = NULL;
	ListIterator assoc_mgr_itr = NULL;
	slurmdb_association_rec_t *curr_assoc = NULL, *assoc = NULL;
	assoc_mgr_lock_t locks = { WRITE_LOCK, NO_LOCK,
				   NO_LOCK, WRITE_LOCK, NO_LOCK, NO_LOCK };
//	DEF_TIMERS;

	memset(&assoc_q, 0, sizeof(slurmdb_association_cond_t));
	if (assoc_mgr_cluster_name) {
		assoc_q.cluster_list = list_create(NULL);
		list_append(assoc_q.cluster_list, assoc_mgr_cluster_name);
	} else if ((enforce & ACCOUNTING_ENFORCE_ASSOCS) && !slurmdbd_conf) {
		error("_refresh_assoc_mgr_association_list: "
		      "no cluster name here going to get "
		      "all associations.");
	}

	assoc_mgr_lock(&locks);

	current_assocs = assoc_mgr_association_list;

//	START_TIMER;
	assoc_mgr_association_list =
		acct_storage_g_get_associations(db_conn, uid, &assoc_q);
//	END_TIMER2("get_associations");

	if (assoc_q.cluster_list)
		list_destroy(assoc_q.cluster_list);

	if (!assoc_mgr_association_list) {
		assoc_mgr_association_list = current_assocs;
		assoc_mgr_unlock(&locks);

		error("_refresh_assoc_mgr_association_list: "
		      "no new list given back keeping cached one.");
		return SLURM_ERROR;
	}

	_post_association_list();

	if (!current_assocs) {
		assoc_mgr_unlock(&locks);
		return SLURM_SUCCESS;
	}

	curr_itr = list_iterator_create(current_assocs);
	assoc_mgr_itr = list_iterator_create(assoc_mgr_association_list);

	/* add used limits We only look for the user associations to
	 * do the parents since a parent may have moved */
	while ((curr_assoc = list_next(curr_itr))) {
		if (!curr_assoc->user)
			continue;
		while ((assoc = list_next(assoc_mgr_itr))) {
			if (assoc->id == curr_assoc->id)
				break;
		}

		while (assoc) {
			_addto_used_info(assoc, curr_assoc);
			/* get the parent last since this pointer is
			   different than the one we are updating from */
			assoc = assoc->usage->parent_assoc_ptr;
		}
		list_iterator_reset(assoc_mgr_itr);
	}

	list_iterator_destroy(curr_itr);
	list_iterator_destroy(assoc_mgr_itr);

	assoc_mgr_unlock(&locks);

	if (current_assocs)
		list_destroy(current_assocs);

	return SLURM_SUCCESS;
}

/* This only gets a new list if available dropping the old one if
 * needed
 */
static int _refresh_assoc_mgr_res_list(void *db_conn, int enforce)
{
	slurmdb_res_cond_t res_q;
	List current_res = NULL;
	uid_t uid = getuid();
	assoc_mgr_lock_t locks = { NO_LOCK, NO_LOCK,
				   NO_LOCK, NO_LOCK, NO_LOCK, WRITE_LOCK };

	slurmdb_init_res_cond(&res_q, 0);
	if (assoc_mgr_cluster_name) {
		res_q.with_clusters = 1;
		res_q.cluster_list = list_create(NULL);
		list_append(res_q.cluster_list, assoc_mgr_cluster_name);
	} else if ((enforce & ACCOUNTING_ENFORCE_ASSOCS) && !slurmdbd_conf) {
		error("_refresh_assoc_mgr_res_list: "
		      "no cluster name here going to get "
		      "all associations.");
	}

	current_res = acct_storage_g_get_res(db_conn, uid, &res_q);

	if (res_q.cluster_list)
		list_destroy(res_q.cluster_list);

	if (!current_res) {
		error("_refresh_assoc_mgr_res_list: "
		      "no new list given back keeping cached one.");
		return SLURM_ERROR;
	}

	assoc_mgr_lock(&locks);

	_post_res_list(current_res);

	FREE_NULL_LIST(assoc_mgr_res_list);

	assoc_mgr_res_list = current_res;

	assoc_mgr_unlock(&locks);

	return SLURM_SUCCESS;
}

/* This only gets a new list if available dropping the old one if
 * needed
 */
static int _refresh_assoc_mgr_qos_list(void *db_conn, int enforce)
{
	List current_qos = NULL;
	uid_t uid = getuid();
	assoc_mgr_lock_t locks = { NO_LOCK, NO_LOCK,
				   WRITE_LOCK, NO_LOCK, NO_LOCK, NO_LOCK };

	current_qos = acct_storage_g_get_qos(db_conn, uid, NULL);

	if (!current_qos) {
		error("_refresh_assoc_mgr_qos_list: "
		      "no new list given back keeping cached one.");
		return SLURM_ERROR;
	}
	_post_qos_list(current_qos);

	assoc_mgr_lock(&locks);

	if (assoc_mgr_qos_list)
		list_destroy(assoc_mgr_qos_list);

	assoc_mgr_qos_list = current_qos;

	assoc_mgr_unlock(&locks);

	return SLURM_SUCCESS;
}

/* This only gets a new list if available dropping the old one if
 * needed
 */
static int _refresh_assoc_mgr_user_list(void *db_conn, int enforce)
{
	List current_users = NULL;
	slurmdb_user_cond_t user_q;
	uid_t uid = getuid();
	assoc_mgr_lock_t locks = { NO_LOCK, NO_LOCK,
				   NO_LOCK, WRITE_LOCK, NO_LOCK, NO_LOCK };

	memset(&user_q, 0, sizeof(slurmdb_user_cond_t));
	user_q.with_coords = 1;

	current_users = acct_storage_g_get_users(db_conn, uid, &user_q);

	if (!current_users) {
		error("_refresh_assoc_mgr_user_list: "
		      "no new list given back keeping cached one.");
		return SLURM_ERROR;
	}
	_post_user_list(current_users);

	assoc_mgr_lock(&locks);

	if (assoc_mgr_user_list)
		list_destroy(assoc_mgr_user_list);

	assoc_mgr_user_list = current_users;

	assoc_mgr_unlock(&locks);

	return SLURM_SUCCESS;
}

/* This only gets a new list if available dropping the old one if
 * needed
 */
static int _refresh_assoc_wckey_list(void *db_conn, int enforce)
{
	slurmdb_wckey_cond_t wckey_q;
	List current_wckeys = NULL;
	uid_t uid = getuid();
	assoc_mgr_lock_t locks = { NO_LOCK, NO_LOCK,
				   NO_LOCK, NO_LOCK, WRITE_LOCK, NO_LOCK };

	memset(&wckey_q, 0, sizeof(slurmdb_wckey_cond_t));
	if (assoc_mgr_cluster_name) {
		wckey_q.cluster_list = list_create(NULL);
		list_append(wckey_q.cluster_list, assoc_mgr_cluster_name);
	} else if ((enforce & ACCOUNTING_ENFORCE_WCKEYS) && !slurmdbd_conf) {
		error("_refresh_assoc_wckey_list: "
		      "no cluster name here going to get "
		      "all wckeys.");
	}

	current_wckeys = acct_storage_g_get_wckeys(db_conn, uid, &wckey_q);

	if (wckey_q.cluster_list)
		list_destroy(wckey_q.cluster_list);

	if (!current_wckeys) {
		error("_refresh_assoc_wckey_list: "
		      "no new list given back keeping cached one.");
		return SLURM_ERROR;
	}

	_post_wckey_list(current_wckeys);

	assoc_mgr_lock(&locks);
	if (assoc_mgr_wckey_list)
		list_destroy(assoc_mgr_wckey_list);

	assoc_mgr_wckey_list = current_wckeys;
	assoc_mgr_unlock(&locks);

	return SLURM_SUCCESS;
}

/* _wr_rdlock - Issue a read lock on the specified data type */
static void _wr_rdlock(assoc_mgr_lock_datatype_t datatype)
{
	//info("going to read lock on %d", datatype);
	slurm_mutex_lock(&locks_mutex);
	//info("read lock on %d", datatype);
	while (1) {
		if ((assoc_mgr_locks.entity[write_wait_lock(datatype)] ==
		     0)
		    && (assoc_mgr_locks.entity[write_lock(datatype)] ==
			0)) {
			assoc_mgr_locks.entity[read_lock(datatype)]++;
			break;
		} else {	/* wait for state change and retry */
			pthread_cond_wait(&locks_cond, &locks_mutex);
		}
	}
	slurm_mutex_unlock(&locks_mutex);
}

/* _wr_rdunlock - Issue a read unlock on the specified data type */
static void _wr_rdunlock(assoc_mgr_lock_datatype_t datatype)
{
	//info("going to read unlock on %d", datatype);
	slurm_mutex_lock(&locks_mutex);
	//info("read unlock on %d", datatype);
	assoc_mgr_locks.entity[read_lock(datatype)]--;
	pthread_cond_broadcast(&locks_cond);
	slurm_mutex_unlock(&locks_mutex);
}

/* _wr_wrlock - Issue a write lock on the specified data type */
static void _wr_wrlock(assoc_mgr_lock_datatype_t datatype)
{
	//info("going to write lock on %d", datatype);
	slurm_mutex_lock(&locks_mutex);
	assoc_mgr_locks.entity[write_wait_lock(datatype)]++;

	//info("write lock on %d", datatype);
	while (1) {
		if ((assoc_mgr_locks.entity[read_lock(datatype)] == 0) &&
		    (assoc_mgr_locks.entity[write_lock(datatype)] == 0)) {
			assoc_mgr_locks.entity[write_lock(datatype)]++;
			assoc_mgr_locks.
				entity[write_wait_lock(datatype)]--;
			break;
		} else {	/* wait for state change and retry */
			pthread_cond_wait(&locks_cond, &locks_mutex);
		}
	}
	slurm_mutex_unlock(&locks_mutex);
}

/* _wr_wrunlock - Issue a write unlock on the specified data type */
static void _wr_wrunlock(assoc_mgr_lock_datatype_t datatype)
{
	//info("going to write unlock on %d", datatype);
	slurm_mutex_lock(&locks_mutex);
	//info("write unlock on %d", datatype);
	assoc_mgr_locks.entity[write_lock(datatype)]--;
	pthread_cond_broadcast(&locks_cond);
	slurm_mutex_unlock(&locks_mutex);
}

extern int assoc_mgr_init(void *db_conn, assoc_init_args_t *args,
			  int db_conn_errno)
{
	static uint16_t checked_prio = 0;

	if (!checked_prio) {
		char *prio = slurm_get_priority_type();
		if (prio && strcmp(prio, "priority/basic"))
			setup_children = 1;

		xfree(prio);
		checked_prio = 1;
		memset(&assoc_mgr_locks, 0, sizeof(assoc_mgr_locks));
		memset(&init_setup, 0, sizeof(assoc_init_args_t));
		init_setup.cache_level = ASSOC_MGR_CACHE_ALL;
	}

	if (args)
		memcpy(&init_setup, args, sizeof(assoc_init_args_t));

	if (running_cache) {
		debug4("No need to run assoc_mgr_init, "
		       "we probably don't have a connection.  "
		       "If we do use assoc_mgr_refresh_lists instead.");
		return SLURM_SUCCESS;
	}

	if ((!assoc_mgr_cluster_name) && !slurmdbd_conf) {
		xfree(assoc_mgr_cluster_name);
		assoc_mgr_cluster_name = slurm_get_cluster_name();
	}

	/* check if we can't talk to the db yet (Do this after all
	 * the initialization above) */
	if (db_conn_errno != SLURM_SUCCESS)
		return SLURM_ERROR;

	/* get qos before association since it is used there */
	if ((!assoc_mgr_qos_list)
	    && (init_setup.cache_level & ASSOC_MGR_CACHE_QOS))
		if (_get_assoc_mgr_qos_list(db_conn, init_setup.enforce) ==
		    SLURM_ERROR)
			return SLURM_ERROR;

	/* get user before association/wckey since it is used there */
	if ((!assoc_mgr_user_list)
	    && (init_setup.cache_level & ASSOC_MGR_CACHE_USER))
		if (_get_assoc_mgr_user_list(db_conn, init_setup.enforce) ==
		    SLURM_ERROR)
			return SLURM_ERROR;

	if ((!assoc_mgr_association_list)
	    && (init_setup.cache_level & ASSOC_MGR_CACHE_ASSOC))
		if (_get_assoc_mgr_association_list(db_conn, init_setup.enforce)
		    == SLURM_ERROR)
			return SLURM_ERROR;

	if (assoc_mgr_association_list && !setup_children) {
		slurmdb_association_rec_t *assoc = NULL;
		ListIterator itr =
			list_iterator_create(assoc_mgr_association_list);
		while ((assoc = list_next(itr))) {
			log_assoc_rec(assoc, assoc_mgr_qos_list);
		}
		list_iterator_destroy(itr);
	}

	if ((!assoc_mgr_wckey_list)
	    && (init_setup.cache_level & ASSOC_MGR_CACHE_WCKEY))
		if (_get_assoc_mgr_wckey_list(db_conn, init_setup.enforce) ==
		    SLURM_ERROR)
			return SLURM_ERROR;

	if ((!assoc_mgr_res_list)
	    && (init_setup.cache_level & ASSOC_MGR_CACHE_RES))
		if (_get_assoc_mgr_res_list(db_conn, init_setup.enforce) ==
		    SLURM_ERROR)
			return SLURM_ERROR;

	return SLURM_SUCCESS;
}

extern int assoc_mgr_fini(char *state_save_location)
{
	assoc_mgr_lock_t locks = { WRITE_LOCK, NO_LOCK,
				   WRITE_LOCK, WRITE_LOCK, WRITE_LOCK,
				   WRITE_LOCK };

	if (state_save_location)
		dump_assoc_mgr_state(state_save_location);

	assoc_mgr_lock(&locks);

	if (assoc_mgr_association_list)
		list_destroy(assoc_mgr_association_list);
	if (assoc_mgr_res_list)
		list_destroy(assoc_mgr_res_list);
	if (assoc_mgr_qos_list)
		list_destroy(assoc_mgr_qos_list);
	if (assoc_mgr_user_list)
		list_destroy(assoc_mgr_user_list);
	if (assoc_mgr_wckey_list)
		list_destroy(assoc_mgr_wckey_list);
	xfree(assoc_mgr_cluster_name);
	assoc_mgr_association_list = NULL;
	assoc_mgr_res_list = NULL;
	assoc_mgr_qos_list = NULL;
	assoc_mgr_user_list = NULL;
	assoc_mgr_wckey_list = NULL;

	assoc_mgr_root_assoc = NULL;
	running_cache = 0;

	xfree(assoc_hash_id);
	xfree(assoc_hash);

	assoc_mgr_unlock(&locks);

	return SLURM_SUCCESS;
}

extern void assoc_mgr_lock(assoc_mgr_lock_t *locks)
{
	if (locks->assoc == READ_LOCK)
		_wr_rdlock(ASSOC_LOCK);
	else if (locks->assoc == WRITE_LOCK)
		_wr_wrlock(ASSOC_LOCK);

	if (locks->qos == READ_LOCK)
		_wr_rdlock(QOS_LOCK);
	else if (locks->qos == WRITE_LOCK)
		_wr_wrlock(QOS_LOCK);

	if (locks->user == READ_LOCK)
		_wr_rdlock(USER_LOCK);
	else if (locks->user == WRITE_LOCK)
		_wr_wrlock(USER_LOCK);

	if (locks->wckey == READ_LOCK)
		_wr_rdlock(WCKEY_LOCK);
	else if (locks->wckey == WRITE_LOCK)
		_wr_wrlock(WCKEY_LOCK);

	if (locks->res == READ_LOCK)
		_wr_rdlock(RES_LOCK);
	else if (locks->res == WRITE_LOCK)
		_wr_wrlock(RES_LOCK);
}

extern void assoc_mgr_unlock(assoc_mgr_lock_t *locks)
{
	if (locks->wckey == READ_LOCK)
		_wr_rdunlock(WCKEY_LOCK);
	else if (locks->wckey == WRITE_LOCK)
		_wr_wrunlock(WCKEY_LOCK);

	if (locks->user == READ_LOCK)
		_wr_rdunlock(USER_LOCK);
	else if (locks->user == WRITE_LOCK)
		_wr_wrunlock(USER_LOCK);

	if (locks->qos == READ_LOCK)
		_wr_rdunlock(QOS_LOCK);
	else if (locks->qos == WRITE_LOCK)
		_wr_wrunlock(QOS_LOCK);

	if (locks->assoc == READ_LOCK)
		_wr_rdunlock(ASSOC_LOCK);
	else if (locks->assoc == WRITE_LOCK)
		_wr_wrunlock(ASSOC_LOCK);

	if (locks->res == READ_LOCK)
		_wr_rdunlock(RES_LOCK);
	else if (locks->res == WRITE_LOCK)
		_wr_wrunlock(RES_LOCK);
}

extern assoc_mgr_association_usage_t *create_assoc_mgr_association_usage()
{
	assoc_mgr_association_usage_t *usage =
		xmalloc(sizeof(assoc_mgr_association_usage_t));

	usage->level_shares = NO_VAL;
	usage->shares_norm = (double)NO_VAL;
	usage->usage_efctv = 0;
	usage->usage_norm = (long double)NO_VAL;
	usage->usage_raw = 0;
	usage->level_fs = 0;
	usage->fs_factor = 0;

	return usage;
}

extern void destroy_assoc_mgr_association_usage(void *object)
{
	assoc_mgr_association_usage_t *usage =
		(assoc_mgr_association_usage_t *)object;

	if (usage) {
		if (usage->children_list)
			list_destroy(usage->children_list);
		FREE_NULL_BITMAP(usage->valid_qos);

		xfree(usage);
	}
}

extern assoc_mgr_qos_usage_t *create_assoc_mgr_qos_usage()
{
	assoc_mgr_qos_usage_t *usage =
		xmalloc(sizeof(assoc_mgr_qos_usage_t));

	return usage;
}

extern void destroy_assoc_mgr_qos_usage(void *object)
{
	assoc_mgr_qos_usage_t *usage =
		(assoc_mgr_qos_usage_t *)object;

	if (usage) {
		if (usage->job_list)
			list_destroy(usage->job_list);
		if (usage->user_limit_list)
			list_destroy(usage->user_limit_list);
		xfree(usage);
	}
}

/* Since the returned assoc_list is full of pointers from the
 * assoc_mgr_association_list assoc_mgr_lock_t READ_LOCK on
 * associations must be set before calling this function and while
 * handling it after a return.
 */
extern int assoc_mgr_get_user_assocs(void *db_conn,
				     slurmdb_association_rec_t *assoc,
				     int enforce,
				     List assoc_list)
{
	ListIterator itr = NULL;
	slurmdb_association_rec_t *found_assoc = NULL;
	int set = 0;

	xassert(assoc);
	xassert(assoc->uid != NO_VAL);
	xassert(assoc_list);

	/* Call assoc_mgr_refresh_lists instead of just getting the
	   association list because we need qos and user lists before
	   the association list can be made.
	*/
	if (!assoc_mgr_association_list)
		if (assoc_mgr_refresh_lists(db_conn) == SLURM_ERROR)
			return SLURM_ERROR;

	if ((!assoc_mgr_association_list
	     || !list_count(assoc_mgr_association_list))
	    && !(enforce & ACCOUNTING_ENFORCE_ASSOCS)) {
		return SLURM_SUCCESS;
	}

	itr = list_iterator_create(assoc_mgr_association_list);
	while ((found_assoc = list_next(itr))) {
		if (assoc->uid != found_assoc->uid) {
			debug4("not the right user %u != %u",
			       assoc->uid, found_assoc->uid);
			continue;
		}

		list_append(assoc_list, found_assoc);
		set = 1;
	}
	list_iterator_destroy(itr);

	if (!set) {
		debug("UID %u has no associations", assoc->uid);
		if (enforce & ACCOUNTING_ENFORCE_ASSOCS)
			return SLURM_ERROR;
	}
	return SLURM_SUCCESS;
}

extern int assoc_mgr_fill_in_assoc(void *db_conn,
				   slurmdb_association_rec_t *assoc,
				   int enforce,
				   slurmdb_association_rec_t **assoc_pptr,
				   bool locked)
{
	slurmdb_association_rec_t * ret_assoc = NULL;
	assoc_mgr_lock_t locks = { READ_LOCK, NO_LOCK,
				   NO_LOCK, NO_LOCK, NO_LOCK, NO_LOCK };

	if (assoc_pptr)
		*assoc_pptr = NULL;

	/* Call assoc_mgr_refresh_lists instead of just getting the
	   association list because we need qos and user lists before
	   the association list can be made.
	*/
	if (!assoc_mgr_association_list)
		if (assoc_mgr_refresh_lists(db_conn) == SLURM_ERROR)
			return SLURM_ERROR;

	if ((!assoc_mgr_association_list
	     || !list_count(assoc_mgr_association_list))
	    && !(enforce & ACCOUNTING_ENFORCE_ASSOCS))
		return SLURM_SUCCESS;

	if (!assoc->id) {
		if (!assoc->acct) {
			slurmdb_user_rec_t user;

			if (assoc->uid == NO_VAL) {
				if (enforce & ACCOUNTING_ENFORCE_ASSOCS) {
					error("get_assoc_id: "
					      "Not enough info to "
					      "get an association");
					return SLURM_ERROR;
				} else {
					return SLURM_SUCCESS;
				}
			}
			memset(&user, 0, sizeof(slurmdb_user_rec_t));
			user.uid = assoc->uid;
			if (assoc_mgr_fill_in_user(db_conn, &user,
						   enforce, NULL)
			    == SLURM_ERROR) {
				if (enforce & ACCOUNTING_ENFORCE_ASSOCS) {
					error("User %d not found", assoc->uid);
					return SLURM_ERROR;
				} else {
					debug3("User %d not found", assoc->uid);
					return SLURM_SUCCESS;
				}
			}
			assoc->user = user.name;
			if (user.default_acct)
				assoc->acct = user.default_acct;
			else {
				if (enforce & ACCOUNTING_ENFORCE_ASSOCS) {
					error("User %s(%d) doesn't have a "
					      "default account", assoc->user,
					      assoc->uid);
					return SLURM_ERROR;
				} else {
					debug3("User %s(%d) doesn't have a "
					       "default account", assoc->user,
					       assoc->uid);
					return SLURM_SUCCESS;
				}
			}
		}

		if (!assoc->cluster)
			assoc->cluster = assoc_mgr_cluster_name;
	}
/* 	info("looking for assoc of user=%s(%u), acct=%s, " */
/* 	     "cluster=%s, partition=%s", */
/* 	     assoc->user, assoc->uid, assoc->acct, */
/* 	     assoc->cluster, assoc->partition); */
<<<<<<< HEAD
	assoc_mgr_lock(&locks);
=======
	if (!locked)
		assoc_mgr_lock(&locks);
	itr = list_iterator_create(assoc_mgr_association_list);
	while ((found_assoc = list_next(itr))) {
		if (assoc->id) {
			if (assoc->id == found_assoc->id) {
				ret_assoc = found_assoc;
				break;
			}
			continue;
		} else {
			if (assoc->uid == NO_VAL
			    && found_assoc->uid != NO_VAL) {
				debug3("we are looking for a "
				       "nonuser association");
				continue;
			} else if (assoc->uid != found_assoc->uid) {
				debug4("not the right user %u != %u",
				       assoc->uid, found_assoc->uid);
				continue;
			}
>>>>>>> 6b94b520

	/* First look for the assoc with a partition and then check
	 * for the non-partition association if we don't find one.
	 */
	ret_assoc = _find_assoc_rec(assoc);
	if (!ret_assoc && assoc->partition) {
		char *part_holder = assoc->partition;
		assoc->partition = NULL;
		ret_assoc = _find_assoc_rec(assoc);
		assoc->partition = part_holder;
	}

	if (!ret_assoc) {
		if (!locked)
			assoc_mgr_unlock(&locks);
		if (enforce & ACCOUNTING_ENFORCE_ASSOCS)
			return SLURM_ERROR;
		else
			return SLURM_SUCCESS;
	}
	debug3("found correct association");
	if (assoc_pptr)
		*assoc_pptr = ret_assoc;

	assoc->id              = ret_assoc->id;

	if (!assoc->acct)
		assoc->acct    = ret_assoc->acct;

	if (!assoc->cluster)
		assoc->cluster = ret_assoc->cluster;

	assoc->grp_cpu_mins    = ret_assoc->grp_cpu_mins;
	assoc->grp_cpu_run_mins= ret_assoc->grp_cpu_run_mins;
	assoc->grp_cpus        = ret_assoc->grp_cpus;
	assoc->grp_jobs        = ret_assoc->grp_jobs;
	assoc->grp_mem         = ret_assoc->grp_mem;
	assoc->grp_nodes       = ret_assoc->grp_nodes;
	assoc->grp_submit_jobs = ret_assoc->grp_submit_jobs;
	assoc->grp_wall        = ret_assoc->grp_wall;

	assoc->is_def          = ret_assoc->is_def;

	assoc->lft             = ret_assoc->lft;

	assoc->max_cpu_mins_pj = ret_assoc->max_cpu_mins_pj;
	assoc->max_cpu_run_mins= ret_assoc->max_cpu_run_mins;
	assoc->max_cpus_pj     = ret_assoc->max_cpus_pj;
	assoc->max_jobs        = ret_assoc->max_jobs;
	assoc->max_nodes_pj    = ret_assoc->max_nodes_pj;
	assoc->max_submit_jobs = ret_assoc->max_submit_jobs;
	assoc->max_wall_pj     = ret_assoc->max_wall_pj;

	if (assoc->parent_acct) {
		xfree(assoc->parent_acct);
		assoc->parent_acct       = xstrdup(ret_assoc->parent_acct);
	} else
		assoc->parent_acct       = ret_assoc->parent_acct;

	assoc->parent_id                 = ret_assoc->parent_id;

	if (!assoc->partition)
		assoc->partition = ret_assoc->partition;

	if (!assoc->qos_list)
		assoc->qos_list = ret_assoc->qos_list;

	assoc->rgt              = ret_assoc->rgt;

	assoc->shares_raw       = ret_assoc->shares_raw;

	assoc->uid              = ret_assoc->uid;

	/* Don't send any usage info since we don't know if the usage
	   is really in existance here, if they really want it they can
	   use the pointer that is returned. */

	/* if (!assoc->usage->children_list) */
	/* 	assoc->usage->children_list = ret_assoc->usage->children_list; */
	/* assoc->usage->grp_used_cpus   = ret_assoc->usage->grp_used_cpus; */
	/* assoc->usage->grp_used_cpu_run_mins  = */
	/* 	ret_assoc->usage->grp_used_cpu_run_mins; */
	/* assoc->usage->grp_used_nodes  = ret_assoc->usage->grp_used_nodes; */
	/* assoc->usage->grp_used_wall   = ret_assoc->usage->grp_used_wall; */

	/* assoc->usage->level_shares    = ret_assoc->usage->level_shares; */

	/* assoc->usage->parent_assoc_ptr = ret_assoc->usage->parent_assoc_ptr; */
	/* assoc->usage->shares_norm      = ret_assoc->usage->shares_norm; */
	/* assoc->usage->usage_efctv      = ret_assoc->usage->usage_efctv; */
	/* assoc->usage->usage_norm       = ret_assoc->usage->usage_norm; */
	/* assoc->usage->usage_raw        = ret_assoc->usage->usage_raw; */

	/* assoc->usage->used_jobs        = ret_assoc->usage->used_jobs; */
	/* assoc->usage->used_submit_jobs = ret_assoc->usage->used_submit_jobs; */
	/* if (assoc->usage->valid_qos) { */
	/* 	FREE_NULL_BITMAP(assoc->usage->valid_qos); */
	/* 	assoc->usage->valid_qos = bit_copy(ret_assoc->usage->valid_qos); */
	/* } else */
	/* 	assoc->usage->valid_qos = ret_assoc->usage->valid_qos; */

	if (!assoc->user)
		assoc->user = ret_assoc->user;
	if (!locked)
		assoc_mgr_unlock(&locks);

	return SLURM_SUCCESS;
}

extern int assoc_mgr_fill_in_user(void *db_conn, slurmdb_user_rec_t *user,
				  int enforce,
				  slurmdb_user_rec_t **user_pptr)
{
	ListIterator itr = NULL;
	slurmdb_user_rec_t * found_user = NULL;
	assoc_mgr_lock_t locks = { NO_LOCK, NO_LOCK,
				   NO_LOCK, READ_LOCK, NO_LOCK, NO_LOCK };

	if (user_pptr)
		*user_pptr = NULL;
	if (!assoc_mgr_user_list)
		if (_get_assoc_mgr_user_list(db_conn, enforce) == SLURM_ERROR)
			return SLURM_ERROR;

	assoc_mgr_lock(&locks);
	if ((!assoc_mgr_user_list || !list_count(assoc_mgr_user_list))
	    && !(enforce & ACCOUNTING_ENFORCE_ASSOCS)) {
		assoc_mgr_unlock(&locks);
		return SLURM_SUCCESS;
	}

	itr = list_iterator_create(assoc_mgr_user_list);
	while ((found_user = list_next(itr))) {
		if (user->uid != NO_VAL) {
			if (user->uid == found_user->uid)
				break;
		} else if (user->name
			   && !strcasecmp(user->name, found_user->name))
			break;
	}
	list_iterator_destroy(itr);

	if (!found_user) {
		assoc_mgr_unlock(&locks);
		if (enforce & ACCOUNTING_ENFORCE_ASSOCS)
			return SLURM_ERROR;
		else
			return SLURM_SUCCESS;
	}

	debug3("found correct user");
	if (user_pptr)
		*user_pptr = found_user;

	/* create coord_accts just incase the list does not exist */
	if (!found_user->coord_accts)
		found_user->coord_accts =
			list_create(slurmdb_destroy_coord_rec);

	user->admin_level = found_user->admin_level;
	if (!user->assoc_list)
		user->assoc_list = found_user->assoc_list;
	if (!user->coord_accts)
		user->coord_accts = found_user->coord_accts;
	if (!user->default_acct)
		user->default_acct = found_user->default_acct;
	if (!user->default_wckey)
		user->default_wckey = found_user->default_wckey;
	if (!user->name)
		user->name = found_user->name;
	user->uid = found_user->uid;
	if (!user->wckey_list)
		user->wckey_list = found_user->wckey_list;

	assoc_mgr_unlock(&locks);
	return SLURM_SUCCESS;

}

extern int assoc_mgr_fill_in_qos(void *db_conn, slurmdb_qos_rec_t *qos,
				 int enforce,
				 slurmdb_qos_rec_t **qos_pptr)
{
	ListIterator itr = NULL;
	slurmdb_qos_rec_t * found_qos = NULL;
	assoc_mgr_lock_t locks = { NO_LOCK, NO_LOCK,
				   READ_LOCK, NO_LOCK, NO_LOCK, NO_LOCK };

	if (qos_pptr)
		*qos_pptr = NULL;
	if (!assoc_mgr_qos_list)
		if (_get_assoc_mgr_qos_list(db_conn, enforce) == SLURM_ERROR)
			return SLURM_ERROR;

	assoc_mgr_lock(&locks);
	if ((!assoc_mgr_qos_list || !list_count(assoc_mgr_qos_list))
	    && !(enforce & ACCOUNTING_ENFORCE_QOS)) {
		assoc_mgr_unlock(&locks);
		return SLURM_SUCCESS;
	}

	itr = list_iterator_create(assoc_mgr_qos_list);
	while ((found_qos = list_next(itr))) {
		if (qos->id == found_qos->id)
			break;
		else if (qos->name && !strcasecmp(qos->name, found_qos->name))
			break;
	}
	list_iterator_destroy(itr);

	if (!found_qos) {
		assoc_mgr_unlock(&locks);
		if (enforce & ACCOUNTING_ENFORCE_QOS)
			return SLURM_ERROR;
		else
			return SLURM_SUCCESS;
	}

	debug3("found correct qos");
	if (qos_pptr)
		*qos_pptr = found_qos;

	if (!qos->description)
		qos->description = found_qos->description;

	qos->id = found_qos->id;

	qos->grace_time      = found_qos->grace_time;
	qos->grp_cpu_mins    = found_qos->grp_cpu_mins;
	qos->grp_cpu_run_mins= found_qos->grp_cpu_run_mins;
	qos->grp_cpus        = found_qos->grp_cpus;
	qos->grp_jobs        = found_qos->grp_jobs;
	qos->grp_mem         = found_qos->grp_mem;
	qos->grp_nodes       = found_qos->grp_nodes;
	qos->grp_submit_jobs = found_qos->grp_submit_jobs;
	qos->grp_wall        = found_qos->grp_wall;

	qos->max_cpu_mins_pj = found_qos->max_cpu_mins_pj;
	qos->max_cpu_run_mins_pu = found_qos->max_cpu_run_mins_pu;
	qos->max_cpus_pj     = found_qos->max_cpus_pj;
	qos->max_cpus_pu     = found_qos->max_cpus_pu;
	qos->max_jobs_pu     = found_qos->max_jobs_pu;
	qos->max_nodes_pj    = found_qos->max_nodes_pj;
	qos->max_nodes_pu    = found_qos->max_nodes_pu;
	qos->max_submit_jobs_pu = found_qos->max_submit_jobs_pu;
	qos->max_wall_pj     = found_qos->max_wall_pj;

	qos->min_cpus_pj     = found_qos->min_cpus_pj;

	if (!qos->name)
		qos->name = found_qos->name;

	if (qos->preempt_bitstr) {
		FREE_NULL_BITMAP(qos->preempt_bitstr);
		qos->preempt_bitstr = bit_copy(found_qos->preempt_bitstr);
	} else
		qos->preempt_bitstr = found_qos->preempt_bitstr;

	qos->preempt_mode = found_qos->preempt_mode;
	qos->priority = found_qos->priority;

	/* Don't send any usage info since we don't know if the usage
	   is really in existance here, if they really want it they can
	   use the pointer that is returned. */

	/* qos->usage->grp_used_cpus   = found_qos->usage->grp_used_cpus; */
	/* qos->usage->grp_used_cpu_run_mins  = */
	/* 	found_qos->usage->grp_used_cpu_run_mins; */
	/* qos->usage->grp_used_jobs   = found_qos->usage->grp_used_jobs; */
	/* qos->usage->grp_used_nodes  = found_qos->usage->grp_used_nodes; */
	/* qos->usage->grp_used_submit_jobs = */
	/* 	found_qos->usage->grp_used_submit_jobs; */
	/* qos->usage->grp_used_wall   = found_qos->usage->grp_used_wall; */

	/* if (!qos->usage->job_list) */
	/* 	qos->usage->job_list = found_qos->usage->job_list; */

	/* qos->usage->norm_priority = found_qos->usage->norm_priority; */

	/* qos->usage->usage_raw = found_qos->usage->usage_raw; */

	/* if (!qos->usage->user_limit_list) */
	/* 	qos->usage->user_limit_list = found_qos->usage->user_limit_list; */
	qos->usage_factor = found_qos->usage_factor;

	assoc_mgr_unlock(&locks);
	return SLURM_SUCCESS;
}

extern int assoc_mgr_fill_in_wckey(void *db_conn, slurmdb_wckey_rec_t *wckey,
				   int enforce,
				   slurmdb_wckey_rec_t **wckey_pptr)
{
	ListIterator itr = NULL;
	slurmdb_wckey_rec_t * found_wckey = NULL;
	slurmdb_wckey_rec_t * ret_wckey = NULL;
	assoc_mgr_lock_t locks = { NO_LOCK, NO_LOCK,
				   NO_LOCK, NO_LOCK, READ_LOCK, NO_LOCK };

	if (wckey_pptr)
		*wckey_pptr = NULL;
	if (!assoc_mgr_wckey_list) {
		if (_get_assoc_mgr_wckey_list(db_conn, enforce) == SLURM_ERROR)
			return SLURM_ERROR;
	}
	if ((!assoc_mgr_wckey_list || !list_count(assoc_mgr_wckey_list))
	    && !(enforce & ACCOUNTING_ENFORCE_WCKEYS))
		return SLURM_SUCCESS;

	if (!wckey->id) {
		if (!wckey->name) {
			slurmdb_user_rec_t user;

			if (wckey->uid == NO_VAL && !wckey->user) {
				if (enforce & ACCOUNTING_ENFORCE_WCKEYS) {
					error("get_wckey_id: "
					      "Not enough info to "
					      "get an wckey");
					return SLURM_ERROR;
				} else {
					return SLURM_SUCCESS;
				}
			}
			memset(&user, 0, sizeof(slurmdb_user_rec_t));
			user.uid = wckey->uid;
			user.name = wckey->user;
			if (assoc_mgr_fill_in_user(db_conn, &user,
						   enforce, NULL)
			    == SLURM_ERROR) {
				if (enforce & ACCOUNTING_ENFORCE_WCKEYS) {
					error("User %d not found", wckey->uid);
					return SLURM_ERROR;
				} else {
					debug3("User %d not found", wckey->uid);
					return SLURM_SUCCESS;
				}
			}
			if (!wckey->user)
				wckey->user = user.name;
			if (user.default_wckey)
				wckey->name = user.default_wckey;
			else {
				if (enforce & ACCOUNTING_ENFORCE_WCKEYS) {
					error("User %s(%d) doesn't have a "
					      "default wckey", user.name,
					      user.uid);
					return SLURM_ERROR;
				} else {
					debug3("User %s(%d) doesn't have a "
					       "default wckey", user.name,
					       user.uid);
					return SLURM_SUCCESS;
				}
			}

		} else if (wckey->uid == NO_VAL && !wckey->user) {
			if (enforce & ACCOUNTING_ENFORCE_WCKEYS) {
				error("get_wckey_id: "
				      "Not enough info 2 to "
				      "get an wckey");
				return SLURM_ERROR;
			} else {
				return SLURM_SUCCESS;
			}
		}


		if (!wckey->cluster)
			wckey->cluster = assoc_mgr_cluster_name;
	}
/* 	info("looking for wckey of user=%s(%u), name=%s, " */
/* 	     "cluster=%s", */
/* 	     wckey->user, wckey->uid, wckey->name, */
/* 	     wckey->cluster); */
	assoc_mgr_lock(&locks);
	itr = list_iterator_create(assoc_mgr_wckey_list);
	while ((found_wckey = list_next(itr))) {
		if (wckey->id) {
			if (wckey->id == found_wckey->id) {
				ret_wckey = found_wckey;
				break;
			}
			continue;
		} else {
			if (wckey->uid != NO_VAL) {
				if (wckey->uid != found_wckey->uid) {
					debug4("not the right user %u != %u",
					       wckey->uid, found_wckey->uid);
					continue;
				}
			} else if (wckey->user && strcasecmp(wckey->user,
							     found_wckey->user))
				continue;

			if (wckey->name
			    && (!found_wckey->name
				|| strcasecmp(wckey->name,
					      found_wckey->name))) {
				debug4("not the right name %s != %s",
				       wckey->name, found_wckey->name);
				continue;
			}

			/* only check for on the slurmdbd */
			if (!assoc_mgr_cluster_name) {
				if (!wckey->cluster) {
					error("No cluster name was given "
					      "to check against, "
					      "we need one to get a wckey.");
					continue;
				}

				if (found_wckey->cluster
				    && strcasecmp(wckey->cluster,
						  found_wckey->cluster)) {
					debug4("not the right cluster");
					continue;
				}
			}
		}
		ret_wckey = found_wckey;
		break;
	}
	list_iterator_destroy(itr);

	if (!ret_wckey) {
		assoc_mgr_unlock(&locks);
		if (enforce & ACCOUNTING_ENFORCE_WCKEYS)
			return SLURM_ERROR;
		else
			return SLURM_SUCCESS;
	}
	debug3("found correct wckey %u", ret_wckey->id);
	if (wckey_pptr)
		*wckey_pptr = ret_wckey;

	if (!wckey->cluster)
		wckey->cluster = ret_wckey->cluster;

	wckey->id = ret_wckey->id;

	if (!wckey->name)
		wckey->name = ret_wckey->name;

	wckey->uid = ret_wckey->uid;
	if (!wckey->user)
		wckey->user = ret_wckey->user;

	wckey->is_def = ret_wckey->is_def;

	assoc_mgr_unlock(&locks);

	return SLURM_SUCCESS;
}

extern slurmdb_admin_level_t assoc_mgr_get_admin_level(void *db_conn,
						       uint32_t uid)
{
	ListIterator itr = NULL;
	slurmdb_user_rec_t * found_user = NULL;
	assoc_mgr_lock_t locks = { NO_LOCK, NO_LOCK,
				   NO_LOCK, READ_LOCK, NO_LOCK, NO_LOCK };

	if (!assoc_mgr_user_list)
		if (_get_assoc_mgr_user_list(db_conn, 0) == SLURM_ERROR)
			return SLURMDB_ADMIN_NOTSET;

	assoc_mgr_lock(&locks);
	if (!assoc_mgr_user_list) {
		assoc_mgr_unlock(&locks);
		return SLURMDB_ADMIN_NOTSET;
	}

	itr = list_iterator_create(assoc_mgr_user_list);
	while ((found_user = list_next(itr))) {
		if (uid == found_user->uid)
			break;
	}
	list_iterator_destroy(itr);
	assoc_mgr_unlock(&locks);

	if (found_user)
		return found_user->admin_level;

	return SLURMDB_ADMIN_NOTSET;
}

extern bool assoc_mgr_is_user_acct_coord(void *db_conn,
					 uint32_t uid,
					 char *acct_name)
{
	ListIterator itr = NULL;
	slurmdb_coord_rec_t *acct = NULL;
	slurmdb_user_rec_t * found_user = NULL;
	assoc_mgr_lock_t locks = { NO_LOCK, NO_LOCK,
				   NO_LOCK, READ_LOCK, NO_LOCK, NO_LOCK };

	if (!acct_name)
		return false;

	if (!assoc_mgr_user_list)
		if (_get_assoc_mgr_user_list(db_conn, 0) == SLURM_ERROR)
			return false;

	assoc_mgr_lock(&locks);
	if (!assoc_mgr_user_list) {
		assoc_mgr_unlock(&locks);
		return false;
	}

	itr = list_iterator_create(assoc_mgr_user_list);
	while ((found_user = list_next(itr))) {
		if (uid == found_user->uid)
			break;
	}
	list_iterator_destroy(itr);

	if (!found_user || !found_user->coord_accts) {
		assoc_mgr_unlock(&locks);
		return false;
	}
	itr = list_iterator_create(found_user->coord_accts);
	while ((acct = list_next(itr))) {
		if (!strcmp(acct_name, acct->name))
			break;
	}
	list_iterator_destroy(itr);

	if (acct) {
		assoc_mgr_unlock(&locks);
		return true;
	}
	assoc_mgr_unlock(&locks);

	return false;
}

extern List assoc_mgr_get_shares(void *db_conn,
				 uid_t uid, List acct_list, List user_list)
{
	ListIterator itr = NULL;
	ListIterator user_itr = NULL;
	ListIterator acct_itr = NULL;
	slurmdb_association_rec_t *assoc = NULL;
	association_shares_object_t *share = NULL;
	List ret_list = NULL;
	char *tmp_char = NULL;
	slurmdb_user_rec_t user;
	int is_admin=1;
	uint16_t private_data = slurm_get_private_data();
	assoc_mgr_lock_t locks = { READ_LOCK, NO_LOCK,
				   NO_LOCK, NO_LOCK, NO_LOCK, NO_LOCK };

	if (!assoc_mgr_association_list
	    || !list_count(assoc_mgr_association_list))
		return NULL;

	memset(&user, 0, sizeof(slurmdb_user_rec_t));
	user.uid = uid;

	if (user_list && list_count(user_list))
		user_itr = list_iterator_create(user_list);

	if (acct_list && list_count(acct_list))
		acct_itr = list_iterator_create(acct_list);

	if (private_data & PRIVATE_DATA_USAGE) {
		uint32_t slurm_uid = slurm_get_slurm_user_id();
		is_admin = 0;
		/* Check permissions of the requesting user.
		 */
		if ((uid == slurm_uid || uid == 0)
		    || assoc_mgr_get_admin_level(db_conn, uid)
		    >= SLURMDB_ADMIN_OPERATOR)
			is_admin = 1;
		else {
			if (assoc_mgr_fill_in_user(
				    db_conn, &user,
				    ACCOUNTING_ENFORCE_ASSOCS, NULL)
			    == SLURM_ERROR) {
				debug3("User %d not found", user.uid);
				goto end_it;
			}
		}
	}

	ret_list = list_create(slurm_destroy_association_shares_object);

	assoc_mgr_lock(&locks);
	itr = list_iterator_create(assoc_mgr_association_list);
	while ((assoc = list_next(itr))) {
		if (user_itr && assoc->user) {
			while ((tmp_char = list_next(user_itr))) {
				if (!strcasecmp(tmp_char, assoc->user))
					break;
			}
			list_iterator_reset(user_itr);
			/* not correct user */
			if (!tmp_char)
				continue;
		}

		if (acct_itr) {
			while ((tmp_char = list_next(acct_itr))) {
				if (!strcasecmp(tmp_char, assoc->acct))
					break;
			}
			list_iterator_reset(acct_itr);
			/* not correct account */
			if (!tmp_char)
				continue;
		}

		if (private_data & PRIVATE_DATA_USAGE) {
			if (!is_admin) {
				ListIterator itr = NULL;
				slurmdb_coord_rec_t *coord = NULL;

				if (assoc->user &&
				    !strcmp(assoc->user, user.name))
					goto is_user;

				if (!user.coord_accts) {
					debug4("This user isn't a coord.");
					goto bad_user;
				}

				if (!assoc->acct) {
					debug("No account name given "
					      "in association.");
					goto bad_user;
				}

				itr = list_iterator_create(user.coord_accts);
				while ((coord = list_next(itr))) {
					if (!strcasecmp(coord->name,
							assoc->acct))
						break;
				}
				list_iterator_destroy(itr);

				if (coord)
					goto is_user;

			bad_user:
				continue;
			}
		}
	is_user:

		share = xmalloc(sizeof(association_shares_object_t));
		list_append(ret_list, share);

		share->assoc_id = assoc->id;
		share->cluster = xstrdup(assoc->cluster);

		if (assoc == assoc_mgr_root_assoc)
			share->shares_raw = NO_VAL;
		else
			share->shares_raw = assoc->shares_raw;

		share->shares_norm = assoc->usage->shares_norm;
		share->usage_raw = (uint64_t)assoc->usage->usage_raw;

		share->grp_cpu_mins = assoc->grp_cpu_mins;
		share->cpu_run_mins = assoc->usage->grp_used_cpu_run_secs / 60;
		share->fs_factor = assoc->usage->fs_factor;
		share->level_fs = assoc->usage->level_fs;

		if (assoc->user) {
			/* We only calculate user effective usage when
			 * we need it
			 */
			if (fuzzy_equal(assoc->usage->usage_efctv, NO_VAL))
				priority_g_set_assoc_usage(assoc);

			share->name = xstrdup(assoc->user);
			share->parent = xstrdup(assoc->acct);
			share->user = 1;
		} else {
			share->name = xstrdup(assoc->acct);
			if (!assoc->parent_acct
			    && assoc->usage->parent_assoc_ptr)
				share->parent = xstrdup(
					assoc->usage->parent_assoc_ptr->acct);
			else
				share->parent = xstrdup(assoc->parent_acct);
		}
		share->usage_norm = (double)assoc->usage->usage_norm;
		share->usage_efctv = (double)assoc->usage->usage_efctv;
	}
	list_iterator_destroy(itr);
	assoc_mgr_unlock(&locks);
end_it:
	if (user_itr)
		list_iterator_destroy(user_itr);
	if (acct_itr)
		list_iterator_destroy(acct_itr);

	/* The ret_list should already be sorted correctly, so no need
	   to do it again.
	*/
	return ret_list;
}

/*
 * assoc_mgr_update - update the association manager
 * IN update_list: updates to perform
 * RET: error code
 * NOTE: the items in update_list are not deleted
 */
extern int assoc_mgr_update(List update_list)
{
	int rc = SLURM_SUCCESS;
	ListIterator itr = NULL;
	slurmdb_update_object_t *object = NULL;

	xassert(update_list);
	itr = list_iterator_create(update_list);
	while ((object = list_next(itr))) {
		if (!object->objects || !list_count(object->objects))
			continue;

		switch(object->type) {
		case SLURMDB_MODIFY_USER:
		case SLURMDB_ADD_USER:
		case SLURMDB_REMOVE_USER:
		case SLURMDB_ADD_COORD:
		case SLURMDB_REMOVE_COORD:
			rc = assoc_mgr_update_users(object);
			break;
		case SLURMDB_ADD_ASSOC:
		case SLURMDB_MODIFY_ASSOC:
		case SLURMDB_REMOVE_ASSOC:
		case SLURMDB_REMOVE_ASSOC_USAGE:
			rc = assoc_mgr_update_assocs(object);
			break;
		case SLURMDB_ADD_QOS:
		case SLURMDB_MODIFY_QOS:
		case SLURMDB_REMOVE_QOS:
		case SLURMDB_REMOVE_QOS_USAGE:
			rc = assoc_mgr_update_qos(object);
			break;
		case SLURMDB_ADD_WCKEY:
		case SLURMDB_MODIFY_WCKEY:
		case SLURMDB_REMOVE_WCKEY:
			rc = assoc_mgr_update_wckeys(object);
			break;
		case SLURMDB_ADD_RES:
		case SLURMDB_MODIFY_RES:
		case SLURMDB_REMOVE_RES:
			rc = assoc_mgr_update_res(object);
			break;
		case SLURMDB_ADD_CLUSTER:
		case SLURMDB_REMOVE_CLUSTER:
			/* These are used in the accounting_storage
			   plugins for rollback purposes, just skip here.
			*/
			break;
		case SLURMDB_UPDATE_NOTSET:
		default:
			error("unknown type set in "
			      "update_object: %d",
			      object->type);
			break;
		}
	}
	list_iterator_destroy(itr);
	return rc;
}

extern int assoc_mgr_update_assocs(slurmdb_update_object_t *update)
{
	slurmdb_association_rec_t * rec = NULL;
	slurmdb_association_rec_t * object = NULL;
	ListIterator itr = NULL;
	int rc = SLURM_SUCCESS;
	int parents_changed = 0;
	int run_update_resvs = 0;
	int resort = 0;
	List remove_list = NULL;
	List update_list = NULL;
	assoc_mgr_lock_t locks = { WRITE_LOCK, NO_LOCK,
				   WRITE_LOCK, WRITE_LOCK, NO_LOCK, NO_LOCK };

	assoc_mgr_lock(&locks);
	if (!assoc_mgr_association_list) {
		assoc_mgr_unlock(&locks);
		return SLURM_SUCCESS;
	}

	while ((object = list_pop(update->objects))) {
		bool update_jobs = false;
		if (object->cluster && assoc_mgr_cluster_name) {
			/* only update the local clusters assocs */
			if (strcasecmp(object->cluster,
				       assoc_mgr_cluster_name)) {
				slurmdb_destroy_association_rec(object);
				continue;
			}
		} else if (assoc_mgr_cluster_name) {
			error("We don't have a cluster here, no "
			      "idea if this is our association.");
			continue;
		} else if (!object->cluster) {
			/* This clause is only here for testing
			   purposes, it shouldn't really happen in
			   real senarios.
			*/
			debug("THIS SHOULD ONLY HAPPEN IN A TEST ENVIRONMENT");
			object->cluster = xstrdup("test");
		}

		rec = _find_assoc_rec(object);

		//info("%d assoc %u", update->type, object->id);
		switch(update->type) {
		case SLURMDB_MODIFY_ASSOC:
			if (!rec) {
				rc = SLURM_ERROR;
				break;
			}

			if (object->shares_raw != NO_VAL) {
				rec->shares_raw = object->shares_raw;
				if (setup_children) {
					/* we need to update the shares on
					   each sibling and child
					   association now
					*/
					parents_changed = 1;
				}
			}

			if (object->grp_cpu_mins != (uint64_t)NO_VAL)
				rec->grp_cpu_mins = object->grp_cpu_mins;
			if (object->grp_cpu_run_mins != (uint64_t)NO_VAL)
				rec->grp_cpu_run_mins =
					object->grp_cpu_run_mins;
			if (object->grp_cpus != NO_VAL) {
				update_jobs = true;
				rec->grp_cpus = object->grp_cpus;
			}
			if (object->grp_jobs != NO_VAL)
				rec->grp_jobs = object->grp_jobs;
			if (object->grp_mem != NO_VAL) {
				update_jobs = true;
				rec->grp_mem = object->grp_mem;
			}
			if (object->grp_nodes != NO_VAL) {
				update_jobs = true;
				rec->grp_nodes = object->grp_nodes;
			}
			if (object->grp_submit_jobs != NO_VAL)
				rec->grp_submit_jobs = object->grp_submit_jobs;
			if (object->grp_wall != NO_VAL) {
				update_jobs = true;
				rec->grp_wall = object->grp_wall;
			}

			if (object->lft != NO_VAL) {
				rec->lft = object->lft;
				resort = 1;
			}

			if (object->max_cpu_mins_pj != (uint64_t)NO_VAL)
				rec->max_cpu_mins_pj = object->max_cpu_mins_pj;
			if (object->max_cpu_run_mins != (uint64_t)NO_VAL)
				rec->max_cpu_run_mins =
					object->max_cpu_run_mins;
			if (object->max_cpus_pj != NO_VAL) {
				update_jobs = true;
				rec->max_cpus_pj = object->max_cpus_pj;
			}
			if (object->max_jobs != NO_VAL)
				rec->max_jobs = object->max_jobs;
			if (object->max_nodes_pj != NO_VAL) {
				update_jobs = true;
				rec->max_nodes_pj = object->max_nodes_pj;
			}
			if (object->max_submit_jobs != NO_VAL)
				rec->max_submit_jobs = object->max_submit_jobs;
			if (object->max_wall_pj != NO_VAL) {
				update_jobs = true;
				rec->max_wall_pj = object->max_wall_pj;
			}

			if (object->parent_acct) {
				xfree(rec->parent_acct);
				rec->parent_acct = xstrdup(object->parent_acct);
			}
			if (object->parent_id) {
				rec->parent_id = object->parent_id;
				// after all new parents have been set we will
				// reset the parent pointers below
				parents_changed = 1;
			}
			/* info("rec has def of %d %d", */
			/*      rec->def_qos_id, object->def_qos_id); */
			if (object->def_qos_id != NO_VAL)
				rec->def_qos_id = object->def_qos_id;

			if (object->qos_list) {
				if (rec->qos_list) {
					_local_update_assoc_qos_list(
						rec, object->qos_list);
				} else {
					rec->qos_list = object->qos_list;
					object->qos_list = NULL;
				}

				if (rec->user && (g_qos_count > 0)) {
					if (!rec->usage->valid_qos
					    || (bit_size(rec->usage->valid_qos)
						!= g_qos_count)) {
						FREE_NULL_BITMAP(
							rec->usage->valid_qos);
						rec->usage->valid_qos =
							bit_alloc(g_qos_count);
					} else
						bit_nclear(rec->usage->
							   valid_qos, 0,
							   (bit_size(rec->
								     usage->
								     valid_qos)
							    - 1));
					set_qos_bitstr_from_list(
						rec->usage->valid_qos,
						rec->qos_list);
				}
			}

			if (rec->def_qos_id && rec->user
			    && rec->usage && rec->usage->valid_qos
			    && !bit_test(rec->usage->valid_qos,
					 rec->def_qos_id)) {
				error("assoc %u doesn't have access "
				      "to it's default qos '%s'",
				      rec->id,
				      slurmdb_qos_str(assoc_mgr_qos_list,
						      rec->def_qos_id));
				rec->def_qos_id = 0;
			}

			if (object->is_def != (uint16_t)NO_VAL) {
				rec->is_def = object->is_def;
				/* parents_changed will set this later
				   so try to avoid doing it twice.
				*/
				if (rec->is_def && !parents_changed)
					_set_user_default_acct(rec);
			}

			/* info("now rec has def of %d", rec->def_qos_id); */

			if (update_jobs && init_setup.update_assoc_notify) {
				/* since there are some deadlock
				   issues while inside our lock here
				   we have to process a notify later
				*/
				if (!update_list)
					update_list = list_create(NULL);
				list_append(update_list, rec);
			}

			if (!slurmdbd_conf && !parents_changed) {
				debug("updating assoc %u", rec->id);
				log_assoc_rec(rec, assoc_mgr_qos_list);
			}
			break;
		case SLURMDB_ADD_ASSOC:
			if (rec) {
				//rc = SLURM_ERROR;
				break;
			}

			if (!object->usage)
				object->usage =
					create_assoc_mgr_association_usage();
			/* If is_def is uninitialized the value will
			   be NO_VAL, so if it isn't 1 make it 0.
			*/
			if (object->is_def != 1)
				object->is_def = 0;

			/* Set something so we know to add it to the hash */
			object->uid = INFINITE;

			list_append(assoc_mgr_association_list, object);

			object = NULL;
			parents_changed = 1; /* set since we need to
						set the parent
					     */
			run_update_resvs = 1; /* needed for updating
						 reservations */
			break;
		case SLURMDB_REMOVE_ASSOC:
			if (!rec) {
				//rc = SLURM_ERROR;
				break;
			}

			run_update_resvs = 1; /* needed for updating
						 reservations */

			if (setup_children)
				parents_changed = 1; /* set since we need to
							set the shares
							of surrounding children
						     */

			_delete_assoc_hash(rec);
			_remove_from_assoc_list(rec);
			if (init_setup.remove_assoc_notify) {
				/* since there are some deadlock
				   issues while inside our lock here
				   we have to process a notify later
				*/
				if (!remove_list)
					remove_list = list_create(
						slurmdb_destroy_association_rec);
				list_append(remove_list, rec);
			} else
				slurmdb_destroy_association_rec(rec);
			break;
		case SLURMDB_REMOVE_ASSOC_USAGE:
			if (!rec) {
				//rc = SLURM_ERROR;
				break;
			}
			assoc_mgr_remove_assoc_usage(rec);
			break;
		default:
			break;
		}

		slurmdb_destroy_association_rec(object);
	}

	/* We have to do this after the entire list is processed since
	 * we may have added the parent which wasn't in the list before
	 */
	if (parents_changed) {
		int reset = 1;
		g_user_assoc_count = 0;
		slurmdb_sort_hierarchical_assoc_list(
			assoc_mgr_association_list);

		itr = list_iterator_create(assoc_mgr_association_list);
		/* flush the children lists */
		if (setup_children) {
			while ((object = list_next(itr))) {
				if (object->usage->children_list)
					list_flush(object->usage->
						   children_list);
			}
			list_iterator_reset(itr);
		}
		while ((object = list_next(itr))) {
			bool addit = false;
			/* reset the limits because since a parent
			   changed we could have different usage
			*/
			if (!object->user) {
				_clear_used_assoc_info(object);
				object->usage->usage_raw = 0;
				object->usage->grp_used_wall = 0;
			}

			/* This means we were just added, so we need
			   to be added to the hash after the uid is set.
			*/
			if (object->uid == INFINITE)
				addit = true;

			_set_assoc_parent_and_user(object, reset);

			if (addit)
				_add_assoc_hash(object);

			reset = 0;
		}
		/* Now that we have set up the parents correctly we
		   can update the used limits
		*/
		list_iterator_reset(itr);
		while ((object = list_next(itr))) {
			if (setup_children) {
				List children = object->usage->children_list;
				if (!children || list_is_empty(children))
					goto is_user;

				_set_children_level_shares(
					object,
					_get_children_level_shares(object));
			}
		is_user:
			if (!object->user)
				continue;

			rec = object;
			/* look for a parent since we are starting at
			   the parent instead of the child
			*/
			while (object->usage->parent_assoc_ptr) {
				/* we need to get the parent first
				   here since we start at the child
				*/
				object = object->usage->parent_assoc_ptr;

				_addto_used_info(object, rec);
			}
		}
		if (setup_children) {
			/* Now normalize the static shares */
			list_iterator_reset(itr);
			while ((object = list_next(itr))) {
				assoc_mgr_normalize_assoc_shares(object);
				log_assoc_rec(object, assoc_mgr_qos_list);
			}
		}
		list_iterator_destroy(itr);
	} else if (resort)
		slurmdb_sort_hierarchical_assoc_list(
			assoc_mgr_association_list);

	assoc_mgr_unlock(&locks);

	/* This needs to happen outside of the
	   assoc_mgr_lock */
	if (remove_list) {
		itr = list_iterator_create(remove_list);
		while ((rec = list_next(itr)))
			init_setup.remove_assoc_notify(rec);
		list_iterator_destroy(itr);
		list_destroy(remove_list);
	}

	if (update_list) {
		itr = list_iterator_create(update_list);
		while ((rec = list_next(itr)))
			init_setup.update_assoc_notify(rec);
		list_iterator_destroy(itr);
		list_destroy(update_list);
	}

	if (run_update_resvs && init_setup.update_resvs)
		init_setup.update_resvs();

	return rc;
}

extern int assoc_mgr_update_wckeys(slurmdb_update_object_t *update)
{
	slurmdb_wckey_rec_t * rec = NULL;
	slurmdb_wckey_rec_t * object = NULL;
	ListIterator itr = NULL;
	int rc = SLURM_SUCCESS;
	uid_t pw_uid;
	assoc_mgr_lock_t locks = { NO_LOCK, NO_LOCK,
				   NO_LOCK, WRITE_LOCK, WRITE_LOCK, NO_LOCK };

	assoc_mgr_lock(&locks);
	if (!assoc_mgr_wckey_list) {
		assoc_mgr_unlock(&locks);
		return SLURM_SUCCESS;
	}

	itr = list_iterator_create(assoc_mgr_wckey_list);
	while ((object = list_pop(update->objects))) {
		if (object->cluster && assoc_mgr_cluster_name) {
			/* only update the local clusters assocs */
			if (strcasecmp(object->cluster,
				       assoc_mgr_cluster_name)) {
				slurmdb_destroy_wckey_rec(object);
				continue;
			}
		} else if (assoc_mgr_cluster_name) {
			error("We don't have a cluster here, no "
			      "idea if this is our wckey.");
			continue;
		}

		list_iterator_reset(itr);
		while ((rec = list_next(itr))) {
			if (object->id) {
				if (object->id == rec->id) {
					break;
				}
				continue;
			} else {
				if (object->uid != rec->uid) {
					debug4("not the right user");
					continue;
				}

				if (object->name
				    && (!rec->name
					|| strcasecmp(object->name,
						      rec->name))) {
					debug4("not the right wckey");
					continue;
				}

				/* only check for on the slurmdbd */
				if (!assoc_mgr_cluster_name && object->cluster
				    && (!rec->cluster
					|| strcasecmp(object->cluster,
						      rec->cluster))) {
					debug4("not the right cluster");
					continue;
				}
				break;
			}
		}
		//info("%d WCKEY %u", update->type, object->id);
		switch(update->type) {
		case SLURMDB_MODIFY_WCKEY:
			if (!rec) {
				rc = SLURM_ERROR;
				break;
			}

			if (object->is_def != (uint16_t)NO_VAL) {
				rec->is_def = object->is_def;
				if (rec->is_def)
					_set_user_default_wckey(rec);
			}

			break;
		case SLURMDB_ADD_WCKEY:
			if (rec) {
				//rc = SLURM_ERROR;
				break;
			}
			if (uid_from_string (object->user, &pw_uid) < 0) {
				debug("wckey add couldn't get a uid "
				      "for user %s",
				      object->user);
				object->uid = NO_VAL;
			} else
				object->uid = pw_uid;

			/* If is_def is uninitialized the value will
			   be NO_VAL, so if it isn't 1 make it 0.
			*/
			if (object->is_def == 1)
				_set_user_default_wckey(object);
			else
				object->is_def = 0;
			list_append(assoc_mgr_wckey_list, object);
			object = NULL;
			break;
		case SLURMDB_REMOVE_WCKEY:
			if (!rec) {
				//rc = SLURM_ERROR;
				break;
			}
			list_delete_item(itr);
			break;
		default:
			break;
		}

		slurmdb_destroy_wckey_rec(object);
	}
	list_iterator_destroy(itr);
	assoc_mgr_unlock(&locks);

	return rc;
}

extern int assoc_mgr_update_users(slurmdb_update_object_t *update)
{
	slurmdb_user_rec_t * rec = NULL;
	slurmdb_user_rec_t * object = NULL;

	ListIterator itr = NULL;
	int rc = SLURM_SUCCESS;
	uid_t pw_uid;
	assoc_mgr_lock_t locks = { WRITE_LOCK, NO_LOCK,
				   NO_LOCK, WRITE_LOCK, WRITE_LOCK, NO_LOCK };

	assoc_mgr_lock(&locks);
	if (!assoc_mgr_user_list) {
		assoc_mgr_unlock(&locks);
		return SLURM_SUCCESS;
	}

	itr = list_iterator_create(assoc_mgr_user_list);
	while ((object = list_pop(update->objects))) {
		list_iterator_reset(itr);
		while ((rec = list_next(itr))) {
			char *name;
			if (object->old_name)
				name = object->old_name;
			else
				name = object->name;
			if (!strcasecmp(name, rec->name))
				break;
		}

		//info("%d user %s", update->type, object->name);
		switch(update->type) {
		case SLURMDB_MODIFY_USER:
			if (!rec) {
				rc = SLURM_ERROR;
				break;
			}

			if (object->old_name) {
				if (!object->name) {
					error("Tried to alter user %s's name "
					      "without giving a new one.",
					      rec->name);
					break;
				}
				xfree(rec->old_name);
				rec->old_name = rec->name;
				rec->name = object->name;
				object->name = NULL;
				rc = _change_user_name(rec);
			}

			if (object->default_acct) {
				xfree(rec->default_acct);
				rec->default_acct = object->default_acct;
				object->default_acct = NULL;
			}

			if (object->default_wckey) {
				xfree(rec->default_wckey);
				rec->default_wckey = object->default_wckey;
				object->default_wckey = NULL;
			}

			if (object->admin_level != SLURMDB_ADMIN_NOTSET)
				rec->admin_level = object->admin_level;

			break;
		case SLURMDB_ADD_USER:
			if (rec) {
				//rc = SLURM_ERROR;
				break;
			}
			if (uid_from_string (object->name, &pw_uid) < 0) {
				debug("user add couldn't get a uid for user %s",
				      object->name);
				object->uid = NO_VAL;
			} else
				object->uid = pw_uid;
			list_append(assoc_mgr_user_list, object);
			object = NULL;
			break;
		case SLURMDB_REMOVE_USER:
			if (!rec) {
				//rc = SLURM_ERROR;
				break;
			}
			list_delete_item(itr);
			break;
		case SLURMDB_ADD_COORD:
			/* same as SLURMDB_REMOVE_COORD */
		case SLURMDB_REMOVE_COORD:
			if (!rec) {
				//rc = SLURM_ERROR;
				break;
			}
			/* We always get a complete list here */
			if (!object->coord_accts) {
				if (rec->coord_accts)
					list_flush(rec->coord_accts);
			} else {
				if (rec->coord_accts)
					list_destroy(rec->coord_accts);
				rec->coord_accts = object->coord_accts;
				object->coord_accts = NULL;
			}
			break;
		default:
			break;
		}

		slurmdb_destroy_user_rec(object);
	}
	list_iterator_destroy(itr);
	assoc_mgr_unlock(&locks);

	return rc;
}

extern int assoc_mgr_update_qos(slurmdb_update_object_t *update)
{
	slurmdb_qos_rec_t *rec = NULL;
	slurmdb_qos_rec_t *object = NULL;

	ListIterator itr = NULL, assoc_itr = NULL;

	slurmdb_association_rec_t *assoc = NULL;
	int rc = SLURM_SUCCESS;
	bool resize_qos_bitstr = 0;
	int redo_priority = 0;
	List remove_list = NULL;
	List update_list = NULL;
	assoc_mgr_lock_t locks = { WRITE_LOCK, NO_LOCK,
				   WRITE_LOCK, NO_LOCK, NO_LOCK, NO_LOCK };

	assoc_mgr_lock(&locks);
	if (!assoc_mgr_qos_list) {
		assoc_mgr_unlock(&locks);
		return SLURM_SUCCESS;
	}

	itr = list_iterator_create(assoc_mgr_qos_list);
	while ((object = list_pop(update->objects))) {
		bool update_jobs = false;
		list_iterator_reset(itr);
		while ((rec = list_next(itr))) {
			if (object->id == rec->id) {
				break;
			}
		}

		//info("%d qos %s", update->type, object->name);
		switch(update->type) {
		case SLURMDB_ADD_QOS:
			if (rec) {
				//rc = SLURM_ERROR;
				break;
			}

			if (!object->usage)
				object->usage = create_assoc_mgr_qos_usage();
			list_append(assoc_mgr_qos_list, object);
/* 			char *tmp = get_qos_complete_str_bitstr( */
/* 				assoc_mgr_qos_list, */
/* 				object->preempt_bitstr); */

/* 			info("new qos %s(%d) now preempts %s",  */
/* 			     object->name, object->id, tmp); */
/* 			xfree(tmp); */

			/* Since in the database id's don't start at 1
			   instead of 0 we need to ignore the 0 bit and start
			   with 1 so increase the count by 1.
			*/
			if (object->id+1 > g_qos_count) {
				resize_qos_bitstr = 1;
				g_qos_count = object->id+1;
			}

			if (object->priority > g_qos_max_priority) {
				g_qos_max_priority = object->priority;
				redo_priority = 1;
			} else
				_set_qos_norm_priority(object);

			object = NULL;
			break;
		case SLURMDB_MODIFY_QOS:
			if (!rec) {
				rc = SLURM_ERROR;
				break;
			}

			if (!(object->flags & QOS_FLAG_NOTSET)) {
				if (object->flags & QOS_FLAG_ADD) {
					rec->flags |= object->flags;
					rec->flags &= (~QOS_FLAG_ADD);
				} else if (object->flags & QOS_FLAG_REMOVE) {
					rec->flags &= ~object->flags;
					rec->flags &= (~QOS_FLAG_REMOVE);
				} else
					rec->flags = object->flags;
			}

			if (object->grace_time != NO_VAL)
				rec->grace_time = object->grace_time;
			if (object->grp_cpu_mins != (uint64_t)NO_VAL)
				rec->grp_cpu_mins = object->grp_cpu_mins;
			if (object->grp_cpu_run_mins != (uint64_t)NO_VAL)
				rec->grp_cpu_run_mins =
					object->grp_cpu_run_mins;
			if (object->grp_cpus != NO_VAL) {
				update_jobs = true;
				rec->grp_cpus = object->grp_cpus;
			}
			if (object->grp_jobs != NO_VAL)
				rec->grp_jobs = object->grp_jobs;
			if (object->grp_mem != NO_VAL) {
				update_jobs = true;
				rec->grp_mem = object->grp_mem;
			}
			if (object->grp_nodes != NO_VAL) {
				update_jobs = true;
				rec->grp_nodes = object->grp_nodes;
			}
			if (object->grp_submit_jobs != NO_VAL)
				rec->grp_submit_jobs = object->grp_submit_jobs;
			if (object->grp_wall != NO_VAL) {
				update_jobs = true;
				rec->grp_wall = object->grp_wall;
			}

			if (object->max_cpu_mins_pj != (uint64_t)NO_VAL)
				rec->max_cpu_mins_pj = object->max_cpu_mins_pj;
			if (object->max_cpu_run_mins_pu != (uint64_t)NO_VAL)
				rec->max_cpu_run_mins_pu =
					object->max_cpu_run_mins_pu;
			if (object->max_cpus_pj != NO_VAL) {
				update_jobs = true;
				rec->max_cpus_pj = object->max_cpus_pj;
			}
			if (object->max_cpus_pu != NO_VAL) {
				update_jobs = true;
				rec->max_cpus_pu = object->max_cpus_pu;
			}
			if (object->max_jobs_pu != NO_VAL)
				rec->max_jobs_pu = object->max_jobs_pu;
			if (object->max_nodes_pj != NO_VAL) {
				update_jobs = true;
				rec->max_nodes_pj = object->max_nodes_pj;
			}
			if (object->max_nodes_pu != NO_VAL) {
				update_jobs = true;
				rec->max_nodes_pu = object->max_nodes_pu;
			}
			if (object->max_submit_jobs_pu != NO_VAL)
				rec->max_submit_jobs_pu =
					object->max_submit_jobs_pu;
			if (object->max_wall_pj != NO_VAL) {
				update_jobs = true;
				rec->max_wall_pj = object->max_wall_pj;
			}

			if (object->min_cpus_pj != NO_VAL)
				rec->min_cpus_pj = object->min_cpus_pj;

			if (object->preempt_bitstr) {
				if (rec->preempt_bitstr)
					FREE_NULL_BITMAP(rec->preempt_bitstr);

				rec->preempt_bitstr = object->preempt_bitstr;
				object->preempt_bitstr = NULL;
				/* char *tmp = get_qos_complete_str_bitstr( */
/* 					assoc_mgr_qos_list, */
/* 					rec->preempt_bitstr); */

/* 				info("qos %s(%d) now preempts %s",  */
/* 				     rec->name, rec->id, tmp); */
/* 				xfree(tmp); */
			}

			if (object->preempt_mode != (uint16_t)NO_VAL)
				rec->preempt_mode = object->preempt_mode;

			if (object->priority != NO_VAL) {
				if (rec->priority == g_qos_max_priority)
					redo_priority = 2;

				rec->priority = object->priority;

				if (rec->priority > g_qos_max_priority) {
					g_qos_max_priority = rec->priority;
					redo_priority = 1;
				} else if (redo_priority != 2)
					_set_qos_norm_priority(rec);
			}

			if (!fuzzy_equal(object->usage_factor, NO_VAL))
				rec->usage_factor = object->usage_factor;

			if (!fuzzy_equal(object->usage_thres, NO_VAL))
				rec->usage_thres = object->usage_thres;

			if (update_jobs && init_setup.update_qos_notify) {
				/* since there are some deadlock
				   issues while inside our lock here
				   we have to process a notify later
				*/
				if (!update_list)
					update_list = list_create(NULL);
				list_append(update_list, rec);
			}

			break;
		case SLURMDB_REMOVE_QOS:
			if (!rec) {
				//rc = SLURM_ERROR;
				break;
			}

			/* We need to renormalize of something else */
			if (rec->priority == g_qos_max_priority)
				redo_priority = 2;

			if (init_setup.remove_qos_notify) {
				/* since there are some deadlock
				   issues while inside our lock here
				   we have to process a notify later
				*/
				if (!remove_list)
					remove_list = list_create(
						slurmdb_destroy_qos_rec);
				list_remove(itr);
				list_append(remove_list, rec);
			} else
				list_delete_item(itr);

			if (!assoc_mgr_association_list)
				break;
			/* Remove this qos from all the associations
			   on this cluster.
			*/
			assoc_itr = list_iterator_create(
				assoc_mgr_association_list);
			while ((assoc = list_next(assoc_itr))) {

				if (assoc->def_qos_id == object->id)
					assoc->def_qos_id = 0;

				if (!assoc->usage->valid_qos)
					continue;

				if (bit_size(assoc->usage->valid_qos)
				    > object->id)
					bit_clear(assoc->usage->valid_qos,
						  object->id);
			}
			list_iterator_destroy(assoc_itr);

			break;
		case SLURMDB_REMOVE_QOS_USAGE:
			if (!rec) {
				//rc = SLURM_ERROR;
				break;
			}
			assoc_mgr_remove_qos_usage(rec);
			break;
		default:
			break;
		}
		slurmdb_destroy_qos_rec(object);
	}

	if (resize_qos_bitstr) {
		/* we need to resize all bitstring's that represent
		   qos' */
		list_iterator_reset(itr);
		while ((object = list_next(itr))) {
			if (!object->preempt_bitstr)
				continue;

			object->preempt_bitstr =
				bit_realloc(object->preempt_bitstr,
					    g_qos_count);
		}
		if (assoc_mgr_association_list) {
			assoc_itr = list_iterator_create(
				assoc_mgr_association_list);
			while ((assoc = list_next(assoc_itr))) {
				if (!assoc->usage->valid_qos)
					continue;
				assoc->usage->valid_qos =
					bit_realloc(assoc->usage->valid_qos,
						    g_qos_count);
			}
			list_iterator_destroy(assoc_itr);
		}
	}

	if (redo_priority == 1) {
		list_iterator_reset(itr);
		while ((object = list_next(itr)))
			_set_qos_norm_priority(object);
	} else if (redo_priority == 2)
		_post_qos_list(assoc_mgr_qos_list);

	list_iterator_destroy(itr);

	assoc_mgr_unlock(&locks);

	/* This needs to happen outside of the
	   assoc_mgr_lock */
	if (remove_list) {
		itr = list_iterator_create(remove_list);
		while ((rec = list_next(itr)))
			init_setup.remove_qos_notify(rec);
		list_iterator_destroy(itr);
		list_destroy(remove_list);
	}

	if (update_list) {
		itr = list_iterator_create(update_list);
		while ((rec = list_next(itr)))
			init_setup.update_qos_notify(rec);
		list_iterator_destroy(itr);
		list_destroy(update_list);
	}

	return rc;
}

extern int assoc_mgr_update_res(slurmdb_update_object_t *update)
{
	slurmdb_res_rec_t *rec = NULL;
	slurmdb_res_rec_t *object = NULL;

	ListIterator itr = NULL;
	int rc = SLURM_SUCCESS;
	assoc_mgr_lock_t locks = { NO_LOCK, NO_LOCK,
				   NO_LOCK, NO_LOCK, NO_LOCK, WRITE_LOCK };

	assoc_mgr_lock(&locks);
	if (!assoc_mgr_res_list) {
		assoc_mgr_unlock(&locks);
		return SLURM_SUCCESS;
	}

	itr = list_iterator_create(assoc_mgr_res_list);
	while ((object = list_pop(update->objects))) {
		/* If this doesn't already have a clus_res_rec and no
		   clus_res_list then the resource it self changed so
		   update counts.
		*/
		if (assoc_mgr_cluster_name && object->clus_res_rec) {
			if (!object->clus_res_rec->cluster) {
				error("Resource doesn't have a cluster name?");
				slurmdb_destroy_res_rec(object);
				continue;
			} else if (strcmp(object->clus_res_rec->cluster,
					  assoc_mgr_cluster_name)) {
				debug("Not for our cluster for '%s'",
				      object->clus_res_rec->cluster);
				slurmdb_destroy_res_rec(object);
				continue;
			}
		}

		/* just get rid of clus_res_list if it exists (we only
		   look at objects with clus_res_rec or none
		*/
		FREE_NULL_LIST(object->clus_res_list);

		list_iterator_reset(itr);
		while ((rec = list_next(itr))) {
			if (object->id == rec->id)
				break;
		}
		switch(update->type) {
		case SLURMDB_ADD_RES:
			if (rec) {
				//rc = SLURM_ERROR;
				break;
			}
			if (!object->clus_res_rec) {
				error("trying to add resource without a "
				      "clus_res_rec!  This should never "
				      "happen.");
				break;
			}
			list_append(assoc_mgr_res_list, object);
			switch (object->type) {
			case SLURMDB_RESOURCE_LICENSE:
				if (init_setup.add_license_notify)
					init_setup.add_license_notify(object);
				break;
			default:
				error("SLURMDB_ADD_RES: unknown type %d",
				      object->type);
				break;
			}
			object = NULL;
			break;
		case SLURMDB_MODIFY_RES:
			if (!rec) {
				//rc = SLURM_ERROR;
				break;
			}
			if (!object->clus_res_rec) {
				error("trying to Modify resource without a "
				      "clus_res_rec!  This should never "
				      "happen.");
				break;
			}

			if (!(object->flags & SLURMDB_RES_FLAG_NOTSET)) {
				uint32_t base_flags = (object->flags &
						       SLURMDB_RES_FLAG_BASE);
				if (object->flags & SLURMDB_RES_FLAG_ADD) {
					rec->flags |= base_flags;
				} else if (object->flags
					   & SLURMDB_RES_FLAG_REMOVE) {
					rec->flags &= ~base_flags;
				} else
					rec->flags = base_flags;
			}

			if (object->count != NO_VAL)
				rec->count = object->count;

			if (object->type != SLURMDB_RESOURCE_NOTSET)
				rec->type = object->type;

			if (object->clus_res_rec->percent_allowed !=
			    (uint16_t)NO_VAL)
				rec->clus_res_rec->percent_allowed =
					object->clus_res_rec->percent_allowed;

			switch (rec->type) {
			case SLURMDB_RESOURCE_LICENSE:
				if (init_setup.update_license_notify)
					init_setup.update_license_notify(rec);
				break;
			default:
				error("SLURMDB_MODIFY_RES: "
				      "unknown type %d",
				      rec->type);
				break;
			}
			break;
		case SLURMDB_REMOVE_RES:
			if (!rec) {
				//rc = SLURM_ERROR;
				break;
			}
			switch (rec->type) {
			case SLURMDB_RESOURCE_LICENSE:
				if (init_setup.remove_license_notify)
					init_setup.remove_license_notify(rec);
				break;
			default:
				error("SLURMDB_REMOVE_RES: "
				      "unknown type %d",
				      rec->type);
				break;
			}

			list_delete_item(itr);
			break;
		default:
			break;
		}

		slurmdb_destroy_res_rec(object);
	}
	list_iterator_destroy(itr);
	assoc_mgr_unlock(&locks);
	return rc;
}

extern int assoc_mgr_validate_assoc_id(void *db_conn,
				       uint32_t assoc_id,
				       int enforce)
{
	slurmdb_association_rec_t * found_assoc = NULL;
	assoc_mgr_lock_t locks = { READ_LOCK, NO_LOCK,
				   NO_LOCK, NO_LOCK, NO_LOCK, NO_LOCK };

	/* Call assoc_mgr_refresh_lists instead of just getting the
	   association list because we need qos and user lists before
	   the association list can be made.
	*/
	if (!assoc_mgr_association_list)
		if (assoc_mgr_refresh_lists(db_conn) == SLURM_ERROR)
			return SLURM_ERROR;

	assoc_mgr_lock(&locks);
	if ((!assoc_mgr_association_list
	     || !list_count(assoc_mgr_association_list))
	    && !(enforce & ACCOUNTING_ENFORCE_ASSOCS)) {
		assoc_mgr_unlock(&locks);
		return SLURM_SUCCESS;
	}

	found_assoc = _find_assoc_rec_id(assoc_id);
	assoc_mgr_unlock(&locks);

	if (found_assoc || !(enforce & ACCOUNTING_ENFORCE_ASSOCS))
		return SLURM_SUCCESS;

	return SLURM_ERROR;
}

extern void assoc_mgr_clear_used_info(void)
{
	ListIterator itr = NULL;
	slurmdb_association_rec_t * found_assoc = NULL;
	slurmdb_qos_rec_t * found_qos = NULL;
	assoc_mgr_lock_t locks = { WRITE_LOCK, NO_LOCK,
				   WRITE_LOCK, NO_LOCK, NO_LOCK, NO_LOCK };

	assoc_mgr_lock(&locks);
	if (assoc_mgr_association_list) {
		itr = list_iterator_create(assoc_mgr_association_list);
		while ((found_assoc = list_next(itr))) {
			_clear_used_assoc_info(found_assoc);
		}
		list_iterator_destroy(itr);
	}

	if (assoc_mgr_qos_list) {
		itr = list_iterator_create(assoc_mgr_qos_list);
		while ((found_qos = list_next(itr))) {
			_clear_used_qos_info(found_qos);
		}
		list_iterator_destroy(itr);
	}

	assoc_mgr_unlock(&locks);
}

static void _reset_children_usages(List children_list)
{
	slurmdb_association_rec_t *assoc = NULL;
	ListIterator itr = NULL;

	if (!children_list || !list_count(children_list))
		return;

	itr = list_iterator_create(children_list);
	while ((assoc = list_next(itr))) {
		assoc->usage->usage_raw = 0.0;
		assoc->usage->grp_used_wall = 0.0;
		if (assoc->user)
			continue;

		_reset_children_usages(assoc->usage->children_list);
	}
	list_iterator_destroy(itr);
}

extern void assoc_mgr_remove_assoc_usage(slurmdb_association_rec_t *assoc)
{
	char *child;
	char *child_str;
	long double old_usage_raw = 0.0;
	double old_grp_used_wall = 0.0;
	slurmdb_association_rec_t *sav_assoc = assoc;

	xassert(assoc);
	xassert(assoc->usage);

	if (assoc->user) {
		child = "user";
		child_str = assoc->user;
	} else {
		child = "account";
		child_str = assoc->acct;
	}
	info("Resetting usage for %s %s", child, child_str);

	old_usage_raw = assoc->usage->usage_raw;
	old_grp_used_wall = assoc->usage->grp_used_wall;
/*
 *	Reset this association's raw and group usages and subtract its
 *	current usages from all parental units
 */
	while (assoc) {
		info("Subtracting %Lf from %Lf raw usage and %f from "
		     "%f group wall for assoc %u (user='%s' acct='%s')",
		     old_usage_raw, assoc->usage->usage_raw,
		     old_grp_used_wall, assoc->usage->grp_used_wall,
		     assoc->id, assoc->user, assoc->acct);

		assoc->usage->usage_raw -= old_usage_raw;
		assoc->usage->grp_used_wall -= old_grp_used_wall;
		assoc = assoc->usage->parent_assoc_ptr;
	}
	if (sav_assoc->user)
		return;
/*
 *	The assoc is an account, so reset all children
 */
	_reset_children_usages(sav_assoc->usage->children_list);
}

extern void assoc_mgr_remove_qos_usage(slurmdb_qos_rec_t *qos)
{
	xassert(qos);
	xassert(qos->usage);

	info("Resetting usage for QOS %s", qos->name);

	qos->usage->usage_raw = 0;
	qos->usage->grp_used_wall = 0;
	if (!qos->usage->grp_used_cpus)
		qos->usage->grp_used_cpu_run_secs = 0;
}

extern int dump_assoc_mgr_state(char *state_save_location)
{
	static int high_buffer_size = (1024 * 1024);
	int error_code = 0, log_fd;
	char *old_file = NULL, *new_file = NULL, *reg_file = NULL;
	dbd_list_msg_t msg;
	Buf buffer = init_buf(high_buffer_size);
	assoc_mgr_lock_t locks = { READ_LOCK, WRITE_LOCK,
				   READ_LOCK, READ_LOCK, READ_LOCK, READ_LOCK};
	DEF_TIMERS;

	START_TIMER;
	/* write header: version, time */
	pack16(SLURM_PROTOCOL_VERSION, buffer);
	pack_time(time(NULL), buffer);

	assoc_mgr_lock(&locks);
	if (assoc_mgr_user_list) {
		memset(&msg, 0, sizeof(dbd_list_msg_t));
		msg.my_list = assoc_mgr_user_list;
		/* let us know what to unpack */
		pack16(DBD_ADD_USERS, buffer);
		slurmdbd_pack_list_msg(&msg, SLURM_PROTOCOL_VERSION,
				       DBD_ADD_USERS, buffer);
	}

	if (assoc_mgr_res_list) {
		memset(&msg, 0, sizeof(dbd_list_msg_t));
		msg.my_list = assoc_mgr_res_list;
		/* let us know what to unpack */
		pack16(DBD_ADD_RES, buffer);
		slurmdbd_pack_list_msg(&msg, SLURM_PROTOCOL_VERSION,
				       DBD_ADD_RES, buffer);
	}

	if (assoc_mgr_qos_list) {
		memset(&msg, 0, sizeof(dbd_list_msg_t));
		msg.my_list = assoc_mgr_qos_list;
		/* let us know what to unpack */
		pack16(DBD_ADD_QOS, buffer);
		slurmdbd_pack_list_msg(&msg, SLURM_PROTOCOL_VERSION,
				       DBD_ADD_QOS, buffer);
	}

	if (assoc_mgr_wckey_list) {
		memset(&msg, 0, sizeof(dbd_list_msg_t));
		msg.my_list = assoc_mgr_wckey_list;
		/* let us know what to unpack */
		pack16(DBD_ADD_WCKEYS, buffer);
		slurmdbd_pack_list_msg(&msg, SLURM_PROTOCOL_VERSION,
				       DBD_ADD_WCKEYS, buffer);
	}
	/* this needs to be done last so qos is set up
	 * before hand when loading it back */
	if (assoc_mgr_association_list) {
		memset(&msg, 0, sizeof(dbd_list_msg_t));
		msg.my_list = assoc_mgr_association_list;
		/* let us know what to unpack */
		pack16(DBD_ADD_ASSOCS, buffer);
		slurmdbd_pack_list_msg(&msg, SLURM_PROTOCOL_VERSION,
				       DBD_ADD_ASSOCS, buffer);
	}

	/* write the buffer to file */
	reg_file = xstrdup_printf("%s/assoc_mgr_state", state_save_location);
	old_file = xstrdup_printf("%s.old", reg_file);
	new_file = xstrdup_printf("%s.new", reg_file);

	log_fd = creat(new_file, 0600);
	if (log_fd < 0) {
		error("Can't save state, create file %s error %m",
		      new_file);
		error_code = errno;
	} else {
		int pos = 0, nwrite = get_buf_offset(buffer), amount;
		char *data = (char *)get_buf_data(buffer);
		high_buffer_size = MAX(nwrite, high_buffer_size);
		while (nwrite > 0) {
			amount = write(log_fd, &data[pos], nwrite);
			if ((amount < 0) && (errno != EINTR)) {
				error("Error writing file %s, %m", new_file);
				error_code = errno;
				break;
			}
			nwrite -= amount;
			pos    += amount;
		}
		fsync(log_fd);
		close(log_fd);
	}
	if (error_code)
		(void) unlink(new_file);
	else {			/* file shuffle */
		(void) unlink(old_file);
		if (link(reg_file, old_file))
			debug4("unable to create link for %s -> %s: %m",
			       reg_file, old_file);
		(void) unlink(reg_file);
		if (link(new_file, reg_file))
			debug4("unable to create link for %s -> %s: %m",
			       new_file, reg_file);
		(void) unlink(new_file);
	}
	xfree(old_file);
	xfree(reg_file);
	xfree(new_file);

	free_buf(buffer);
	/* now make a file for assoc_usage */

	buffer = init_buf(high_buffer_size);
	/* write header: version, time */
	pack16(ASSOC_USAGE_VERSION, buffer);
	pack_time(time(NULL), buffer);

	if (assoc_mgr_association_list) {
		ListIterator itr = NULL;
		slurmdb_association_rec_t *assoc = NULL;
		itr = list_iterator_create(assoc_mgr_association_list);
		while ((assoc = list_next(itr))) {
			if (!assoc->user)
				continue;

			pack32(assoc->id, buffer);
			/* we only care about the main part here so
			   anything under 1 we are dropping
			*/
			pack64((uint64_t)assoc->usage->usage_raw, buffer);
			pack32(assoc->usage->grp_used_wall, buffer);
		}
		list_iterator_destroy(itr);
	}

	reg_file = xstrdup_printf("%s/assoc_usage", state_save_location);
	old_file = xstrdup_printf("%s.old", reg_file);
	new_file = xstrdup_printf("%s.new", reg_file);

	log_fd = creat(new_file, 0600);
	if (log_fd < 0) {
		error("Can't save state, create file %s error %m",
		      new_file);
		error_code = errno;
	} else {
		int pos = 0, nwrite = get_buf_offset(buffer), amount;
		char *data = (char *)get_buf_data(buffer);
		high_buffer_size = MAX(nwrite, high_buffer_size);
		while (nwrite > 0) {
			amount = write(log_fd, &data[pos], nwrite);
			if ((amount < 0) && (errno != EINTR)) {
				error("Error writing file %s, %m", new_file);
				error_code = errno;
				break;
			}
			nwrite -= amount;
			pos    += amount;
		}
		fsync(log_fd);
		close(log_fd);
	}
	if (error_code)
		(void) unlink(new_file);
	else {			/* file shuffle */
		(void) unlink(old_file);
		if (link(reg_file, old_file))
			debug4("unable to create link for %s -> %s: %m",
			       reg_file, old_file);
		(void) unlink(reg_file);
		if (link(new_file, reg_file))
			debug4("unable to create link for %s -> %s: %m",
			       new_file, reg_file);
		(void) unlink(new_file);
	}
	xfree(old_file);
	xfree(reg_file);
	xfree(new_file);

	free_buf(buffer);
	/* now make a file for qos_usage */

	buffer = init_buf(high_buffer_size);
	/* write header: version, time */
	pack16(ASSOC_USAGE_VERSION, buffer);
	pack_time(time(NULL), buffer);

	if (assoc_mgr_qos_list) {
		ListIterator itr = NULL;
		slurmdb_qos_rec_t *qos = NULL;
		itr = list_iterator_create(assoc_mgr_qos_list);
		while ((qos = list_next(itr))) {
			pack32(qos->id, buffer);
			/* we only care about the main part here so
			   anything under 1 we are dropping
			*/
			pack64((uint64_t)qos->usage->usage_raw, buffer);
			pack32(qos->usage->grp_used_wall, buffer);
		}
		list_iterator_destroy(itr);
	}

	reg_file = xstrdup_printf("%s/qos_usage", state_save_location);
	old_file = xstrdup_printf("%s.old", reg_file);
	new_file = xstrdup_printf("%s.new", reg_file);

	log_fd = creat(new_file, 0600);
	if (log_fd < 0) {
		error("Can't save state, create file %s error %m",
		      new_file);
		error_code = errno;
	} else {
		int pos = 0, nwrite = get_buf_offset(buffer), amount;
		char *data = (char *)get_buf_data(buffer);
		high_buffer_size = MAX(nwrite, high_buffer_size);
		while (nwrite > 0) {
			amount = write(log_fd, &data[pos], nwrite);
			if ((amount < 0) && (errno != EINTR)) {
				error("Error writing file %s, %m", new_file);
				error_code = errno;
				break;
			}
			nwrite -= amount;
			pos    += amount;
		}
		fsync(log_fd);
		close(log_fd);
	}
	if (error_code)
		(void) unlink(new_file);
	else {			/* file shuffle */
		(void) unlink(old_file);
		if (link(reg_file, old_file))
			debug4("unable to create link for %s -> %s: %m",
			       reg_file, old_file);
		(void) unlink(reg_file);
		if (link(new_file, reg_file))
			debug4("unable to create link for %s -> %s: %m",
			       new_file, reg_file);
		(void) unlink(new_file);
	}
	xfree(old_file);
	xfree(reg_file);
	xfree(new_file);
	assoc_mgr_unlock(&locks);

	free_buf(buffer);
	END_TIMER2("dump_assoc_mgr_state");
	return error_code;

}

extern int load_assoc_usage(char *state_save_location)
{
	int data_allocated, data_read = 0;
	uint32_t data_size = 0;
	uint16_t ver = 0;
	int state_fd;
	char *data = NULL, *state_file;
	Buf buffer;
	time_t buf_time;
	assoc_mgr_lock_t locks = { WRITE_LOCK, READ_LOCK,
				   NO_LOCK, NO_LOCK, NO_LOCK, NO_LOCK };

	if (!assoc_mgr_association_list)
		return SLURM_SUCCESS;

	/* read the file */
	state_file = xstrdup(state_save_location);
	xstrcat(state_file, "/assoc_usage");	/* Always ignore .old file */
	//info("looking at the %s file", state_file);
	assoc_mgr_lock(&locks);
	state_fd = open(state_file, O_RDONLY);
	if (state_fd < 0) {
		debug2("No Assoc usage file (%s) to recover", state_file);
	} else {
		data_allocated = BUF_SIZE;
		data = xmalloc(data_allocated);
		while (1) {
			data_read = read(state_fd, &data[data_size],
					 BUF_SIZE);
			if (data_read < 0) {
				if (errno == EINTR)
					continue;
				else {
					error("Read error on %s: %m",
					      state_file);
					break;
				}
			} else if (data_read == 0)	/* eof */
				break;
			data_size      += data_read;
			data_allocated += data_read;
			xrealloc(data, data_allocated);
		}
		close(state_fd);
	}
	xfree(state_file);

	buffer = create_buf(data, data_size);

	safe_unpack16(&ver, buffer);
	debug3("Version in assoc_mgr_state header is %u", ver);
	if (ver != ASSOC_USAGE_VERSION) {
		error("***********************************************");
		error("Can not recover usage_mgr state, incompatible version, "
		      "got %u need %u", ver, ASSOC_USAGE_VERSION);
		error("***********************************************");
		free_buf(buffer);
		assoc_mgr_unlock(&locks);
		return EFAULT;
	}

	safe_unpack_time(&buf_time, buffer);

	while (remaining_buf(buffer) > 0) {
		uint32_t assoc_id = 0;
		uint32_t grp_used_wall = 0;
		uint64_t usage_raw = 0;
		slurmdb_association_rec_t *assoc = NULL;

		safe_unpack32(&assoc_id, buffer);
		safe_unpack64(&usage_raw, buffer);
		safe_unpack32(&grp_used_wall, buffer);
		assoc = _find_assoc_rec_id(assoc_id);

		/* We want to do this all the way up to and including
		   root.  This way we can keep track of how much usage
		   has occured on the entire system and use that to
		   normalize against.
		*/
		if (assoc) {
			assoc->usage->grp_used_wall = 0;
			assoc->usage->usage_raw = 0;
		}

		while (assoc) {
			assoc->usage->grp_used_wall += grp_used_wall;
			assoc->usage->usage_raw += (long double)usage_raw;

			assoc = assoc->usage->parent_assoc_ptr;
		}
	}
	assoc_mgr_unlock(&locks);

	free_buf(buffer);
	return SLURM_SUCCESS;

unpack_error:
	if (buffer)
		free_buf(buffer);
	assoc_mgr_unlock(&locks);
	return SLURM_ERROR;
}

extern int load_qos_usage(char *state_save_location)
{
	int data_allocated, data_read = 0;
	uint32_t data_size = 0;
	uint16_t ver = 0;
	int state_fd;
	char *data = NULL, *state_file;
	Buf buffer;
	time_t buf_time;
	ListIterator itr = NULL;
	assoc_mgr_lock_t locks = { NO_LOCK, READ_LOCK,
				   WRITE_LOCK, NO_LOCK, NO_LOCK, NO_LOCK };

	if (!assoc_mgr_qos_list)
		return SLURM_SUCCESS;

	/* read the file */
	state_file = xstrdup(state_save_location);
	xstrcat(state_file, "/qos_usage");	/* Always ignore .old file */
	//info("looking at the %s file", state_file);
	assoc_mgr_lock(&locks);
	state_fd = open(state_file, O_RDONLY);
	if (state_fd < 0) {
		debug2("No Qos usage file (%s) to recover", state_file);
	} else {
		data_allocated = BUF_SIZE;
		data = xmalloc(data_allocated);
		while (1) {
			data_read = read(state_fd, &data[data_size],
					 BUF_SIZE);
			if (data_read < 0) {
				if (errno == EINTR)
					continue;
				else {
					error("Read error on %s: %m",
					      state_file);
					break;
				}
			} else if (data_read == 0)	/* eof */
				break;
			data_size      += data_read;
			data_allocated += data_read;
			xrealloc(data, data_allocated);
		}
		close(state_fd);
	}
	xfree(state_file);

	buffer = create_buf(data, data_size);

	safe_unpack16(&ver, buffer);
	debug3("Version in assoc_mgr_state header is %u", ver);
	if (ver != ASSOC_USAGE_VERSION) {
		error("***********************************************");
		error("Can not recover usage_mgr state, incompatible version, "
		      "got %u need %u", ver, ASSOC_USAGE_VERSION);
		error("***********************************************");
		free_buf(buffer);
		assoc_mgr_unlock(&locks);
		return EFAULT;
	}

	safe_unpack_time(&buf_time, buffer);

	itr = list_iterator_create(assoc_mgr_qos_list);
	while (remaining_buf(buffer) > 0) {
		uint32_t qos_id = 0;
		uint32_t grp_used_wall = 0;
		uint64_t usage_raw = 0;
		slurmdb_qos_rec_t *qos = NULL;

		safe_unpack32(&qos_id, buffer);
		safe_unpack64(&usage_raw, buffer);
		safe_unpack32(&grp_used_wall, buffer);
		while ((qos = list_next(itr)))
			if (qos->id == qos_id)
				break;
		if (qos) {
			qos->usage->grp_used_wall = grp_used_wall;
			qos->usage->usage_raw = (long double)usage_raw;
		}

		list_iterator_reset(itr);
	}
	list_iterator_destroy(itr);
	assoc_mgr_unlock(&locks);

	free_buf(buffer);
	return SLURM_SUCCESS;

unpack_error:
	if (buffer)
		free_buf(buffer);
	if (itr)
		list_iterator_destroy(itr);
	assoc_mgr_unlock(&locks);
	return SLURM_ERROR;
}

extern int load_assoc_mgr_state(char *state_save_location)
{
	int data_allocated, data_read = 0, error_code = SLURM_SUCCESS;
	uint32_t data_size = 0;
	uint16_t type = 0;
	uint16_t ver = 0;
	int state_fd;
	char *data = NULL, *state_file;
	Buf buffer;
	time_t buf_time;
	dbd_list_msg_t *msg = NULL;
	assoc_mgr_lock_t locks = { WRITE_LOCK, READ_LOCK,
				   WRITE_LOCK, WRITE_LOCK, WRITE_LOCK,
				   WRITE_LOCK };

	/* read the file */
	state_file = xstrdup(state_save_location);
	xstrcat(state_file, "/assoc_mgr_state"); /* Always ignore .old file */
	//info("looking at the %s file", state_file);
	assoc_mgr_lock(&locks);
	state_fd = open(state_file, O_RDONLY);
	if (state_fd < 0) {
		debug2("No association state file (%s) to recover", state_file);
		return ENOENT;
	} else {
		data_allocated = BUF_SIZE;
		data = xmalloc(data_allocated);
		while (1) {
			data_read = read(state_fd, &data[data_size],
					 BUF_SIZE);
			if (data_read < 0) {
				if (errno == EINTR)
					continue;
				else {
					error("Read error on %s: %m",
					      state_file);
					break;
				}
			} else if (data_read == 0)	/* eof */
				break;
			data_size      += data_read;
			data_allocated += data_read;
			xrealloc(data, data_allocated);
		}
		close(state_fd);
	}
	xfree(state_file);

	buffer = create_buf(data, data_size);

	safe_unpack16(&ver, buffer);
	debug3("Version in assoc_mgr_state header is %u", ver);
	if (ver > SLURM_PROTOCOL_VERSION || ver < SLURMDBD_MIN_VERSION) {
		error("***********************************************");
		error("Can not recover assoc_mgr state, incompatible version, "
		      "got %u need > %u <= %u", ver,
		      SLURMDBD_MIN_VERSION, SLURM_PROTOCOL_VERSION);
		error("***********************************************");
		free_buf(buffer);
		assoc_mgr_unlock(&locks);
		return EFAULT;
	}

	safe_unpack_time(&buf_time, buffer);
	while (remaining_buf(buffer) > 0) {
		safe_unpack16(&type, buffer);
		switch(type) {
		case DBD_ADD_ASSOCS:
			error_code = slurmdbd_unpack_list_msg(
				&msg, ver, DBD_ADD_ASSOCS, buffer);
			if (error_code != SLURM_SUCCESS)
				goto unpack_error;
			else if (!msg->my_list) {
				error("No associations retrieved");
				break;
			}
			if (assoc_mgr_association_list)
				list_destroy(assoc_mgr_association_list);
			assoc_mgr_association_list = msg->my_list;
			_post_association_list();

			debug("Recovered %u associations",
			      list_count(assoc_mgr_association_list));
			msg->my_list = NULL;
			slurmdbd_free_list_msg(msg);
			break;
		case DBD_ADD_USERS:
			error_code = slurmdbd_unpack_list_msg(
				&msg, ver, DBD_ADD_USERS, buffer);
			if (error_code != SLURM_SUCCESS)
				goto unpack_error;
			else if (!msg->my_list) {
				error("No users retrieved");
				break;
			}
			if (assoc_mgr_user_list)
				list_destroy(assoc_mgr_user_list);
			assoc_mgr_user_list = msg->my_list;
			_post_user_list(assoc_mgr_user_list);
			debug("Recovered %u users",
			      list_count(assoc_mgr_user_list));
			msg->my_list = NULL;
			slurmdbd_free_list_msg(msg);
			break;
		case DBD_ADD_RES:
			error_code = slurmdbd_unpack_list_msg(
				&msg, ver, DBD_ADD_RES, buffer);
			if (error_code != SLURM_SUCCESS)
				goto unpack_error;
			else if (!msg->my_list) {
				error("No resources retrieved");
				break;
			}
			if (assoc_mgr_res_list)
				list_destroy(assoc_mgr_res_list);
			assoc_mgr_res_list = msg->my_list;
			_post_res_list(assoc_mgr_res_list);
			debug("Recovered %u resources",
			      list_count(assoc_mgr_res_list));
			msg->my_list = NULL;
			slurmdbd_free_list_msg(msg);
			break;
		case DBD_ADD_QOS:
			error_code = slurmdbd_unpack_list_msg(
				&msg, ver, DBD_ADD_QOS, buffer);
			if (error_code != SLURM_SUCCESS)
				goto unpack_error;
			else if (!msg->my_list) {
				error("No qos retrieved");
				break;
			}
			if (assoc_mgr_qos_list)
				list_destroy(assoc_mgr_qos_list);
			assoc_mgr_qos_list = msg->my_list;
			_post_qos_list(assoc_mgr_qos_list);
			debug("Recovered %u qos",
			      list_count(assoc_mgr_qos_list));
			msg->my_list = NULL;
			slurmdbd_free_list_msg(msg);
			break;
		case DBD_ADD_WCKEYS:
			error_code = slurmdbd_unpack_list_msg(
				&msg, ver, DBD_ADD_WCKEYS, buffer);
			if (error_code != SLURM_SUCCESS)
				goto unpack_error;
			else if (!msg->my_list) {
				error("No wckeys retrieved");
				break;
			}
			if (assoc_mgr_wckey_list)
				list_destroy(assoc_mgr_wckey_list);
			assoc_mgr_wckey_list = msg->my_list;
			debug("Recovered %u wckeys",
			      list_count(assoc_mgr_wckey_list));
			msg->my_list = NULL;
			slurmdbd_free_list_msg(msg);
			break;
		default:
			error("unknown type %u given", type);
			goto unpack_error;
			break;
		}
	}
	running_cache = 1;
	free_buf(buffer);
	assoc_mgr_unlock(&locks);
	return SLURM_SUCCESS;

unpack_error:
	if (buffer)
		free_buf(buffer);
	assoc_mgr_unlock(&locks);
	return SLURM_ERROR;
}

extern int assoc_mgr_refresh_lists(void *db_conn)
{
	/* get qos before association since it is used there */
	if (init_setup.cache_level & ASSOC_MGR_CACHE_QOS)
		if (_refresh_assoc_mgr_qos_list(
			    db_conn, init_setup.enforce) == SLURM_ERROR)
			return SLURM_ERROR;

	/* get user before association/wckey since it is used there */
	if (init_setup.cache_level & ASSOC_MGR_CACHE_USER)
		if (_refresh_assoc_mgr_user_list(
			    db_conn, init_setup.enforce) == SLURM_ERROR)
			return SLURM_ERROR;

	if (init_setup.cache_level & ASSOC_MGR_CACHE_ASSOC) {
		if (_refresh_assoc_mgr_association_list(
			    db_conn, init_setup.enforce) == SLURM_ERROR)
			return SLURM_ERROR;
	}
	if (init_setup.cache_level & ASSOC_MGR_CACHE_WCKEY)
		if (_refresh_assoc_wckey_list(
			    db_conn, init_setup.enforce) == SLURM_ERROR)
			return SLURM_ERROR;

	if (init_setup.cache_level & ASSOC_MGR_CACHE_RES)
		if (_refresh_assoc_mgr_res_list(
			    db_conn, init_setup.enforce) == SLURM_ERROR)
			return SLURM_ERROR;

	running_cache = 0;

	return SLURM_SUCCESS;
}

extern int assoc_mgr_set_missing_uids()
{
	uid_t pw_uid;
	ListIterator itr = NULL;
	assoc_mgr_lock_t locks = { WRITE_LOCK, NO_LOCK,
				   NO_LOCK, WRITE_LOCK, WRITE_LOCK, NO_LOCK };

	assoc_mgr_lock(&locks);
	if (assoc_mgr_association_list) {
		slurmdb_association_rec_t *object = NULL;
		itr = list_iterator_create(assoc_mgr_association_list);
		while ((object = list_next(itr))) {
			if (object->user && (object->uid == NO_VAL)) {
				if (uid_from_string(
					    object->user, &pw_uid) < 0) {
					debug2("refresh association "
					       "couldn't get a uid for user %s",
					       object->user);
				} else {
					object->uid = pw_uid;
					/* Since the uid changed the
					   hash as well will change.
					*/
					_delete_assoc_hash(object);
					_add_assoc_hash(object);
				}
			}
		}
		list_iterator_destroy(itr);
	}

	if (assoc_mgr_wckey_list) {
		slurmdb_wckey_rec_t *object = NULL;
		itr = list_iterator_create(assoc_mgr_wckey_list);
		while ((object = list_next(itr))) {
			if (object->user && (object->uid == NO_VAL)) {
				if (uid_from_string(
					    object->user, &pw_uid) < 0) {
					debug2("refresh wckey "
					       "couldn't get a uid for user %s",
					       object->user);
				} else
					object->uid = pw_uid;
			}
		}
		list_iterator_destroy(itr);
	}

	if (assoc_mgr_user_list) {
		slurmdb_user_rec_t *object = NULL;
		itr = list_iterator_create(assoc_mgr_user_list);
		while ((object = list_next(itr))) {
			if (object->name && (object->uid == NO_VAL)) {
				if (uid_from_string(
					    object->name, &pw_uid) < 0) {
					debug3("refresh user couldn't get "
					       "a uid for user %s",
					       object->name);
				} else
					object->uid = pw_uid;
			}
		}
		list_iterator_destroy(itr);
	}
	assoc_mgr_unlock(&locks);

	return SLURM_SUCCESS;
}

/* you should check for assoc == NULL before this function */
extern void assoc_mgr_normalize_assoc_shares(slurmdb_association_rec_t *assoc)
{
	xassert(assoc);
	/* Use slurmctld_conf.priority_flags directly instead of using a
	 * global flags variable. assoc_mgr_init() would be the logical
	 * place to set a global, but there is no great location for
	 * resetting it when scontrol reconfigure is called */
	if (slurmctld_conf.priority_flags & PRIORITY_FLAGS_FAIR_TREE)
		_normalize_assoc_shares_fair_tree(assoc);
	else
		_normalize_assoc_shares_traditional(assoc);
}
<|MERGE_RESOLUTION|>--- conflicted
+++ resolved
@@ -1900,31 +1900,8 @@
 /* 	     "cluster=%s, partition=%s", */
 /* 	     assoc->user, assoc->uid, assoc->acct, */
 /* 	     assoc->cluster, assoc->partition); */
-<<<<<<< HEAD
-	assoc_mgr_lock(&locks);
-=======
 	if (!locked)
 		assoc_mgr_lock(&locks);
-	itr = list_iterator_create(assoc_mgr_association_list);
-	while ((found_assoc = list_next(itr))) {
-		if (assoc->id) {
-			if (assoc->id == found_assoc->id) {
-				ret_assoc = found_assoc;
-				break;
-			}
-			continue;
-		} else {
-			if (assoc->uid == NO_VAL
-			    && found_assoc->uid != NO_VAL) {
-				debug3("we are looking for a "
-				       "nonuser association");
-				continue;
-			} else if (assoc->uid != found_assoc->uid) {
-				debug4("not the right user %u != %u",
-				       assoc->uid, found_assoc->uid);
-				continue;
-			}
->>>>>>> 6b94b520
 
 	/* First look for the assoc with a partition and then check
 	 * for the non-partition association if we don't find one.
