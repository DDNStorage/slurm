/*****************************************************************************\
 *  gres.c - driver for gres plugin
 *****************************************************************************
 *  Copyright (C) 2010 Lawrence Livermore National Security.
 *  Portions Copyright (C) 2014 SchedMD LLC
 *  Produced at Lawrence Livermore National Laboratory (cf, DISCLAIMER).
 *  Written by Morris Jette <jette1@llnl.gov>
 *  CODE-OCEC-09-009. All rights reserved.
 *
 *  This file is part of SLURM, a resource management program.
 *  For details, see <http://slurm.schedmd.com/>.
 *  Please also read the included file: DISCLAIMER.
 *
 *  SLURM is free software; you can redistribute it and/or modify it under
 *  the terms of the GNU General Public License as published by the Free
 *  Software Foundation; either version 2 of the License, or (at your option)
 *  any later version.
 *
 *  In addition, as a special exception, the copyright holders give permission
 *  to link the code of portions of this program with the OpenSSL library under
 *  certain conditions as described in each individual source file, and
 *  distribute linked combinations including the two. You must obey the GNU
 *  General Public License in all respects for all of the code used other than
 *  OpenSSL. If you modify file(s) with this exception, you may extend this
 *  exception to your version of the file(s), but you are not obligated to do
 *  so. If you do not wish to do so, delete this exception statement from your
 *  version.  If you delete this exception statement from all source files in
 *  the program, then also delete it here.
 *
 *  SLURM is distributed in the hope that it will be useful, but WITHOUT ANY
 *  WARRANTY; without even the implied warranty of MERCHANTABILITY or FITNESS
 *  FOR A PARTICULAR PURPOSE.  See the GNU General Public License for more
 *  details.
 *
 *  You should have received a copy of the GNU General Public License along
 *  with SLURM; if not, write to the Free Software Foundation, Inc.,
 *  51 Franklin Street, Fifth Floor, Boston, MA 02110-1301  USA.
\*****************************************************************************/

#if HAVE_CONFIG_H
#  include "config.h"
#  if STDC_HEADERS
#    include <string.h>
#  endif
#  if HAVE_SYS_TYPES_H
#    include <sys/types.h>
#  endif /* HAVE_SYS_TYPES_H */
#  if HAVE_UNISTD_H
#    include <unistd.h>
#  endif
#  if HAVE_INTTYPES_H
#    include <inttypes.h>
#  else /* ! HAVE_INTTYPES_H */
#    if HAVE_STDINT_H
#      include <stdint.h>
#    endif
#  endif /* HAVE_INTTYPES_H */
#  ifdef HAVE_LIMITS_H
#    include <limits.h>
#  endif
#else /* ! HAVE_CONFIG_H */
#  include <limits.h>
#  include <sys/types.h>
#  include <stdint.h>
#  include <stdlib.h>
#  include <string.h>
#endif /* HAVE_CONFIG_H */

#include <stdio.h>
#include <stdlib.h>
#include <sys/stat.h>

#include "slurm/slurm.h"
#include "slurm/slurm_errno.h"
#include "src/common/gres.h"
#include "src/common/list.h"
#include "src/common/log.h"
#include "src/common/macros.h"
#include "src/common/pack.h"
#include "src/common/parse_config.h"
#include "src/common/plugin.h"
#include "src/common/plugrack.h"
#include "src/common/slurm_protocol_api.h"
#include "src/common/xmalloc.h"
#include "src/common/xstring.h"
#include "src/common/read_config.h"

#define GRES_MAGIC 0x438a34d4

/* Gres symbols provided by the plugin */
typedef struct slurm_gres_ops {
	int		(*node_config_load)	( List gres_conf_list );
	void		(*job_set_env)		( char ***job_env_ptr,
						  void *gres_ptr );
	void		(*step_set_env)		( char ***job_env_ptr,
						  void *gres_ptr );
	void		(*send_stepd)		( int fd );
	void		(*recv_stepd)		( int fd );
	int		(*job_info)		( gres_job_state_t *job_gres_data,
						  uint32_t node_inx,
						  enum gres_job_data_type data_type,
						  void *data);
	int		(*step_info)		( gres_step_state_t *step_gres_data,
						  uint32_t node_inx,
						  enum gres_step_data_type data_type,
						  void *data);
} slurm_gres_ops_t;

/* Gres plugin context, one for each gres type */
typedef struct slurm_gres_context {
	plugin_handle_t	cur_plugin;
	char *		gres_name;		/* name (e.g. "gpu") */
	char *		gres_name_colon;	/* name + colon (e.g. "gpu:") */
	int		gres_name_colon_len;	/* size of gres_name_colon */
	char *		gres_type;		/* plugin name (e.g. "gres/gpu") */
	bool		has_file;		/* found "File=" in slurm.conf */
	slurm_gres_ops_t ops;			/* pointers to plugin symbols */
	uint32_t	plugin_id;		/* key for searches */
	plugrack_t	plugin_list;		/* plugrack info */
} slurm_gres_context_t;

/* Generic gres data structure for adding to a list. Depending upon the
 * context, gres_data points to gres_node_state_t, gres_job_state_t or
 * gres_step_state_t */
typedef struct gres_state {
	uint32_t	plugin_id;
	void		*gres_data;
} gres_state_t;

/* Local variables */
static int gres_context_cnt = -1;
static uint32_t gres_cpu_cnt = 0;
static bool gres_debug = false;
static slurm_gres_context_t *gres_context = NULL;
static char *gres_node_name = NULL;
static char *gres_plugin_list = NULL;
static pthread_mutex_t gres_context_lock = PTHREAD_MUTEX_INITIALIZER;
static List gres_conf_list = NULL;
static bool init_run = false;

/* Local functions */
static gres_node_state_t *
		_build_gres_node_state(void);
static uint32_t	_build_id(char *gres_name);
static bitstr_t *_cpu_bitmap_rebuild(bitstr_t *old_cpu_bitmap, int new_size);
static void	_destroy_gres_slurmd_conf(void *x);
static void	_get_gres_cnt(gres_node_state_t *gres_data, char *orig_config,
			      char *gres_name, char *gres_name_colon,
			      int gres_name_colon_len);
static uint32_t	_get_tot_gres_cnt(uint32_t plugin_id, uint32_t *set_cnt);
static int	_gres_find_id(void *x, void *key);
static void	_gres_job_list_delete(void *list_element);
static int	_job_alloc(void *job_gres_data, void *node_gres_data,
			   int node_cnt, int node_offset, uint32_t cpu_cnt,
			   char *gres_name, uint32_t job_id, char *node_name,
			   bitstr_t *core_bitmap);
static void	_job_core_filter(void *job_gres_data, void *node_gres_data,
				 bool use_total_gres, bitstr_t *cpu_bitmap,
				 int cpu_start_bit, int cpu_end_bit,
				 char *gres_name, char *node_name);
static int	_job_dealloc(void *job_gres_data, void *node_gres_data,
			     int node_offset, char *gres_name, uint32_t job_id,
			     char *node_name);
static void	_job_state_delete(void *gres_data);
static void *	_job_state_dup(void *gres_data);
static void *	_job_state_dup2(void *gres_data, int node_index);
static void	_job_state_log(void *gres_data, uint32_t job_id,
			       char *gres_name);
static int	_job_state_validate(char *config, void **gres_data,
				    slurm_gres_context_t *gres_name);
static uint32_t	_job_test(void *job_gres_data, void *node_gres_data,
			  bool use_total_gres, bitstr_t *cpu_bitmap,
			  int cpu_start_bit, int cpu_end_bit, bool *topo_set,
			  uint32_t job_id, char *node_name, char *gres_name);
static int	_load_gres_plugin(char *plugin_name,
				  slurm_gres_context_t *plugin_context);
static int	_log_gres_slurmd_conf(void *x, void *arg);
static void	_my_stat(char *file_name);
static int	_node_config_init(char *node_name, char *orig_config,
				  slurm_gres_context_t *context_ptr,
				  gres_state_t *gres_ptr);
static char *	_node_gres_used(void *gres_data, char *gres_name);
static int	_node_reconfig(char *node_name, char *orig_config,
			       char **new_config, gres_state_t *gres_ptr,
			       uint16_t fast_schedule,
			       slurm_gres_context_t *context_ptr);
static void	_node_state_dealloc(gres_state_t *gres_ptr);
static void *	_node_state_dup(void *gres_data);
static void	_node_state_log(void *gres_data, char *node_name,
				char *gres_name);
static int	_parse_gres_config(void **dest, slurm_parser_enum_t type,
				   const char *key, const char *value,
				   const char *line, char **leftover);
static int	_parse_gres_config2(void **dest, slurm_parser_enum_t type,
				    const char *key, const char *value,
				    const char *line, char **leftover);
static void	_set_gres_cnt(char *orig_config, char **new_config,
			      uint32_t new_cnt, char *gres_name,
			      char *gres_name_colon, int gres_name_colon_len);
static int	_step_alloc(void *step_gres_data, void *job_gres_data,
			    int node_offset, int cpu_cnt, char *gres_name,
			    uint32_t job_id, uint32_t step_id);
static int	_step_dealloc(void *step_gres_data, void *job_gres_data,
			      char *gres_name, uint32_t job_id,
			      uint32_t step_id);
static void *	_step_state_dup(void *gres_data);
static void *	_step_state_dup2(void *gres_data, int node_index);
static void	_step_state_log(void *gres_data, uint32_t job_id,
				uint32_t step_id, char *gres_name);
static int	_step_state_validate(char *config, void **gres_data,
				     slurm_gres_context_t *context_ptr);
static uint32_t	_step_test(void *step_gres_data, void *job_gres_data,
			   int node_offset, bool ignore_alloc, char *gres_name,
			   uint32_t job_id, uint32_t step_id);
static int	_strcmp(const char *s1, const char *s2);
static int	_unload_gres_plugin(slurm_gres_context_t *plugin_context);
static void	_validate_config(slurm_gres_context_t *context_ptr);
static int	_validate_file(char *path_name, char *gres_name);
static void	_validate_gres_node_cpus(gres_node_state_t *node_gres_ptr,
					 int cpus_ctld, char *node_name);
static int	_valid_gres_type(char *gres_name, gres_node_state_t *gres_data,
				 uint16_t fast_schedule, char **reason_down);

/* Convert a gres_name into a number for faster comparision operations */
static uint32_t	_build_id(char *gres_name)
{
	int i, j;
	uint32_t id = 0;

	for (i=0, j=0; gres_name[i]; i++) {
		id += (gres_name[i] << j);
		j = (j + 8) % 32;
	}

	return id;
}

static int _gres_find_id(void *x, void *key)
{
	uint32_t *plugin_id = (uint32_t *)key;
	gres_state_t *state_ptr = (gres_state_t *) x;
	if (state_ptr->plugin_id == *plugin_id)
		return 1;
	return 0;
}

/* Variant of strcmp that will accept NULL string pointers */
static int  _strcmp(const char *s1, const char *s2)
{
	if ((s1 != NULL) && (s2 == NULL))
		return 1;
	if ((s1 == NULL) && (s2 == NULL))
		return 0;
	if ((s1 == NULL) && (s2 != NULL))
		return -1;
	return strcmp(s1, s2);
}

static int _load_gres_plugin(char *plugin_name,
			     slurm_gres_context_t *plugin_context)
{
	/*
	 * Must be synchronized with slurm_gres_ops_t above.
	 */
	static const char *syms[] = {
		"node_config_load",
		"job_set_env",
		"step_set_env",
		"send_stepd",
		"recv_stepd",
		"job_info",
		"step_info",
	};
	int n_syms = sizeof(syms) / sizeof(char *);

	/* Find the correct plugin */
	plugin_context->gres_type	= xstrdup("gres/");
	xstrcat(plugin_context->gres_type, plugin_name);
	plugin_context->plugin_list	= NULL;
	plugin_context->cur_plugin	= PLUGIN_INVALID_HANDLE;

	plugin_context->cur_plugin = plugin_load_and_link(
					plugin_context->gres_type,
					n_syms, syms,
					(void **) &plugin_context->ops);
	if (plugin_context->cur_plugin != PLUGIN_INVALID_HANDLE)
		return SLURM_SUCCESS;

	if (errno != EPLUGIN_NOTFOUND) {
		error("Couldn't load specified plugin name for %s: %s",
		      plugin_context->gres_type, plugin_strerror(errno));
		return SLURM_ERROR;
	}

	debug("gres: Couldn't find the specified plugin name for %s looking "
	      "at all files", plugin_context->gres_type);

	/* Get plugin list */
	if (plugin_context->plugin_list == NULL) {
		char *plugin_dir;
		plugin_context->plugin_list = plugrack_create();
		if (plugin_context->plugin_list == NULL) {
			error("gres: cannot create plugin manager");
			return SLURM_ERROR;
		}
		plugrack_set_major_type(plugin_context->plugin_list,
					"gres");
		plugrack_set_paranoia(plugin_context->plugin_list,
				      PLUGRACK_PARANOIA_NONE, 0);
		plugin_dir = slurm_get_plugin_dir();
		plugrack_read_dir(plugin_context->plugin_list, plugin_dir);
		xfree(plugin_dir);
	}

	plugin_context->cur_plugin = plugrack_use_by_type(
					plugin_context->plugin_list,
					plugin_context->gres_type );
	if (plugin_context->cur_plugin == PLUGIN_INVALID_HANDLE) {
		debug("Cannot find plugin of type %s, just track gres counts",
		      plugin_context->gres_type);
		return SLURM_ERROR;
	}

	/* Dereference the API. */
	if (plugin_get_syms(plugin_context->cur_plugin,
			    n_syms, syms,
			    (void **) &plugin_context->ops ) < n_syms ) {
		error("Incomplete %s plugin detected",
		      plugin_context->gres_type);
		return SLURM_ERROR;
	}

	return SLURM_SUCCESS;
}

static int _unload_gres_plugin(slurm_gres_context_t *plugin_context)
{
	int rc;

	/*
	 * Must check return code here because plugins might still
	 * be loaded and active.
	 */
	if (plugin_context->plugin_list)
		rc = plugrack_destroy(plugin_context->plugin_list);
	else {
		rc = SLURM_SUCCESS;
		plugin_unload(plugin_context->cur_plugin);
	}
	xfree(plugin_context->gres_name);
	xfree(plugin_context->gres_name_colon);
	xfree(plugin_context->gres_type);

	return rc;
}

/*
 * Initialize the gres plugin.
 *
 * Returns a SLURM errno.
 */
extern int gres_plugin_init(void)
{
	int i, j, rc = SLURM_SUCCESS;
	char *last = NULL, *names, *one_name, *full_name;

	if (init_run && (gres_context_cnt >= 0))
		return rc;

	slurm_mutex_lock(&gres_context_lock);
	if (slurm_get_debug_flags() & DEBUG_FLAG_GRES)
		gres_debug = true;
	else
		gres_debug = false;

	if (gres_context_cnt >= 0)
		goto fini;

	gres_plugin_list = slurm_get_gres_plugins();
	gres_context_cnt = 0;
	if ((gres_plugin_list == NULL) || (gres_plugin_list[0] == '\0'))
		goto fini;

	gres_context_cnt = 0;
	names = xstrdup(gres_plugin_list);
	one_name = strtok_r(names, ",", &last);
	while (one_name) {
		full_name = xstrdup("gres/");
		xstrcat(full_name, one_name);
		for (i=0; i<gres_context_cnt; i++) {
			if (!strcmp(full_name, gres_context[i].gres_type))
				break;
		}
		xfree(full_name);
		if (i<gres_context_cnt) {
			error("Duplicate plugin %s ignored",
			      gres_context[i].gres_type);
		} else {
			xrealloc(gres_context, (sizeof(slurm_gres_context_t) *
				 (gres_context_cnt + 1)));
			(void) _load_gres_plugin(one_name,
						 gres_context +
						 gres_context_cnt);
			/* Ignore return code.
			 * Proceed to support gres even without the plugin */
			gres_context[gres_context_cnt].gres_name =
				xstrdup(one_name);
			gres_context[gres_context_cnt].plugin_id =
				_build_id(one_name);
			gres_context_cnt++;
		}
		one_name = strtok_r(NULL, ",", &last);
	}
	xfree(names);

	/* Insure that plugin_id is valid and unique */
	for (i=0; i<gres_context_cnt; i++) {
		for (j=i+1; j<gres_context_cnt; j++) {
			if (gres_context[i].plugin_id !=
			    gres_context[j].plugin_id)
				continue;
			fatal("Gres: Duplicate plugin_id %u for %s and %s, "
			      "change gres name for one of them",
			      gres_context[i].plugin_id,
			      gres_context[i].gres_type,
			      gres_context[j].gres_type);
		}
		xassert(gres_context[i].gres_name);

		gres_context[i].gres_name_colon =
			xstrdup_printf("%s:", gres_context[i].gres_name);
		gres_context[i].gres_name_colon_len =
			strlen(gres_context[i].gres_name_colon);
	}
	init_run = true;

fini:	slurm_mutex_unlock(&gres_context_lock);
	return rc;
}

/*
 * Terminate the gres plugin. Free memory.
 *
 * Returns a SLURM errno.
 */
extern int gres_plugin_fini(void)
{
	int i, j, rc = SLURM_SUCCESS;

	slurm_mutex_lock(&gres_context_lock);
	xfree(gres_node_name);
	if (gres_context_cnt < 0)
		goto fini;

	init_run = false;
	for (i=0; i<gres_context_cnt; i++) {
		j = _unload_gres_plugin(gres_context + i);
		if (j != SLURM_SUCCESS)
			rc = j;
	}
	xfree(gres_context);
	xfree(gres_plugin_list);
	FREE_NULL_LIST(gres_conf_list);
	gres_context_cnt = -1;

fini:	slurm_mutex_unlock(&gres_context_lock);
	return rc;
}

/*
 **************************************************************************
 *                          P L U G I N   C A L L S                       *
 **************************************************************************
 */

/*
 * Provide a plugin-specific help message for salloc, sbatch and srun
 * IN/OUT msg - buffer provided by caller and filled in by plugin
 * IN msg_size - size of msg buffer in bytes
 *
 * NOTE: GRES "type" (e.g. model) information is only available from slurmctld
 * after slurmd registers. It is not readily available from srun (as used here).
 */
extern int gres_plugin_help_msg(char *msg, int msg_size)
{
	int i, rc;
	char *header = "Valid gres options are:\n";

	if (msg_size < 1)
		return EINVAL;

	msg[0] = '\0';
	rc = gres_plugin_init();

	if ((strlen(header) + 2) <= msg_size)
		strcat(msg, header);
	slurm_mutex_lock(&gres_context_lock);
	for (i = 0; ((i < gres_context_cnt) && (rc == SLURM_SUCCESS)); i++) {
		if ((strlen(msg) + strlen(gres_context[i].gres_name) + 9) >
		    msg_size)
 			break;
		strcat(msg, gres_context[i].gres_name);
		strcat(msg, "[[:type]:count]\n");
	}
	slurm_mutex_unlock(&gres_context_lock);

	return rc;
}

/*
 * Perform reconfig, re-read any configuration files
 * OUT did_change - set if gres configuration changed
 */
extern int gres_plugin_reconfig(bool *did_change)
{
	int rc = SLURM_SUCCESS;
	char *plugin_names = slurm_get_gres_plugins();
	bool plugin_change;

	if (did_change)
		*did_change = false;
	slurm_mutex_lock(&gres_context_lock);
	if (slurm_get_debug_flags() & DEBUG_FLAG_GRES)
		gres_debug = true;
	else
		gres_debug = false;

	if (_strcmp(plugin_names, gres_plugin_list))
		plugin_change = true;
	else
		plugin_change = false;
	slurm_mutex_unlock(&gres_context_lock);

	if (plugin_change) {
		error("GresPlugins changed from %s to %s ignored",
		     gres_plugin_list, plugin_names);
		error("Restart the slurmctld daemon to change GresPlugins");
		if (did_change)
			*did_change = true;
#if 0
		/* This logic would load new plugins, but we need the old
		 * plugins to persist in order to process old state
		 * information. */
		rc = gres_plugin_fini();
		if (rc == SLURM_SUCCESS)
			rc = gres_plugin_init();
#endif
	}
	xfree(plugin_names);

	return rc;
}

/*
 * Destroy a gres_slurmd_conf_t record, free it's memory
 */
static void _destroy_gres_slurmd_conf(void *x)
{
	gres_slurmd_conf_t *p = (gres_slurmd_conf_t *) x;

	xassert(p);
	xfree(p->cpus);
	xfree(p->file);		/* Only used by slurmd */
	xfree(p->name);
	xfree(p->type);
	xfree(p);
}

/*
 * Log the contents of a gres_slurmd_conf_t record
 */
static int _log_gres_slurmd_conf(void *x, void *arg)
{
	gres_slurmd_conf_t *p;

	p = (gres_slurmd_conf_t *) x;
	xassert(p);

	if (!gres_debug) {
		verbose("Gres Name=%s Type=%s Count=%u",
			p->name, p->type, p->count);
		return 0;
	}

	if (p->cpus) {
		info("Gres Name=%s Type=%s Count=%u ID=%u File=%s CPUs=%s "
		     "CpuCnt=%u",
		     p->name, p->type, p->count, p->plugin_id, p->file, p->cpus,
		     p->cpu_cnt);
	} else if (p->file) {
		info("Gres Name=%s Type=%s Count=%u ID=%u File=%s",
		     p->name, p->type, p->count, p->plugin_id, p->file);
	} else {
		info("Gres Name=%s Type=%s Count=%u ID=%u", p->name, p->type,
		     p->count, p->plugin_id);
	}

	return 0;
}

/* Make sure that specified file name exists, wait up to 20 seconds or generate
 * fatal error and exit. */
static void _my_stat(char *file_name)
{
	struct stat config_stat;
	bool sent_msg = false;
	int i;

	for (i = 0; i < 20; i++) {
		if (i)
			sleep(1);
		if (stat(file_name, &config_stat) == 0) {
			if (sent_msg)
				info("gres.conf file %s now exists", file_name);
			return;
		}

		if (errno != ENOENT)
			break;

		if (!sent_msg) {
			error("Waiting for gres.conf file %s", file_name);
			sent_msg = true;
		}
	}
	fatal("can't stat gres.conf file %s: %m", file_name);
	return;
}

static int _validate_file(char *path_name, char *gres_name)
{
	char *file_name, *slash, *one_name, *root_path;
	char *formatted_path = NULL;
	hostlist_t hl;
	int i, file_count = 0;

	i = strlen(path_name);
	if ((i < 3) || (path_name[i-1] != ']')) {
		_my_stat(path_name);
		return 1;
	}

	slash = strrchr(path_name, '/');
	if (slash) {
		i = strlen(path_name);
		formatted_path = xmalloc(i+1);
		slash[0] = '\0';
		root_path = xstrdup(path_name);
		xstrcat(root_path, "/");
		slash[0] = '/';
		file_name = slash + 1;
	} else {
		file_name = path_name;
		root_path = NULL;
	}
	hl = hostlist_create(file_name);
	if (hl == NULL)
		fatal("can't parse File=%s", path_name);
	while ((one_name = hostlist_shift(hl))) {
		if (slash) {
			sprintf(formatted_path, "%s/%s", root_path, one_name);
			_my_stat(formatted_path);
		} else {
			_my_stat(one_name);
		}
		file_count++;
		free(one_name);
	}
	hostlist_destroy(hl);
	xfree(formatted_path);
	xfree(root_path);

	return file_count;
}

/*
 * Build gres_slurmd_conf_t record based upon a line from the gres.conf file
 */
static int _parse_gres_config(void **dest, slurm_parser_enum_t type,
			      const char *key, const char *value,
			      const char *line, char **leftover)
{
	static s_p_options_t _gres_options[] = {
		{"Count", S_P_STRING},	/* Number of Gres available */
		{"CPUs" , S_P_STRING},	/* CPUs to bind to Gres resource */
		{"File",  S_P_STRING},	/* Path to Gres device */
		{"Name",  S_P_STRING},	/* Gres name */
		{"Type",  S_P_STRING},	/* Gres type (e.g. model name) */
		{NULL}
	};
	int i;
	s_p_hashtbl_t *tbl;
	gres_slurmd_conf_t *p;
	long tmp_long;
	char *tmp_str, *last;

	tbl = s_p_hashtbl_create(_gres_options);
	s_p_parse_line(tbl, *leftover, leftover);

	p = xmalloc(sizeof(gres_slurmd_conf_t));
	if (!value) {
		if (!s_p_get_string(&p->name, "Name", tbl)) {
			error("Invalid gres data, no type name (%s)", line);
			xfree(p);
			s_p_hashtbl_destroy(tbl);
			return 0;
		}
	} else {
		p->name = xstrdup(value);
	}

	p->cpu_cnt = gres_cpu_cnt;
	if (s_p_get_string(&p->cpus, "CPUs", tbl)) {
		bitstr_t *cpu_bitmap;	/* Just use to validate config */
		cpu_bitmap = bit_alloc(gres_cpu_cnt);
		i = bit_unfmt(cpu_bitmap, p->cpus);
		if (i != 0) {
			fatal("Invalid gres data for %s, CPUs=%s (only %u CPUs"
			      " are available)",
			      p->name, p->cpus, gres_cpu_cnt);
		}
		FREE_NULL_BITMAP(cpu_bitmap);
	}

	if (s_p_get_string(&p->file, "File", tbl)) {
		p->count = _validate_file(p->file, p->name);
		p->has_file = 1;
	}

	if (s_p_get_string(&p->type, "Type", tbl) && !p->file) {
		p->file = xstrdup("/dev/null");
		p->has_file = 1;
	}

	if (s_p_get_string(&tmp_str, "Count", tbl)) {
		tmp_long = strtol(tmp_str, &last, 10);
		if ((tmp_long == LONG_MIN) || (tmp_long == LONG_MAX)) {
			fatal("Invalid gres data for %s, Count=%s", p->name,
			      tmp_str);
		}
		if ((last[0] == 'k') || (last[0] == 'K'))
			tmp_long *= 1024;
		else if ((last[0] == 'm') || (last[0] == 'M'))
			tmp_long *= (1024 * 1024);
		else if ((last[0] == 'g') || (last[0] == 'G'))
			tmp_long *= (1024 * 1024 * 1024);
		else if (last[0] != '\0') {
			fatal("Invalid gres data for %s, Count=%s", p->name,
			      tmp_str);
		}
		if (p->count && (p->count != tmp_long)) {
			fatal("Invalid gres data for %s, Count does not match "
			      "File value", p->name);
		}
		if ((tmp_long < 0) || (tmp_long >= NO_VAL)) {
			fatal("Gres %s has invalid count value %ld",
			      p->name, tmp_long);
		}
		p->count = tmp_long;
		xfree(tmp_str);
	} else if (p->count == 0)
		p->count = 1;

	s_p_hashtbl_destroy(tbl);

	for (i=0; i<gres_context_cnt; i++) {
		if (strcasecmp(p->name, gres_context[i].gres_name) == 0)
			break;
	}
	if (i >= gres_context_cnt) {
		error("Ignoring gres.conf Name=%s", p->name);
		_destroy_gres_slurmd_conf(p);
		return 0;
	}
	p->plugin_id = gres_context[i].plugin_id;
	*dest = (void *)p;
	return 1;
}
static int _parse_gres_config2(void **dest, slurm_parser_enum_t type,
			       const char *key, const char *value,
			       const char *line, char **leftover)
{
	static s_p_options_t _gres_options[] = {
		{"Count", S_P_STRING},	/* Number of Gres available */
		{"CPUs" , S_P_STRING},	/* CPUs to bind to Gres resource */
		{"File",  S_P_STRING},	/* Path to Gres device */
		{"Name",  S_P_STRING},	/* Gres name */
		{"Type",  S_P_STRING},	/* Gres type (e.g. model name) */
		{NULL}
	};
	s_p_hashtbl_t *tbl;

	if (gres_node_name && value) {
		bool match = false;
		hostlist_t hl;
		hl = hostlist_create(value);
		if (hl) {
			match = (hostlist_find(hl, gres_node_name) >= 0);
			hostlist_destroy(hl);
		}
		if (!match) {
			debug("skipping GRES for NodeName=%s %s", value, line);
			tbl = s_p_hashtbl_create(_gres_options);
			s_p_parse_line(tbl, *leftover, leftover);
			s_p_hashtbl_destroy(tbl);
			return 0;
		}
	}
	return _parse_gres_config(dest, type, key, NULL, line, leftover);
}

static void _validate_config(slurm_gres_context_t *context_ptr)
{
	ListIterator iter;
	gres_slurmd_conf_t *gres_slurmd_conf;
	int has_file = -1, has_type = -1, rec_count = 0;

	iter = list_iterator_create(gres_conf_list);
	while ((gres_slurmd_conf = (gres_slurmd_conf_t *) list_next(iter))) {
		if (gres_slurmd_conf->plugin_id != context_ptr->plugin_id)
			continue;
		rec_count++;
		if (has_file == -1)
			has_file = (int) gres_slurmd_conf->has_file;
		else if (( has_file && !gres_slurmd_conf->has_file) ||
			 (!has_file &&  gres_slurmd_conf->has_file)) {
			fatal("gres.conf for %s, some records have File "
			      "specification while others do not",
			      context_ptr->gres_name);
		}
		if (has_type == -1) {
			has_type = (int) (gres_slurmd_conf->type != NULL);
		} else if (( has_type && !gres_slurmd_conf->type) ||
			   (!has_type &&  gres_slurmd_conf->type)) {
			fatal("gres.conf for %s, some records have Type "
			      "specification while others do not",
			      context_ptr->gres_name);
		}
		if ((has_file == 0) && (has_type == 0) && (rec_count > 1)) {
			fatal("gres.conf duplicate records for %s",
			      context_ptr->gres_name);
		}
	}
	list_iterator_destroy(iter);
}

extern int gres_plugin_node_config_devices_path(char **dev_path,
						char **gres_name,
						int array_len,
						char *node_name)
{
	static s_p_options_t _gres_options[] = {
		{"Name",     S_P_ARRAY, _parse_gres_config,  NULL},
		{"NodeName", S_P_ARRAY, _parse_gres_config2, NULL},
		{NULL}
	};

	int count = 0, count2 = 0, i, j;
	struct stat config_stat;
	s_p_hashtbl_t *tbl;
	gres_slurmd_conf_t **gres_array;
	char *gres_conf_file;

	gres_plugin_init();
	gres_conf_file = get_extra_conf_path("gres.conf");
	if (stat(gres_conf_file, &config_stat) < 0) {
		error("can't stat gres.conf file %s: %m", gres_conf_file);
		xfree(gres_conf_file);
		return 0;
	}

	slurm_mutex_lock(&gres_context_lock);
	if (!gres_node_name && node_name)
		gres_node_name = xstrdup(node_name);
	tbl = s_p_hashtbl_create(_gres_options);
	if (s_p_parse_file(tbl, NULL, gres_conf_file, false) == SLURM_ERROR)
		fatal("error opening/reading %s", gres_conf_file);
	FREE_NULL_LIST(gres_conf_list);
	gres_conf_list = list_create(_destroy_gres_slurmd_conf);
	if (s_p_get_array((void ***) &gres_array, &count, "Name", tbl)) {
		if (count > array_len) {
			error("GRES device count exceeds array size (%d > %d)",
			      count, array_len);
			count = array_len;
		}
		for (i = 0; i < count; i++) {
			if ((gres_array[i]) && (gres_array[i]->file)) {
				dev_path[i]   = gres_array[i]->file;
				gres_name[i]  = gres_array[i]->name;
				gres_array[i] = NULL;
			}
		}
	}
	if (s_p_get_array((void ***) &gres_array, &count2, "NodeName", tbl)) {
		if ((count + count2) > array_len) {
			error("GRES device count exceeds array size (%d > %d)",
			      (count + count2), array_len);
			count2 = array_len - count;
		}
		for (i = 0, j = count; i < count2; i++, j++) {
			if ((gres_array[i]) && (gres_array[i]->file)) {
				dev_path[j]   = gres_array[i]->file;
				gres_name[j]  = gres_array[i]->name;
				gres_array[i] = NULL;
			}
		}
	}
	s_p_hashtbl_destroy(tbl);
	slurm_mutex_unlock(&gres_context_lock);

	xfree(gres_conf_file);
	return (count + count2);
}

/* No gres.conf file found.
 * Initialize gres table with zero counts of all resources.
 * Counts can be altered by node_config_load() in the gres plugin. */
static int _no_gres_conf(uint32_t cpu_cnt)
{
	int i, rc = SLURM_SUCCESS;
	gres_slurmd_conf_t *p;

	slurm_mutex_lock(&gres_context_lock);
	FREE_NULL_LIST(gres_conf_list);
	gres_conf_list = list_create(_destroy_gres_slurmd_conf);
	for (i = 0; ((i < gres_context_cnt) && (rc == SLURM_SUCCESS)); i++) {
		p = xmalloc(sizeof(gres_slurmd_conf_t));
		p->cpu_cnt	= cpu_cnt;
		p->name		= xstrdup(gres_context[i].gres_name);
		p->plugin_id	= gres_context[i].plugin_id;
		list_append(gres_conf_list, p);
		/* If there is no plugin specific shared
		 * library the exported methods are NULL.
		 */
		if (gres_context[i].ops.node_config_load) {
			rc = (*(gres_context[i].ops.node_config_load))
				(gres_conf_list);
		}
	}
	slurm_mutex_unlock(&gres_context_lock);

	return rc;
}

/*
 * Load this node's configuration (how many resources it has, topology, etc.)
 * IN cpu_cnt - Number of CPUs on configured on this node
 * IN node_name - Name of this node
 */
extern int gres_plugin_node_config_load(uint32_t cpu_cnt, char *node_name)
{
	static s_p_options_t _gres_options[] = {
		{"Name",     S_P_ARRAY, _parse_gres_config,  NULL},
		{"NodeName", S_P_ARRAY, _parse_gres_config2, NULL},
		{NULL}
	};

	int count = 0, i, rc;
	struct stat config_stat;
	s_p_hashtbl_t *tbl;
	gres_slurmd_conf_t **gres_array;
	char *gres_conf_file;

	rc = gres_plugin_init();
	if (gres_context_cnt == 0)
		return SLURM_SUCCESS;

	gres_conf_file = get_extra_conf_path("gres.conf");
	if (stat(gres_conf_file, &config_stat) < 0) {
		error("can't stat gres.conf file %s, assuming zero resource "
		      "counts", gres_conf_file);
		xfree(gres_conf_file);
		return _no_gres_conf(cpu_cnt);
	}

	slurm_mutex_lock(&gres_context_lock);
	if (!gres_node_name && node_name)
		gres_node_name = xstrdup(node_name);
	gres_cpu_cnt = cpu_cnt;
	tbl = s_p_hashtbl_create(_gres_options);
	if (s_p_parse_file(tbl, NULL, gres_conf_file, false) == SLURM_ERROR)
		fatal("error opening/reading %s", gres_conf_file);
	FREE_NULL_LIST(gres_conf_list);
	gres_conf_list = list_create(_destroy_gres_slurmd_conf);
	if (s_p_get_array((void ***) &gres_array, &count, "Name", tbl)) {
		for (i = 0; i < count; i++) {
			list_append(gres_conf_list, gres_array[i]);
			gres_array[i] = NULL;
		}
	}
	if (s_p_get_array((void ***) &gres_array, &count, "NodeName", tbl)) {
		for (i = 0; i < count; i++) {
			list_append(gres_conf_list, gres_array[i]);
			gres_array[i] = NULL;
		}
	}
	s_p_hashtbl_destroy(tbl);
	list_for_each(gres_conf_list, _log_gres_slurmd_conf, NULL);

	for (i=0; ((i < gres_context_cnt) && (rc == SLURM_SUCCESS)); i++) {
		_validate_config(&gres_context[i]);
		if (gres_context[i].ops.node_config_load == NULL)
			continue;	/* No plugin */
		rc = (*(gres_context[i].ops.node_config_load))(gres_conf_list);
	}
	slurm_mutex_unlock(&gres_context_lock);

	xfree(gres_conf_file);
	return rc;
}

/*
 * Pack this node's gres configuration into a buffer
 * IN/OUT buffer - message buffer to pack
 */
extern int gres_plugin_node_config_pack(Buf buffer)
{
	int rc;
	uint32_t magic = GRES_MAGIC;
	uint16_t rec_cnt = 0, version = SLURM_PROTOCOL_VERSION;
	ListIterator iter;
	gres_slurmd_conf_t *gres_slurmd_conf;

	rc = gres_plugin_init();

	slurm_mutex_lock(&gres_context_lock);
	pack16(version, buffer);
	if (gres_conf_list)
		rec_cnt = list_count(gres_conf_list);
	pack16(rec_cnt, buffer);
	if (rec_cnt) {
		iter = list_iterator_create(gres_conf_list);
		while ((gres_slurmd_conf =
			(gres_slurmd_conf_t *) list_next(iter))) {
			pack32(magic, buffer);
			pack32(gres_slurmd_conf->count, buffer);
			pack32(gres_slurmd_conf->cpu_cnt, buffer);
			pack8(gres_slurmd_conf->has_file, buffer);
			pack32(gres_slurmd_conf->plugin_id, buffer);
			packstr(gres_slurmd_conf->cpus, buffer);
			packstr(gres_slurmd_conf->name, buffer);
			packstr(gres_slurmd_conf->type, buffer);
		}
		list_iterator_destroy(iter);
	}
	slurm_mutex_unlock(&gres_context_lock);

	return rc;
}

/*
 * Unpack this node's configuration from a buffer (built/packed by slurmd)
 * IN/OUT buffer - message buffer to unpack
 * IN node_name - name of node whose data is being unpacked
 */
extern int gres_plugin_node_config_unpack(Buf buffer, char* node_name)
{
	int i, j, rc;
	uint32_t count, cpu_cnt, magic, plugin_id, utmp32;
	uint16_t rec_cnt, version;
	uint8_t has_file;
	char *tmp_cpus, *tmp_name, *tmp_type;
	gres_slurmd_conf_t *p;

	rc = gres_plugin_init();

	FREE_NULL_LIST(gres_conf_list);
	gres_conf_list = list_create(_destroy_gres_slurmd_conf);

	safe_unpack16(&version, buffer);

	safe_unpack16(&rec_cnt, buffer);
	if (rec_cnt == 0)
		return SLURM_SUCCESS;

	slurm_mutex_lock(&gres_context_lock);
	if (version >= SLURM_14_11_PROTOCOL_VERSION) {
		for (i = 0; i < rec_cnt; i++) {
			safe_unpack32(&magic, buffer);
			if (magic != GRES_MAGIC)
				goto unpack_error;

			safe_unpack32(&count, buffer);
			safe_unpack32(&cpu_cnt, buffer);
			safe_unpack8(&has_file, buffer);
			safe_unpack32(&plugin_id, buffer);
			safe_unpackstr_xmalloc(&tmp_cpus, &utmp32, buffer);
			safe_unpackstr_xmalloc(&tmp_name, &utmp32, buffer);
			safe_unpackstr_xmalloc(&tmp_type, &utmp32, buffer);

	 		for (j = 0; j < gres_context_cnt; j++) {
	 			if (gres_context[j].plugin_id != plugin_id)
					continue;
				if (strcmp(gres_context[j].gres_name,
					   tmp_name)) {
					/* Should have beeen caught in
					 * gres_plugin_init() */
					error("gres_plugin_node_config_unpack: "
					      "gres/%s duplicate plugin ID with"
					      " %s, unable to process",
					      tmp_name,
					      gres_context[j].gres_name);
					continue;
				}
				if (gres_context[j].has_file &&
				    !has_file && count) {
					error("gres_plugin_node_config_unpack: "
					      "gres/%s lacks File parameter "
					      "for node %s",
					      tmp_name, node_name);
					has_file = 1;
				}
				if (has_file && (count > 1024)) {
					/* Avoid over-subscribing memory with
					 * huge bitmaps */
					error("gres_plugin_node_config_unpack: "
					      "gres/%s has File plus very "
					      "large Count (%u) for node %s, "
					      "resetting value to 1024",
					      tmp_name, count, node_name);
					count = 1024;
				}
				if (has_file)	/* Don't clear if already set */
					gres_context[j].has_file = has_file;
				break;
	 		}
			if (j >= gres_context_cnt) {
				/* GresPlugins is inconsistently configured.
				 * Not a fatal error. Skip this data. */
				error("gres_plugin_node_config_unpack: no "
				      "plugin configured to unpack data "
				      "type %s from node %s",
				      tmp_name, node_name);
				xfree(tmp_cpus);
				xfree(tmp_name);
				continue;
			}
			p = xmalloc(sizeof(gres_slurmd_conf_t));
			p->count = count;
			p->cpu_cnt = cpu_cnt;
			p->has_file = has_file;
			p->cpus = tmp_cpus;
			tmp_cpus = NULL;	/* Nothing left to xfree */
			p->name = tmp_name;     /* Preserve for accounting! */
			p->type = tmp_type;
			tmp_type = NULL;	/* Nothing left to xfree */
			p->plugin_id = plugin_id;
			list_append(gres_conf_list, p);
		}
	} else {
		for (i = 0; i < rec_cnt; i++) {
			safe_unpack32(&magic, buffer);
			if (magic != GRES_MAGIC)
				goto unpack_error;

			safe_unpack32(&count, buffer);
			safe_unpack32(&cpu_cnt, buffer);
			safe_unpack8(&has_file, buffer);
			safe_unpack32(&plugin_id, buffer);
			safe_unpackstr_xmalloc(&tmp_cpus, &utmp32, buffer);
			safe_unpackstr_xmalloc(&tmp_name, &utmp32, buffer);

	 		for (j = 0; j < gres_context_cnt; j++) {
	 			if (gres_context[j].plugin_id != plugin_id)
					continue;
				if (strcmp(gres_context[j].gres_name,
					   tmp_name)) {
					/* Should have beeen caught in
					 * gres_plugin_init() */
					error("gres_plugin_node_config_unpack: "
					      "gres/%s duplicate plugin ID with"
					      " %s, unable to process",
					      tmp_name,
					      gres_context[j].gres_name);
					continue;
				}
				if (gres_context[j].has_file &&
				    !has_file && count) {
					error("gres_plugin_node_config_unpack: "
					      "gres/%s lacks File parameter "
					      "for node %s",
					      tmp_name, node_name);
					has_file = 1;
				}
				if (has_file && (count > 1024)) {
					/* Avoid over-subscribing memory with
					 * huge bitmaps */
					error("gres_plugin_node_config_unpack: "
					      "gres/%s has File plus very "
					      "large Count (%u) for node %s, "
					      "resetting value to 1024",
					      tmp_name, count, node_name);
					count = 1024;
				}
				if (has_file)	/* Don't clear if already set */
					gres_context[j].has_file = has_file;
				break;
	 		}
			if (j >= gres_context_cnt) {
				/* GresPlugins is inconsistently configured.
				 * Not a fatal error. Skip this data. */
				error("gres_plugin_node_config_unpack: no "
				      "plugin configured to unpack data "
				      "type %s from node %s",
				      tmp_name, node_name);
				xfree(tmp_cpus);
				xfree(tmp_name);
				continue;
			}
			p = xmalloc(sizeof(gres_slurmd_conf_t));
			p->count = count;
			p->cpu_cnt = cpu_cnt;
			p->has_file = has_file;
			p->cpus = tmp_cpus;
			tmp_cpus = NULL;	/* Nothing left to xfree */
			p->name = tmp_name;     /* Preserve for accounting! */
			p->plugin_id = plugin_id;
			list_append(gres_conf_list, p);
		}
	}
	slurm_mutex_unlock(&gres_context_lock);
	return rc;

unpack_error:
	error("gres_plugin_node_config_unpack: unpack error from node %s",
	      node_name);
	xfree(tmp_cpus);
	xfree(tmp_name);
	slurm_mutex_unlock(&gres_context_lock);
	return SLURM_ERROR;
}

/*
 * Delete an element placed on gres_list by _node_config_validate()
 * free associated memory
 */
static void _gres_node_list_delete(void *list_element)
{
	int i;
	gres_state_t *gres_ptr;
	gres_node_state_t *gres_node_ptr;

	gres_ptr = (gres_state_t *) list_element;
	gres_node_ptr = (gres_node_state_t *) gres_ptr->gres_data;
	FREE_NULL_BITMAP(gres_node_ptr->gres_bit_alloc);
	xfree(gres_node_ptr->gres_used);
	for (i = 0; i < gres_node_ptr->topo_cnt; i++) {
		if (gres_node_ptr->topo_cpus_bitmap)
			FREE_NULL_BITMAP(gres_node_ptr->topo_cpus_bitmap[i]);
		if (gres_node_ptr->topo_gres_bitmap)
			FREE_NULL_BITMAP(gres_node_ptr->topo_gres_bitmap[i]);
		xfree(gres_node_ptr->topo_model[i]);
	}
	xfree(gres_node_ptr->topo_cpus_bitmap);
	xfree(gres_node_ptr->topo_gres_bitmap);
	xfree(gres_node_ptr->topo_gres_cnt_alloc);
	xfree(gres_node_ptr->topo_gres_cnt_avail);
	xfree(gres_node_ptr->topo_model);
	for (i = 0; i < gres_node_ptr->type_cnt; i++) {
		xfree(gres_node_ptr->type_cnt_alloc[i]);
		xfree(gres_node_ptr->type_cnt_avail[i]);
		xfree(gres_node_ptr->type_model[i]);
	}
	xfree(gres_node_ptr->type_cnt_alloc);
	xfree(gres_node_ptr->type_cnt_avail);
	xfree(gres_node_ptr->type_model);
	xfree(gres_node_ptr);
	xfree(gres_ptr);
}

static void _add_gres_type(char *type, gres_node_state_t *gres_data,
			   uint32_t tmp_gres_cnt)
{
	int i;

	if (!strcasecmp(type, "no_consume")) {
		gres_data->no_consume = true;
		return;
	}

	for (i = 0; i < gres_data->type_cnt; i++) {
		if (strcmp(gres_data->type_model[i], type))
			continue;
		gres_data->type_cnt_avail[i] += tmp_gres_cnt;
		break;
	}

	if (i >= gres_data->type_cnt) {
		gres_data->type_cnt++;
		gres_data->type_cnt_alloc =
			xrealloc(gres_data->type_cnt_alloc,
				 sizeof(uint32_t) * gres_data->type_cnt);
		gres_data->type_cnt_avail =
			xrealloc(gres_data->type_cnt_avail,
				 sizeof(uint32_t) * gres_data->type_cnt);
		gres_data->type_model =
			xrealloc(gres_data->type_model,
				 sizeof(char *) * gres_data->type_cnt);
		gres_data->type_cnt_avail[i] += tmp_gres_cnt;
		gres_data->type_model[i] = xstrdup(type);
	}
}

/*
 * Compute the total GRES count for a particular gres_name.
 * Note that a given gres_name can appear multiple times in the orig_config
 * string for multiple types (e.g. "gres=gpu:kepler:1,gpu:tesla:2").
 * IN/OUT gres_data - set gres_cnt_config field in this structure
 * IN orig_config - gres configuration from slurm.conf
 * IN gres_name - name of the gres type (e.g. "gpu")
 * IN gres_name_colon - gres name with appended colon
 * IN gres_name_colon_len - size of gres_name_colon
 * RET - Total configured count for this GRES type
 */
static void _get_gres_cnt(gres_node_state_t *gres_data, char *orig_config,
			  char *gres_name, char *gres_name_colon,
			  int gres_name_colon_len)
{
	char *node_gres_config, *tok, *last_tok = NULL;
	char *sub_tok, *last_sub_tok = NULL;
	char *num, *last_num = NULL;
	uint32_t gres_config_cnt = 0, tmp_gres_cnt = 0;
	int i;

	xassert(gres_data);
	if (orig_config == NULL) {
		gres_data->gres_cnt_config = 0;
		return;
	}

	for (i = 0; i < gres_data->type_cnt; i++) {
		gres_data->type_cnt_avail[i] = 0;
	}

	node_gres_config = xstrdup(orig_config);
	tok = strtok_r(node_gres_config, ",", &last_tok);
	while (tok) {
		if (!strcmp(tok, gres_name)) {
			gres_config_cnt = 1;
			break;
		}
		if (!strncmp(tok, gres_name_colon, gres_name_colon_len)) {
			num = strrchr(tok, ':');
			if (!num) {
				error("Bad GRES configuration: %s", tok);
				break;
			}
			tmp_gres_cnt = strtol(num + 1, &last_num, 10);
			if (last_num[0] == '\0')
				;
			else if ((last_num[0] == 'k') || (last_num[0] == 'K'))
				tmp_gres_cnt *= 1024;
			else if ((last_num[0] == 'm') || (last_num[0] == 'M'))
				tmp_gres_cnt *= (1024 * 1024);
			else if ((last_num[0] == 'g') || (last_num[0] == 'G'))
				tmp_gres_cnt *= (1024 * 1024 * 1024);
			else {
				error("Bad GRES configuration: %s", tok);
				break;
			}
			gres_config_cnt += tmp_gres_cnt;
			num[0] = '\0';

			sub_tok = strtok_r(tok, ":", &last_sub_tok);
			if (sub_tok)	/* Skip GRES name */
				sub_tok = strtok_r(NULL, ":", &last_sub_tok);
			while (sub_tok) {
				_add_gres_type(sub_tok, gres_data,
					       tmp_gres_cnt);
				sub_tok = strtok_r(NULL, ":", &last_sub_tok);
			}
		}
		tok = strtok_r(NULL, ",", &last_tok);
	}
	xfree(node_gres_config);

	gres_data->gres_cnt_config = gres_config_cnt;
}

static int _valid_gres_type(char *gres_name, gres_node_state_t *gres_data,
			    uint16_t fast_schedule, char **reason_down)
{
	int i, j;
	uint32_t model_cnt;

	if (gres_data->type_cnt == 0)
		return 0;

	for (i = 0; i < gres_data->type_cnt; i++) {
		model_cnt = 0;
		for (j = 0; j < gres_data->topo_cnt; j++) {
			if (!strcmp(gres_data->type_model[i],
				    gres_data->topo_model[j]))
				model_cnt += gres_data->topo_gres_cnt_avail[j];
		}
		if (fast_schedule >= 2) {
			gres_data->type_cnt_avail[i] = model_cnt;
		} else if (model_cnt < gres_data->type_cnt_avail[i]) {
			xstrfmtcat(*reason_down,
				   "%s:%s count too low (%u < %u)",
				   gres_name, gres_data->type_model[i],
				   model_cnt, gres_data->type_cnt_avail[i]);
			return -1;
		}
	}
	return 0;
}

static void _set_gres_cnt(char *orig_config, char **new_config,
			  uint32_t new_cnt, char *gres_name,
			  char *gres_name_colon, int gres_name_colon_len)
{
	char *new_configured_res = NULL, *node_gres_config;
	char *last_tok = NULL, *tok;

	if (*new_config)
		node_gres_config = xstrdup(*new_config);
	else if (orig_config)
		node_gres_config = xstrdup(orig_config);
	else
		return;

	tok = strtok_r(node_gres_config, ",", &last_tok);
	while (tok) {
		if (new_configured_res)
			xstrcat(new_configured_res, ",");
		if (strcmp(tok, gres_name) &&
		    strncmp(tok, gres_name_colon, gres_name_colon_len)) {
			xstrcat(new_configured_res, tok);
		} else if ((new_cnt % (1024 * 1024 * 1024)) == 0) {
			new_cnt /= (1024 * 1024 * 1024);
			xstrfmtcat(new_configured_res, "%s:%uG",
				   gres_name, new_cnt);
		} else if ((new_cnt % (1024 * 1024)) == 0) {
			new_cnt /= (1024 * 1024);
			xstrfmtcat(new_configured_res, "%s:%uM",
				   gres_name, new_cnt);
		} else if ((new_cnt % 1024) == 0) {
			new_cnt /= 1024;
			xstrfmtcat(new_configured_res, "%s:%uK",
				   gres_name, new_cnt);
		} else {
			xstrfmtcat(new_configured_res, "%s:%u",
				   gres_name, new_cnt);
		}
		tok = strtok_r(NULL, ",", &last_tok);
	}
	xfree(node_gres_config);
	xfree(*new_config);
	*new_config = new_configured_res;
}

static gres_node_state_t *_build_gres_node_state(void)
{
	gres_node_state_t *gres_data;

	gres_data = xmalloc(sizeof(gres_node_state_t));
	gres_data->gres_cnt_config = NO_VAL;
	gres_data->gres_cnt_found  = NO_VAL;

	return gres_data;
}

/*
 * Build a node's gres record based only upon the slurm.conf contents
 */
static int _node_config_init(char *node_name, char *orig_config,
			     slurm_gres_context_t *context_ptr,
			     gres_state_t *gres_ptr)
{
	int rc = SLURM_SUCCESS;
	bool updated_config = false;
	gres_node_state_t *gres_data;

	if (gres_ptr->gres_data == NULL) {
		gres_ptr->gres_data = _build_gres_node_state();
		updated_config = true;
	}
	gres_data = (gres_node_state_t *) gres_ptr->gres_data;

	/* If the resource isn't configured for use with this node*/
	if ((orig_config == NULL) || (orig_config[0] == '\0') ||
	    (updated_config == false)) {
		gres_data->gres_cnt_config = 0;
		return rc;
	}

	_get_gres_cnt(gres_data, orig_config,
		      context_ptr->gres_name,
		      context_ptr->gres_name_colon,
		      context_ptr->gres_name_colon_len);
	/* Use count from recovered state, if higher */
	gres_data->gres_cnt_avail  = MAX(gres_data->gres_cnt_avail,
					 gres_data->gres_cnt_config);
	if ((gres_data->gres_bit_alloc != NULL) &&
	    (gres_data->gres_cnt_avail >
	     bit_size(gres_data->gres_bit_alloc))) {
		gres_data->gres_bit_alloc =
			bit_realloc(gres_data->gres_bit_alloc,
				    gres_data->gres_cnt_avail);
	}

	return rc;
}

/*
 * Build a node's gres record based only upon the slurm.conf contents
 * IN node_name - name of the node for which the gres information applies
 * IN orig_config - Gres information supplied from slurm.conf
 * IN/OUT gres_list - List of Gres records for this node to track usage
 */
extern int gres_plugin_init_node_config(char *node_name, char *orig_config,
					List *gres_list)
{
	int i, rc;
	ListIterator gres_iter;
	gres_state_t *gres_ptr;

	rc = gres_plugin_init();

	slurm_mutex_lock(&gres_context_lock);
	if ((gres_context_cnt > 0) && (*gres_list == NULL)) {
		*gres_list = list_create(_gres_node_list_delete);
	}
	for (i=0; ((i < gres_context_cnt) && (rc == SLURM_SUCCESS)); i++) {
		/* Find or create gres_state entry on the list */
		gres_iter = list_iterator_create(*gres_list);
		while ((gres_ptr = (gres_state_t *) list_next(gres_iter))) {
			if (gres_ptr->plugin_id == gres_context[i].plugin_id)
				break;
		}
		list_iterator_destroy(gres_iter);
		if (gres_ptr == NULL) {
			gres_ptr = xmalloc(sizeof(gres_state_t));
			gres_ptr->plugin_id = gres_context[i].plugin_id;
			list_append(*gres_list, gres_ptr);
		}

		rc = _node_config_init(node_name, orig_config,
				       &gres_context[i], gres_ptr);
	}
	slurm_mutex_unlock(&gres_context_lock);

	return rc;
}

/*
 * Determine gres availability on some node
 * plugin_id IN - plugin number to search for
 * set_cnt OUT - count of gres.conf records of this id found by slurmd
 *		 (each can have different topology)
 * RET - total number of gres available of this ID on this node in (sum
 *	 across all records of this ID)
 */
static uint32_t _get_tot_gres_cnt(uint32_t plugin_id, uint32_t *set_cnt)
{
	ListIterator iter;
	gres_slurmd_conf_t *gres_slurmd_conf;
	uint32_t gres_cnt = 0, cpu_set_cnt = 0, rec_cnt = 0;

	xassert(set_cnt);
	*set_cnt = 0;
	if (gres_conf_list == NULL)
		return gres_cnt;

	iter = list_iterator_create(gres_conf_list);
	while ((gres_slurmd_conf = (gres_slurmd_conf_t *) list_next(iter))) {
		if (gres_slurmd_conf->plugin_id != plugin_id)
			continue;
		gres_cnt += gres_slurmd_conf->count;
		rec_cnt++;
		if (gres_slurmd_conf->cpus || gres_slurmd_conf->type)
			cpu_set_cnt++;
	}
	list_iterator_destroy(iter);
	if (cpu_set_cnt)
		*set_cnt = rec_cnt;
	return gres_cnt;
}

/*
 * Map a given GRES type ID back to a GRES type name.
 * gres_id IN - GRES type ID to search for.
 * gres_name IN - Pre-allocated string in which to store the GRES type name.
 * gres_name_len - Size of gres_name in bytes
 * RET - error code (currently not used--always return SLURM_SUCCESS)
 */
extern int gres_gresid_to_gresname(uint32_t gres_id, char* gres_name,
				   int gres_name_len)
{
	ListIterator iter;
	gres_slurmd_conf_t *gres_slurmd_conf;
	int rc = SLURM_SUCCESS;
	int      found = 0;

	if (gres_conf_list == NULL) {
		/* Should not reach this as if there are GRES id's then there
		 * must have been a gres_conf_list.
		 */
		info("%s--The gres_conf_list is NULL!!!\n", __FUNCTION__);
		snprintf(gres_name, gres_name_len, "%u", gres_id);
		return rc;
	}

	iter = list_iterator_create(gres_conf_list);
	while ((gres_slurmd_conf = (gres_slurmd_conf_t *) list_next(iter))) {
		if (gres_slurmd_conf->plugin_id != gres_id)
			continue;
		strncpy(gres_name, gres_slurmd_conf->name, gres_name_len);
		found = 1;
		break;
	}
	list_iterator_destroy(iter);

	if (!found)	/* Could not find GRES type name, use id */
		snprintf(gres_name, gres_name_len, "%u", gres_id);

	return rc;
}

extern int _node_config_validate(char *node_name, char *orig_config,
				 char **new_config, gres_state_t *gres_ptr,
				 uint16_t fast_schedule, char **reason_down,
				 slurm_gres_context_t *context_ptr)
{
	int i, j, gres_inx, rc = SLURM_SUCCESS;
	uint32_t gres_cnt, set_cnt = 0;
	bool cpus_config = false, updated_config = false;
	gres_node_state_t *gres_data;
	ListIterator iter;
	gres_slurmd_conf_t *gres_slurmd_conf;

	if (gres_ptr->gres_data == NULL)
		gres_ptr->gres_data = _build_gres_node_state();
	gres_data = (gres_node_state_t *) gres_ptr->gres_data;

	gres_cnt = _get_tot_gres_cnt(context_ptr->plugin_id, &set_cnt);
	if (gres_data->gres_cnt_found != gres_cnt) {
		if (gres_data->gres_cnt_found != NO_VAL) {
			info("%s: count changed for node %s from %u to %u",
			     context_ptr->gres_type, node_name,
			     gres_data->gres_cnt_found, gres_cnt);
		}
		gres_data->gres_cnt_found = gres_cnt;
		updated_config = true;
	}
	if (updated_config == false)
		return SLURM_SUCCESS;

	if ((set_cnt == 0) && (set_cnt != gres_data->topo_cnt)) {
		/* Need to clear topology info */
		xfree(gres_data->topo_gres_cnt_alloc);
		xfree(gres_data->topo_gres_cnt_avail);
		for (i = 0; i < gres_data->topo_cnt; i++) {
			if (gres_data->topo_gres_bitmap) {
				FREE_NULL_BITMAP(gres_data->
						 topo_gres_bitmap[i]);
			}
			if (gres_data->topo_cpus_bitmap) {
				FREE_NULL_BITMAP(gres_data->
						 topo_cpus_bitmap[i]);
			}
			xfree(gres_data->topo_model[i]);
		}
		xfree(gres_data->topo_gres_bitmap);
		xfree(gres_data->topo_cpus_bitmap);
		xfree(gres_data->topo_model);
		gres_data->topo_cnt = set_cnt;
	}

	if (context_ptr->has_file && (set_cnt != gres_data->topo_cnt)) {
		/* Need to rebuild topology info */
		/* Resize the data structures here */
		gres_data->topo_gres_cnt_alloc =
			xrealloc(gres_data->topo_gres_cnt_alloc,
				 set_cnt * sizeof(uint32_t));
		gres_data->topo_gres_cnt_avail =
			xrealloc(gres_data->topo_gres_cnt_avail,
				 set_cnt * sizeof(uint32_t));
		for (i = 0; i < gres_data->topo_cnt; i++) {
			if (gres_data->topo_gres_bitmap) {
				FREE_NULL_BITMAP(gres_data->
						 topo_gres_bitmap[i]);
			}
			if (gres_data->topo_cpus_bitmap) {
				FREE_NULL_BITMAP(gres_data->
						 topo_cpus_bitmap[i]);
			}
			xfree(gres_data->topo_model[i]);
		}
		gres_data->topo_gres_bitmap =
			xrealloc(gres_data->topo_gres_bitmap,
				 set_cnt * sizeof(bitstr_t *));
		gres_data->topo_cpus_bitmap =
			xrealloc(gres_data->topo_cpus_bitmap,
				 set_cnt * sizeof(bitstr_t *));
		gres_data->topo_model = xrealloc(gres_data->topo_model,
						 set_cnt * sizeof(char *));
		gres_data->topo_cnt = set_cnt;

		iter = list_iterator_create(gres_conf_list);
		gres_inx = i = 0;
		while ((gres_slurmd_conf = (gres_slurmd_conf_t *)
			list_next(iter))) {
			if (gres_slurmd_conf->plugin_id !=
			    context_ptr->plugin_id)
				continue;
			gres_data->topo_gres_cnt_avail[i] =
					gres_slurmd_conf->count;
			if (gres_slurmd_conf->cpus) {
				gres_data->topo_cpus_bitmap[i] =
					bit_alloc(gres_slurmd_conf->cpu_cnt);
				bit_unfmt(gres_data->topo_cpus_bitmap[i],
					  gres_slurmd_conf->cpus);
				cpus_config = true;
			} else if (cpus_config) {
				error("%s: has CPUs configured for only"
				      " some of the records on node %s",
				      context_ptr->gres_type,node_name);
			}
			gres_data->topo_gres_bitmap[i] = bit_alloc(gres_cnt);
			for (j = 0; j < gres_slurmd_conf->count; j++) {
				bit_set(gres_data->topo_gres_bitmap[i],
					gres_inx++);
			}
			gres_data->topo_model[i] = xstrdup(gres_slurmd_conf->
							   type);
			i++;
		}
		list_iterator_destroy(iter);
	}

	if ((orig_config == NULL) || (orig_config[0] == '\0'))
		gres_data->gres_cnt_config = 0;
	else if (gres_data->gres_cnt_config == NO_VAL) {
		/* This should have been filled in by _node_config_init() */
		_get_gres_cnt(gres_data, orig_config,
			      context_ptr->gres_name,
			      context_ptr->gres_name_colon,
			      context_ptr->gres_name_colon_len);
	}

	if ((gres_data->gres_cnt_config == 0) || (fast_schedule > 0))
		gres_data->gres_cnt_avail = gres_data->gres_cnt_config;
	else if (gres_data->gres_cnt_found != NO_VAL)
		gres_data->gres_cnt_avail = gres_data->gres_cnt_found;
	else if (gres_data->gres_cnt_avail == NO_VAL)
		gres_data->gres_cnt_avail = 0;

	if (context_ptr->has_file) {
		if (gres_data->gres_bit_alloc == NULL) {
			gres_data->gres_bit_alloc =
				bit_alloc(gres_data->gres_cnt_avail);
		} else if (gres_data->gres_cnt_avail !=
			   bit_size(gres_data->gres_bit_alloc)) {
			gres_data->gres_bit_alloc =
				bit_realloc(gres_data->gres_bit_alloc,
					    gres_data->gres_cnt_avail);
		}
	}

	if ((fast_schedule < 2) &&
	    (gres_data->gres_cnt_found < gres_data->gres_cnt_config)) {
		if (reason_down && (*reason_down == NULL)) {
			xstrfmtcat(*reason_down, "%s count too low (%u < %u)",
				   context_ptr->gres_type,
				   gres_data->gres_cnt_found,
				   gres_data->gres_cnt_config);
		}
		rc = EINVAL;
	} else if (_valid_gres_type(context_ptr->gres_type, gres_data,
				    fast_schedule, reason_down)) {
		rc = EINVAL;
	} else if ((fast_schedule == 2) && gres_data->topo_cnt &&
		   (gres_data->gres_cnt_found != gres_data->gres_cnt_config)) {
		error("%s on node %s configured for %u resources but %u found,"
		      " ignoring topology support",
		      context_ptr->gres_type, node_name,
		      gres_data->gres_cnt_config, gres_data->gres_cnt_found);
		if (gres_data->topo_cpus_bitmap) {
			for (i = 0; i < gres_data->topo_cnt; i++) {
				if (gres_data->topo_cpus_bitmap) {
					FREE_NULL_BITMAP(gres_data->
							 topo_cpus_bitmap[i]);
				}
				if (gres_data->topo_gres_bitmap) {
					FREE_NULL_BITMAP(gres_data->
							 topo_gres_bitmap[i]);
				}
				xfree(gres_data->topo_model[i]);
			}
			xfree(gres_data->topo_cpus_bitmap);
			xfree(gres_data->topo_gres_bitmap);
			xfree(gres_data->topo_gres_cnt_alloc);
			xfree(gres_data->topo_gres_cnt_avail);
			xfree(gres_data->topo_model);
		}
		gres_data->topo_cnt = 0;
	} else if ((fast_schedule == 0) &&
		   (gres_data->gres_cnt_found > gres_data->gres_cnt_config)) {
		/* need to rebuild new_config */
		_set_gres_cnt(orig_config, new_config,
			      gres_data->gres_cnt_found,
			      context_ptr->gres_name,
			      context_ptr->gres_name_colon,
			      context_ptr->gres_name_colon_len);
	}

	return rc;
}

/*
 * Validate a node's configuration and put a gres record onto a list
 * Called immediately after gres_plugin_node_config_unpack().
 * IN node_name - name of the node for which the gres information applies
 * IN orig_config - Gres information supplied from slurm.conf
 * IN/OUT new_config - Updated gres info from slurm.conf if FastSchedule=0
 * IN/OUT gres_list - List of Gres records for this node to track usage
 * IN fast_schedule - 0: Validate and use actual hardware configuration
 *		      1: Validate hardware config, but use slurm.conf config
 *		      2: Don't validate hardware, use slurm.conf configuration
 * OUT reason_down - set to an explanation of failure, if any, don't set if NULL
 */
extern int gres_plugin_node_config_validate(char *node_name,
					    char *orig_config,
					    char **new_config,
					    List *gres_list,
					    uint16_t fast_schedule,
					    char **reason_down)
{
	int i, rc, rc2;
	ListIterator gres_iter;
	gres_state_t *gres_ptr;

	rc = gres_plugin_init();

	slurm_mutex_lock(&gres_context_lock);
	if ((gres_context_cnt > 0) && (*gres_list == NULL)) {
		*gres_list = list_create(_gres_node_list_delete);
	}
	for (i=0; ((i < gres_context_cnt) && (rc == SLURM_SUCCESS)); i++) {
		/* Find or create gres_state entry on the list */
		gres_iter = list_iterator_create(*gres_list);
		while ((gres_ptr = (gres_state_t *) list_next(gres_iter))) {
			if (gres_ptr->plugin_id == gres_context[i].plugin_id)
				break;
		}
		list_iterator_destroy(gres_iter);
		if (gres_ptr == NULL) {
			gres_ptr = xmalloc(sizeof(gres_state_t));
			gres_ptr->plugin_id = gres_context[i].plugin_id;
			list_append(*gres_list, gres_ptr);
		}
		rc2 = _node_config_validate(node_name, orig_config, new_config,
					    gres_ptr, fast_schedule,
					    reason_down, &gres_context[i]);
		rc = MAX(rc, rc2);
	}
	slurm_mutex_unlock(&gres_context_lock);

	return rc;
}

static int _node_reconfig(char *node_name, char *orig_config, char **new_config,
			  gres_state_t *gres_ptr, uint16_t fast_schedule,
			  slurm_gres_context_t *context_ptr)
{
	int rc = SLURM_SUCCESS;
	gres_node_state_t *gres_data;

	xassert(gres_ptr);
	if (gres_ptr->gres_data == NULL)
		gres_ptr->gres_data = _build_gres_node_state();
	gres_data = gres_ptr->gres_data;
	_get_gres_cnt(gres_data, orig_config,
		      context_ptr->gres_name,
		      context_ptr->gres_name_colon,
		      context_ptr->gres_name_colon_len);
	if ((gres_data->gres_cnt_config == 0) || (fast_schedule > 0))
		gres_data->gres_cnt_avail = gres_data->gres_cnt_config;
	else if (gres_data->gres_cnt_found != NO_VAL)
		gres_data->gres_cnt_avail = gres_data->gres_cnt_found;
	else if (gres_data->gres_cnt_avail == NO_VAL)
		gres_data->gres_cnt_avail = 0;

	if (context_ptr->has_file) {
		if (gres_data->gres_bit_alloc == NULL) {
			gres_data->gres_bit_alloc =
				bit_alloc(gres_data->gres_cnt_avail);
		} else if (gres_data->gres_cnt_avail !=
			   bit_size(gres_data->gres_bit_alloc)) {
			gres_data->gres_bit_alloc =
				bit_realloc(gres_data->gres_bit_alloc,
					    gres_data->gres_cnt_avail);
		}
	}

	if ((fast_schedule < 2) &&
	    (gres_data->gres_cnt_found != NO_VAL) &&
	    (gres_data->gres_cnt_found <  gres_data->gres_cnt_config)) {
		/* Do not set node DOWN, but give the node
		 * a chance to register with more resources */
		gres_data->gres_cnt_found = NO_VAL;
	} else if ((fast_schedule == 0) &&
		   (gres_data->gres_cnt_found != NO_VAL) &&
		   (gres_data->gres_cnt_found >  gres_data->gres_cnt_config)) {
		_set_gres_cnt(orig_config, new_config,
			      gres_data->gres_cnt_found,
			      context_ptr->gres_name,
			      context_ptr->gres_name_colon,
			      context_ptr->gres_name_colon_len);
	}

	return rc;
}
/*
 * Note that a node's configuration has been modified (e.g. "scontol update ..")
 * IN node_name - name of the node for which the gres information applies
 * IN orig_config - Gres information supplied from slurm.conf
 * IN/OUT new_config - Updated gres info from slurm.conf if FastSchedule=0
 * IN/OUT gres_list - List of Gres records for this node to track usage
 * IN fast_schedule - 0: Validate and use actual hardware configuration
 *		      1: Validate hardware config, but use slurm.conf config
 *		      2: Don't validate hardware, use slurm.conf configuration
 */
extern int gres_plugin_node_reconfig(char *node_name,
				     char *orig_config,
				     char **new_config,
				     List *gres_list,
				     uint16_t fast_schedule)
{
	int i, rc, rc2;
	ListIterator gres_iter;
	gres_state_t *gres_ptr;

	rc = gres_plugin_init();

	slurm_mutex_lock(&gres_context_lock);
	if ((gres_context_cnt > 0) && (*gres_list == NULL)) {
		*gres_list = list_create(_gres_node_list_delete);
	}
	for (i=0; ((i < gres_context_cnt) && (rc == SLURM_SUCCESS)); i++) {
		/* Find gres_state entry on the list */
		gres_iter = list_iterator_create(*gres_list);
		while ((gres_ptr = (gres_state_t *) list_next(gres_iter))) {
			if (gres_ptr->plugin_id == gres_context[i].plugin_id)
				break;
		}
		list_iterator_destroy(gres_iter);
		if (gres_ptr == NULL)
			continue;

		rc2 = _node_reconfig(node_name, orig_config, new_config,
				     gres_ptr, fast_schedule, &gres_context[i]);
		rc = MAX(rc, rc2);
	}
	slurm_mutex_unlock(&gres_context_lock);

	return rc;
}

/*
 * Pack a node's current gres status, called from slurmctld for save/restore
 * IN gres_list - generated by gres_plugin_node_config_validate()
 * IN/OUT buffer - location to write state to
 * IN node_name - name of the node for which the gres information applies
 */
extern int gres_plugin_node_state_pack(List gres_list, Buf buffer,
				       char *node_name)
{
	int rc = SLURM_SUCCESS;
	uint32_t top_offset, tail_offset;
	uint32_t magic = GRES_MAGIC;
	uint16_t rec_cnt = 0;
	uint8_t  has_bitmap;
	ListIterator gres_iter;
	gres_state_t *gres_ptr;
	gres_node_state_t *gres_node_ptr;

	if (gres_list == NULL) {
		pack16(rec_cnt, buffer);
		return rc;
	}

	top_offset = get_buf_offset(buffer);
	pack16(rec_cnt, buffer);	/* placeholder if data */

	if (gres_list == NULL)
		return rc;

	(void) gres_plugin_init();

	slurm_mutex_lock(&gres_context_lock);
	gres_iter = list_iterator_create(gres_list);
	while ((gres_ptr = (gres_state_t *) list_next(gres_iter))) {
		gres_node_ptr = (gres_node_state_t *) gres_ptr->gres_data;
		pack32(magic, buffer);
		pack32(gres_ptr->plugin_id, buffer);
		pack32(gres_node_ptr->gres_cnt_avail, buffer);
		/* Just note if gres_bit_alloc exists.
		 * Rebuild it based upon the state of recovered jobs */
		if (gres_node_ptr->gres_bit_alloc)
			has_bitmap = 1;
		else
			has_bitmap = 0;
		pack8(has_bitmap, buffer);
		rec_cnt++;
		break;
	}
	list_iterator_destroy(gres_iter);
	slurm_mutex_unlock(&gres_context_lock);

	tail_offset = get_buf_offset(buffer);
	set_buf_offset(buffer, top_offset);
	pack16(rec_cnt, buffer);
	set_buf_offset(buffer, tail_offset);

	return rc;
}

/*
 * Unpack a node's current gres status, called from slurmctld for save/restore
 * OUT gres_list - restored state stored by gres_plugin_node_state_pack()
 * IN/OUT buffer - location to read state from
 * IN node_name - name of the node for which the gres information applies
 */
extern int gres_plugin_node_state_unpack(List *gres_list, Buf buffer,
					 char *node_name,
					 uint16_t protocol_version)
{
	int i, rc;
	uint32_t gres_cnt_avail, magic, plugin_id;
	uint16_t rec_cnt;
	uint8_t  has_bitmap;
	gres_state_t *gres_ptr;
	gres_node_state_t *gres_node_ptr;

	safe_unpack16(&rec_cnt, buffer);
	if (rec_cnt == 0)
		return SLURM_SUCCESS;

	rc = gres_plugin_init();

	slurm_mutex_lock(&gres_context_lock);
	if ((gres_context_cnt > 0) && (*gres_list == NULL))
		*gres_list = list_create(_gres_node_list_delete);

	while ((rc == SLURM_SUCCESS) && (rec_cnt)) {
		if ((buffer == NULL) || (remaining_buf(buffer) == 0))
			break;
		rec_cnt--;
		if (protocol_version >= SLURM_MIN_PROTOCOL_VERSION) {
			safe_unpack32(&magic, buffer);
			if (magic != GRES_MAGIC)
				goto unpack_error;
			safe_unpack32(&plugin_id, buffer);
			safe_unpack32(&gres_cnt_avail, buffer);
			safe_unpack8(&has_bitmap, buffer);
		} else {
			error("gres_plugin_node_state_unpack: protocol_version"
			      " %hu not supported", protocol_version);
			goto unpack_error;
		}
		for (i=0; i<gres_context_cnt; i++) {
			if (gres_context[i].plugin_id == plugin_id)
				break;
		}
		if (i >= gres_context_cnt) {
			error("gres_plugin_node_state_unpack: no plugin "
			      "configured to unpack data type %u from node %s",
			      plugin_id, node_name);
			/* A likely sign that GresPlugins has changed.
			 * Not a fatal error, skip over the data. */
			continue;
		}
		gres_node_ptr = _build_gres_node_state();
		gres_node_ptr->gres_cnt_avail = gres_cnt_avail;
		if (has_bitmap) {
			gres_node_ptr->gres_bit_alloc =
				bit_alloc(gres_cnt_avail);
		}
		gres_ptr = xmalloc(sizeof(gres_state_t));
		gres_ptr->plugin_id = gres_context[i].plugin_id;
		gres_ptr->gres_data = gres_node_ptr;
		list_append(*gres_list, gres_ptr);
	}
	slurm_mutex_unlock(&gres_context_lock);
	return rc;

unpack_error:
	error("gres_plugin_node_state_unpack: unpack error from node %s",
	      node_name);
	slurm_mutex_unlock(&gres_context_lock);
	return SLURM_ERROR;
}

static void *_node_state_dup(void *gres_data)
{
	int i;
	gres_node_state_t *gres_ptr = (gres_node_state_t *) gres_data;
	gres_node_state_t *new_gres;

	if (gres_ptr == NULL)
		return NULL;

	new_gres = xmalloc(sizeof(gres_node_state_t));
	new_gres->gres_cnt_found  = gres_ptr->gres_cnt_found;
	new_gres->gres_cnt_config = gres_ptr->gres_cnt_config;
	new_gres->gres_cnt_avail  = gres_ptr->gres_cnt_avail;
	new_gres->gres_cnt_alloc  = gres_ptr->gres_cnt_alloc;
	if (gres_ptr->gres_bit_alloc)
		new_gres->gres_bit_alloc = bit_copy(gres_ptr->gres_bit_alloc);
	if (gres_ptr->topo_cnt == 0)
		return new_gres;

	new_gres->topo_cnt         = gres_ptr->topo_cnt;
	new_gres->topo_cpus_bitmap = xmalloc(gres_ptr->topo_cnt *
					     sizeof(bitstr_t *));
	new_gres->topo_gres_bitmap = xmalloc(gres_ptr->topo_cnt *
					     sizeof(bitstr_t *));
	new_gres->topo_gres_cnt_alloc = xmalloc(gres_ptr->topo_cnt *
						sizeof(uint32_t));
	new_gres->topo_gres_cnt_avail = xmalloc(gres_ptr->topo_cnt *
						sizeof(uint32_t));
	new_gres->topo_model = xmalloc(gres_ptr->topo_cnt * sizeof(char *));
	for (i = 0; i < gres_ptr->topo_cnt; i++) {
		if (gres_ptr->topo_cpus_bitmap[i]) {
			new_gres->topo_cpus_bitmap[i] =
				bit_copy(gres_ptr->topo_cpus_bitmap[i]);
		}
		new_gres->topo_gres_bitmap[i] =
			bit_copy(gres_ptr->topo_gres_bitmap[i]);
		new_gres->topo_gres_cnt_alloc[i] =
			gres_ptr->topo_gres_cnt_alloc[i];
		new_gres->topo_gres_cnt_avail[i] =
			gres_ptr->topo_gres_cnt_avail[i];
		new_gres->topo_model[i] = xstrdup(gres_ptr->topo_model[i]);
	}

	new_gres->type_cnt       = gres_ptr->type_cnt;
	new_gres->type_cnt_alloc = xmalloc(gres_ptr->type_cnt *
					   sizeof(uint32_t));
	new_gres->type_cnt_avail = xmalloc(gres_ptr->type_cnt *
					   sizeof(uint32_t));
	new_gres->type_model = xmalloc(gres_ptr->type_cnt * sizeof(char *));
	for (i = 0; i < gres_ptr->type_cnt; i++) {
		new_gres->type_cnt_alloc[i] = gres_ptr->type_cnt_alloc[i];
		new_gres->type_cnt_avail[i] = gres_ptr->type_cnt_avail[i];
		new_gres->type_model[i] = xstrdup(gres_ptr->type_model[i]);
	}
	return new_gres;
}

/*
 * Duplicate a node gres status (used for will-run logic)
 * IN gres_list - node gres state information
 * RET a copy of gres_list or NULL on failure
 */
extern List gres_plugin_node_state_dup(List gres_list)
{
	int i;
	List new_list = NULL;
	ListIterator gres_iter;
	gres_state_t *gres_ptr, *new_gres;
	void *gres_data;

	if (gres_list == NULL)
		return new_list;

	(void) gres_plugin_init();

	slurm_mutex_lock(&gres_context_lock);
	if ((gres_context_cnt > 0)) {
		new_list = list_create(_gres_node_list_delete);
	}
	gres_iter = list_iterator_create(gres_list);
	while ((gres_ptr = (gres_state_t *) list_next(gres_iter))) {
		for (i=0; i<gres_context_cnt; i++) {
			if (gres_ptr->plugin_id != gres_context[i].plugin_id)
				continue;
			gres_data = _node_state_dup(gres_ptr->gres_data);
			if (gres_data) {
				new_gres = xmalloc(sizeof(gres_state_t));
				new_gres->plugin_id = gres_ptr->plugin_id;
				new_gres->gres_data = gres_data;
				list_append(new_list, new_gres);
			}
			break;
		}
		if (i >= gres_context_cnt) {
			error("Could not find plugin id %u to dup node record",
			      gres_ptr->plugin_id);
		}
	}
	list_iterator_destroy(gres_iter);
	slurm_mutex_unlock(&gres_context_lock);

	return new_list;
}

static void _node_state_dealloc(gres_state_t *gres_ptr)
{
	int i;
	gres_node_state_t *gres_node_ptr;
	char *gres_name = NULL;

	gres_node_ptr = (gres_node_state_t *) gres_ptr->gres_data;
	gres_node_ptr->gres_cnt_alloc = 0;
	if (gres_node_ptr->gres_bit_alloc) {
		int i = bit_size(gres_node_ptr->gres_bit_alloc) - 1;
		if (i >= 0)
			bit_nclear(gres_node_ptr->gres_bit_alloc, 0, i);
	}

	if (gres_node_ptr->topo_cnt && !gres_node_ptr->topo_gres_cnt_alloc) {
		for (i = 0; i < gres_context_cnt; i++) {
			if (gres_ptr->plugin_id == gres_context[i].plugin_id) {
				gres_name = gres_context[i].gres_name;
				break;
			}
		}
		error("gres_plugin_node_state_dealloc_all: gres/%s topo_cnt!=0 "
		      "and topo_gres_cnt_alloc is NULL", gres_name);
	} else if (gres_node_ptr->topo_cnt) {
		for (i = 0; i < gres_node_ptr->topo_cnt; i++) {
			gres_node_ptr->topo_gres_cnt_alloc[i] = 0;
		}
	} else {
		/* This array can be set at startup if a job has been allocated
		 * specific GRES and the node has not registered with the
		 * details needed to track individual GRES (rather than only
		 * a GRES count). */
		xfree(gres_node_ptr->topo_gres_cnt_alloc);
	}

	for (i = 0; i < gres_node_ptr->type_cnt; i++) {
		gres_node_ptr->type_cnt_alloc[i] = 0;
	}
}

/*
 * Deallocate all resources on this node previous allocated to any jobs.
 *	This function isused to synchronize state after slurmctld restarts or
 *	is reconfigured.
 * IN gres_list - node gres state information
 */
extern void gres_plugin_node_state_dealloc_all(List gres_list)
{
	ListIterator gres_iter;
	gres_state_t *gres_ptr;

	if (gres_list == NULL)
		return;

	(void) gres_plugin_init();

	slurm_mutex_lock(&gres_context_lock);
	gres_iter = list_iterator_create(gres_list);
	while ((gres_ptr = (gres_state_t *) list_next(gres_iter))) {
		_node_state_dealloc(gres_ptr);
	}
	list_iterator_destroy(gres_iter);
	slurm_mutex_unlock(&gres_context_lock);
}

static char *_node_gres_used(void *gres_data, char *gres_name)
{
	gres_node_state_t *gres_node_ptr;
	char *sep = "";
	int i;

	xassert(gres_data);
	gres_node_ptr = (gres_node_state_t *) gres_data;

	if (gres_node_ptr->gres_used) {
		;	/* Used cached value */
	} else if (gres_node_ptr->type_cnt == 0) {
		if (gres_node_ptr->no_consume) {
			xstrfmtcat(gres_node_ptr->gres_used, "%s:0", gres_name);
		} else {
			xstrfmtcat(gres_node_ptr->gres_used, "%s:%u",
				   gres_name, gres_node_ptr->gres_cnt_alloc);
		}
	} else {
		for (i = 0; i < gres_node_ptr->type_cnt; i++) {
			if (gres_node_ptr->no_consume) {
				xstrfmtcat(gres_node_ptr->gres_used,
					   "%s%s:%s:0", sep, gres_name,
					   gres_node_ptr->type_model[i]);
			} else {
				xstrfmtcat(gres_node_ptr->gres_used,
					   "%s%s:%s:%u", sep, gres_name,
					   gres_node_ptr->type_model[i],
					   gres_node_ptr->type_cnt_alloc[i]);
			}
			sep = ",";
		}
	}

	return gres_node_ptr->gres_used;
}

static void _node_state_log(void *gres_data, char *node_name, char *gres_name)
{
	gres_node_state_t *gres_node_ptr;
	int i;
	char tmp_str[128];

	xassert(gres_data);
	gres_node_ptr = (gres_node_state_t *) gres_data;

	info("gres/%s: state for %s", gres_name, node_name);
	if (gres_node_ptr->gres_cnt_found == NO_VAL) {
		snprintf(tmp_str, sizeof(tmp_str), "TBD");
	} else {
		snprintf(tmp_str, sizeof(tmp_str), "%u",
			 gres_node_ptr->gres_cnt_found);
	}

	if (gres_node_ptr->no_consume) {
		info("  gres_cnt found:%s configured:%u avail:%u no_consume",
		     tmp_str, gres_node_ptr->gres_cnt_config,
		     gres_node_ptr->gres_cnt_avail);
	} else {
		info("  gres_cnt found:%s configured:%u avail:%u alloc:%u",
		     tmp_str, gres_node_ptr->gres_cnt_config,
		     gres_node_ptr->gres_cnt_avail,
		     gres_node_ptr->gres_cnt_alloc);
	}

	if (gres_node_ptr->gres_bit_alloc) {
		bit_fmt(tmp_str, sizeof(tmp_str), gres_node_ptr->gres_bit_alloc);
		info("  gres_bit_alloc:%s", tmp_str);
	} else {
		info("  gres_bit_alloc:NULL");
	}

	info("  gres_used:%s", gres_node_ptr->gres_used);

	for (i = 0; i < gres_node_ptr->topo_cnt; i++) {
		if (gres_node_ptr->topo_cpus_bitmap[i]) {
			bit_fmt(tmp_str, sizeof(tmp_str),
				gres_node_ptr->topo_cpus_bitmap[i]);
			info("  topo_cpus_bitmap[%d]:%s", i, tmp_str);
		} else
			info("  topo_cpus_bitmap[%d]:NULL", i);
		if (gres_node_ptr->topo_gres_bitmap[i]) {
			bit_fmt(tmp_str, sizeof(tmp_str),
				gres_node_ptr->topo_gres_bitmap[i]);
			info("  topo_gres_bitmap[%d]:%s", i, tmp_str);
		} else
			info("  topo_gres_bitmap[%d]:NULL", i);
		info("  topo_gres_cnt_alloc[%d]:%u", i,
		     gres_node_ptr->topo_gres_cnt_alloc[i]);
		info("  topo_gres_cnt_avail[%d]:%u", i,
		     gres_node_ptr->topo_gres_cnt_avail[i]);
		info("  type[%d]:%s", i, gres_node_ptr->topo_model[i]);
	}

	for (i = 0; i < gres_node_ptr->type_cnt; i++) {
		info("  type_cnt_alloc[%d]:%u", i,
		     gres_node_ptr->type_cnt_alloc[i]);
		info("  type_cnt_avail[%d]:%u", i,
		     gres_node_ptr->type_cnt_avail[i]);
		info("  type[%d]:%s", i, gres_node_ptr->type_model[i]);
	}
}

/*
 * Log a node's current gres state
 * IN gres_list - generated by gres_plugin_node_config_validate()
 * IN node_name - name of the node for which the gres information applies
 */
extern void gres_plugin_node_state_log(List gres_list, char *node_name)
{
	int i;
	ListIterator gres_iter;
	gres_state_t *gres_ptr;

	if (!gres_debug || (gres_list == NULL))
		return;

	(void) gres_plugin_init();

	slurm_mutex_lock(&gres_context_lock);
	gres_iter = list_iterator_create(gres_list);
	while ((gres_ptr = (gres_state_t *) list_next(gres_iter))) {
		for (i = 0; i<gres_context_cnt; i++) {
			if (gres_ptr->plugin_id !=
			    gres_context[i].plugin_id)
				continue;
			_node_state_log(gres_ptr->gres_data, node_name,
					gres_context[i].gres_name);
			break;
		}
	}
	list_iterator_destroy(gres_iter);
	slurm_mutex_unlock(&gres_context_lock);
}

/*
 * Build a string indicating a node's drained GRES
 * IN gres_list - generated by gres_plugin_node_config_validate()
 * RET - string, must be xfreed by caller
 */
extern char *gres_get_node_drain(List gres_list)
{
	char *node_drain = xstrdup("N/A");

	return node_drain;
}

/*
 * Build a string indicating a node's used GRES
 * IN gres_list - generated by gres_plugin_node_config_validate()
 * RET - string, must be xfreed by caller
 */
extern char *gres_get_node_used(List gres_list)
{
	int i;
	ListIterator gres_iter;
	gres_state_t *gres_ptr;
	char *gres_used = NULL, *tmp;

	if (!gres_list)
		return gres_used;

	(void) gres_plugin_init();

	slurm_mutex_lock(&gres_context_lock);
	gres_iter = list_iterator_create(gres_list);
	while ((gres_ptr = (gres_state_t *) list_next(gres_iter))) {
		for (i = 0; i < gres_context_cnt; i++) {
			if (gres_ptr->plugin_id !=
			    gres_context[i].plugin_id)
				continue;
			tmp = _node_gres_used(gres_ptr->gres_data,
					      gres_context[i].gres_name);
			if (!tmp)
				continue;
			if (gres_used)
				xstrcat(gres_used, ",");
			xstrcat(gres_used, tmp);
			break;
		}
	}
	list_iterator_destroy(gres_iter);
	slurm_mutex_unlock(&gres_context_lock);

	return gres_used;
}

static void _job_state_delete(void *gres_data)
{
	int i;
	gres_job_state_t *gres_ptr = (gres_job_state_t *) gres_data;

	if (gres_ptr == NULL)
		return;

	for (i = 0; i < gres_ptr->node_cnt; i++) {
		if (gres_ptr->gres_bit_alloc)
			FREE_NULL_BITMAP(gres_ptr->gres_bit_alloc[i]);
		if (gres_ptr->gres_bit_step_alloc)
			FREE_NULL_BITMAP(gres_ptr->gres_bit_step_alloc[i]);
	}
	xfree(gres_ptr->gres_bit_alloc);
	xfree(gres_ptr->gres_bit_step_alloc);
	xfree(gres_ptr->gres_cnt_step_alloc);
	xfree(gres_ptr->type_model);
	xfree(gres_ptr);
}

static void _gres_job_list_delete(void *list_element)
{
	gres_state_t *gres_ptr;

	if (gres_plugin_init() != SLURM_SUCCESS)
		return;

	gres_ptr = (gres_state_t *) list_element;
	slurm_mutex_lock(&gres_context_lock);
	_job_state_delete(gres_ptr->gres_data);
	xfree(gres_ptr);
	slurm_mutex_unlock(&gres_context_lock);
}

static int _job_state_validate(char *config, void **gres_data,
			       slurm_gres_context_t *context_ptr)
{
	gres_job_state_t *gres_ptr;
	char *type = NULL, *num = NULL, *last_num = NULL;
	long cnt;

	if (!strcmp(config, context_ptr->gres_name)) {
		cnt = 1;
	} else if (!strncmp(config, context_ptr->gres_name_colon,
			    context_ptr->gres_name_colon_len)) {
		type = strchr(config, ':');
		num = strrchr(config, ':');
		if (!num)
			return SLURM_ERROR;
		cnt = strtol(num + 1, &last_num, 10);
		if (last_num[0] == '\0')
			;
		else if ((last_num[0] == 'k') || (last_num[0] == 'K'))
			cnt *= 1024;
		else if ((last_num[0] == 'm') || (last_num[0] == 'M'))
			cnt *= (1024 * 1024);
		else if ((last_num[0] == 'g') || (last_num[0] == 'G'))
			cnt *= (1024 * 1024 * 1024);
		else
			return SLURM_ERROR;
		if ((cnt < 0) || (cnt > 0xffffffff))
			return SLURM_ERROR;
	} else {
		/* Did not find this GRES name, check for zero value */
		num = strrchr(config, ':');
		if (num) {
			cnt = strtol(num + 1, &last_num, 10);
			if ((last_num[0] != '\0') || (cnt != 0))
				return SLURM_ERROR;
		} else
			return SLURM_ERROR;
	}

	if (cnt == 0) {
		*gres_data = NULL;
	} else {
		gres_ptr = xmalloc(sizeof(gres_job_state_t));
		gres_ptr->gres_cnt_alloc = (uint32_t) cnt;
		if (type && num && (type != num)) {
			type++;
			num[0] = '\0';
			gres_ptr->type_model = xstrdup(type);
		}
		*gres_data = gres_ptr;
	}

	return SLURM_SUCCESS;
}

/*
 * Given a job's requested gres configuration, validate it and build a gres list
 * IN req_config - job request's gres input string
 * OUT gres_list - List of Gres records for this job to track usage
 * RET SLURM_SUCCESS or ESLURM_INVALID_GRES
 */
extern int gres_plugin_job_state_validate(char *req_config, List *gres_list)
{
	char *tmp_str, *tok, *last = NULL;
	int i, rc, rc2;
	gres_state_t *gres_ptr;
	void *job_gres_data;

	if ((req_config == NULL) || (req_config[0] == '\0')) {
		*gres_list = NULL;
		return SLURM_SUCCESS;
	}

	if ((rc = gres_plugin_init()) != SLURM_SUCCESS)
		return rc;

	slurm_mutex_lock(&gres_context_lock);
	tmp_str = xstrdup(req_config);
	tok = strtok_r(tmp_str, ",", &last);
	while (tok && (rc == SLURM_SUCCESS)) {
		rc2 = SLURM_ERROR;
		for (i = 0; i < gres_context_cnt; i++) {
			job_gres_data = NULL;
			rc2 = _job_state_validate(tok, &job_gres_data,
						  &gres_context[i]);
			if (rc2 != SLURM_SUCCESS)
				continue;
			if (job_gres_data == NULL)    /* Name match, count=0 */
				break;
			if (*gres_list == NULL)
				*gres_list = list_create(_gres_job_list_delete);
			gres_ptr = xmalloc(sizeof(gres_state_t));
			gres_ptr->plugin_id = gres_context[i].plugin_id;
			gres_ptr->gres_data = job_gres_data;
			list_append(*gres_list, gres_ptr);
			break;		/* processed it */
		}
		if (rc2 != SLURM_SUCCESS) {
			info("Invalid gres job specification %s", tok);
			rc = ESLURM_INVALID_GRES;
			break;
		}
		tok = strtok_r(NULL, ",", &last);
	}
	slurm_mutex_unlock(&gres_context_lock);

	xfree(tmp_str);
	return rc;
}

static void *_job_state_dup(void *gres_data)
{

	int i;
	gres_job_state_t *gres_ptr = (gres_job_state_t *) gres_data;
	gres_job_state_t *new_gres_ptr;

	if (gres_ptr == NULL)
		return NULL;

	new_gres_ptr = xmalloc(sizeof(gres_job_state_t));
	new_gres_ptr->gres_cnt_alloc	= gres_ptr->gres_cnt_alloc;
	new_gres_ptr->node_cnt		= gres_ptr->node_cnt;
	new_gres_ptr->type_model	= xstrdup(gres_ptr->type_model);

	if (gres_ptr->gres_bit_alloc) {
		new_gres_ptr->gres_bit_alloc = xmalloc(sizeof(bitstr_t *) *
						       gres_ptr->node_cnt);
		for (i=0; i<gres_ptr->node_cnt; i++) {
			if (gres_ptr->gres_bit_alloc[i] == NULL)
				continue;
			new_gres_ptr->gres_bit_alloc[i] =
				bit_copy(gres_ptr->gres_bit_alloc[i]);
		}
	}
	return new_gres_ptr;
}

static void *_job_state_dup2(void *gres_data, int node_index)
{

	gres_job_state_t *gres_ptr = (gres_job_state_t *) gres_data;
	gres_job_state_t *new_gres_ptr;

	if (gres_ptr == NULL)
		return NULL;

	new_gres_ptr = xmalloc(sizeof(gres_job_state_t));
	new_gres_ptr->gres_cnt_alloc	= gres_ptr->gres_cnt_alloc;
	new_gres_ptr->node_cnt		= 1;
	new_gres_ptr->type_model	= xstrdup(gres_ptr->type_model);

	if (gres_ptr->gres_bit_alloc && gres_ptr->gres_bit_alloc[node_index]) {
		new_gres_ptr->gres_bit_alloc	= xmalloc(sizeof(bitstr_t *));
		new_gres_ptr->gres_bit_alloc[0] =
				bit_copy(gres_ptr->gres_bit_alloc[node_index]);
	}
	return new_gres_ptr;
}

/*
 * Create a (partial) copy of a job's gres state for job binding
 * IN gres_list - List of Gres records for this job to track usage
 * RET The copy or NULL on failure
 * NOTE: Only gres_cnt_alloc, node_cnt and gres_bit_alloc are copied
 *	 Job step details are NOT copied.
 */
List gres_plugin_job_state_dup(List gres_list)
{
	return gres_plugin_job_state_extract(gres_list, -1);
}

/*
 * Create a (partial) copy of a job's gres state for a particular node index
 * IN gres_list - List of Gres records for this job to track usage
 * IN node_index - zero-origin index to the node
 * RET The copy or NULL on failure
 */
List gres_plugin_job_state_extract(List gres_list, int node_index)
{
	ListIterator gres_iter;
	gres_state_t *gres_ptr, *new_gres_state;
	List new_gres_list = NULL;
	void *new_gres_data;

	if (gres_list == NULL)
		return new_gres_list;

	(void) gres_plugin_init();

	slurm_mutex_lock(&gres_context_lock);
	gres_iter = list_iterator_create(gres_list);
	while ((gres_ptr = (gres_state_t *) list_next(gres_iter))) {
		if (node_index == -1)
			new_gres_data = _job_state_dup(gres_ptr->gres_data);
		else {
			new_gres_data = _job_state_dup2(gres_ptr->gres_data,
							node_index);
		}
		if (new_gres_data == NULL)
			break;
		if (new_gres_list == NULL) {
			new_gres_list = list_create(_gres_job_list_delete);
		}
		new_gres_state = xmalloc(sizeof(gres_state_t));
		new_gres_state->plugin_id = gres_ptr->plugin_id;
		new_gres_state->gres_data = new_gres_data;
		list_append(new_gres_list, new_gres_state);
	}
	list_iterator_destroy(gres_iter);
	slurm_mutex_unlock(&gres_context_lock);

	return new_gres_list;
}

/*
 * Pack a job's current gres status, called from slurmctld for save/restore
 * IN gres_list - generated by gres_plugin_job_config_validate()
 * IN/OUT buffer - location to write state to
 * IN job_id - job's ID
 * IN details - if set then pack job step allocation details (only needed to
 *	 	save/restore job state, not needed in job credential for
 *		slurmd task binding)
 *
 * NOTE: A job's allocation to steps is not recorded here, but recovered with
 *	 the job step state information upon slurmctld restart.
 */
extern int gres_plugin_job_state_pack(List gres_list, Buf buffer,
				      uint32_t job_id, bool details,
				      uint16_t protocol_version)
{
	int i, rc = SLURM_SUCCESS;
	uint32_t top_offset, tail_offset;
	uint32_t magic = GRES_MAGIC;
	uint16_t rec_cnt = 0;
	ListIterator gres_iter;
	gres_state_t *gres_ptr;
	gres_job_state_t *gres_job_ptr;

	top_offset = get_buf_offset(buffer);
	pack16(rec_cnt, buffer);	/* placeholder if data */

	if (gres_list == NULL)
		return rc;

	(void) gres_plugin_init();

	slurm_mutex_lock(&gres_context_lock);
	gres_iter = list_iterator_create(gres_list);
	while ((gres_ptr = (gres_state_t *) list_next(gres_iter))) {
		gres_job_ptr = (gres_job_state_t *) gres_ptr->gres_data;
		if (protocol_version >= SLURM_14_11_PROTOCOL_VERSION) {
			pack32(magic, buffer);
			pack32(gres_ptr->plugin_id, buffer);
			pack32(gres_job_ptr->gres_cnt_alloc, buffer);
			packstr(gres_job_ptr->type_model, buffer);
			pack32(gres_job_ptr->node_cnt, buffer);
			if (gres_job_ptr->gres_bit_alloc) {
				pack8((uint8_t) 1, buffer);
				for (i = 0; i < gres_job_ptr->node_cnt; i++) {
					pack_bit_str_hex(gres_job_ptr->
							 gres_bit_alloc[i],
							 buffer);
				}
			} else {
				pack8((uint8_t) 0, buffer);
			}
			if (details && gres_job_ptr->gres_bit_step_alloc) {
				pack8((uint8_t) 1, buffer);
				for (i = 0; i < gres_job_ptr->node_cnt; i++) {
					pack_bit_str_hex(gres_job_ptr->
							 gres_bit_step_alloc[i],
							 buffer);
				}
			} else {
				pack8((uint8_t) 0, buffer);
			}
			if (details && gres_job_ptr->gres_cnt_step_alloc) {
				pack8((uint8_t) 1, buffer);
				for (i = 0; i < gres_job_ptr->node_cnt; i++) {
					pack32(gres_job_ptr->
					       gres_cnt_step_alloc[i],
					       buffer);
				}
			} else {
				pack8((uint8_t) 0, buffer);
			}
			rec_cnt++;
		} else if (protocol_version >= SLURM_MIN_PROTOCOL_VERSION) {
			pack32(magic, buffer);
			pack32(gres_ptr->plugin_id, buffer);
			pack32(gres_job_ptr->gres_cnt_alloc, buffer);
			pack32(gres_job_ptr->node_cnt, buffer);
			if (gres_job_ptr->gres_bit_alloc) {
				pack8((uint8_t) 1, buffer);
				for (i = 0; i < gres_job_ptr->node_cnt; i++) {
					pack_bit_str(gres_job_ptr->
						     gres_bit_alloc[i],
						     buffer);
				}
			} else {
				pack8((uint8_t) 0, buffer);
			}
			if (details && gres_job_ptr->gres_bit_step_alloc) {
				pack8((uint8_t) 1, buffer);
				for (i = 0; i < gres_job_ptr->node_cnt; i++) {
					pack_bit_str(gres_job_ptr->
						     gres_bit_step_alloc[i],
						     buffer);
				}
			} else {
				pack8((uint8_t) 0, buffer);
			}
			if (details && gres_job_ptr->gres_cnt_step_alloc) {
				pack8((uint8_t) 1, buffer);
				for (i = 0; i < gres_job_ptr->node_cnt; i++) {
					pack32(gres_job_ptr->
					       gres_cnt_step_alloc[i],
					       buffer);
				}
			} else {
				pack8((uint8_t) 0, buffer);
			}
			rec_cnt++;
		} else {
			error("gres_plugin_node_state_pack: protocol_version"
			      " %hu not supported", protocol_version);
			break;
		}
	}
	list_iterator_destroy(gres_iter);
	slurm_mutex_unlock(&gres_context_lock);

	tail_offset = get_buf_offset(buffer);
	set_buf_offset(buffer, top_offset);
	pack16(rec_cnt, buffer);
	set_buf_offset(buffer, tail_offset);

	return rc;
}

/*
 * Unpack a job's current gres status, called from slurmctld for save/restore
 * OUT gres_list - restored state stored by gres_plugin_job_state_pack()
 * IN/OUT buffer - location to read state from
 * IN job_id - job's ID
 */
extern int gres_plugin_job_state_unpack(List *gres_list, Buf buffer,
					uint32_t job_id,
					uint16_t protocol_version)
{
	int i = 0, rc;
	uint32_t magic, plugin_id, utmp32;
	uint16_t rec_cnt;
	uint8_t  has_more;
	gres_state_t *gres_ptr;
	gres_job_state_t *gres_job_ptr = NULL;

	safe_unpack16(&rec_cnt, buffer);
	if (rec_cnt == 0)
		return SLURM_SUCCESS;

	rc = gres_plugin_init();

	slurm_mutex_lock(&gres_context_lock);
	if ((gres_context_cnt > 0) && (*gres_list == NULL)) {
		*gres_list = list_create(_gres_job_list_delete);
	}

	while ((rc == SLURM_SUCCESS) && (rec_cnt)) {
		if ((buffer == NULL) || (remaining_buf(buffer) == 0))
			break;
		rec_cnt--;

		if (protocol_version >= SLURM_14_11_PROTOCOL_VERSION) {
			safe_unpack32(&magic, buffer);
			if (magic != GRES_MAGIC)
				goto unpack_error;
			safe_unpack32(&plugin_id, buffer);
			gres_job_ptr = xmalloc(sizeof(gres_job_state_t));
			safe_unpack32(&gres_job_ptr->gres_cnt_alloc, buffer);
			safe_unpackstr_xmalloc(&gres_job_ptr->type_model,
					       &utmp32, buffer);
			safe_unpack32(&gres_job_ptr->node_cnt, buffer);
			safe_unpack8(&has_more, buffer);
			if (has_more) {
				gres_job_ptr->gres_bit_alloc =
					xmalloc(sizeof(bitstr_t *) *
						gres_job_ptr->node_cnt);
				for (i = 0; i < gres_job_ptr->node_cnt; i++) {
					unpack_bit_str_hex(&gres_job_ptr->
							   gres_bit_alloc[i],
							   buffer);
				}
			}
			safe_unpack8(&has_more, buffer);
			if (has_more) {
				gres_job_ptr->gres_bit_step_alloc =
					xmalloc(sizeof(bitstr_t *) *
						gres_job_ptr->node_cnt);
				for (i = 0; i < gres_job_ptr->node_cnt; i++) {
					unpack_bit_str_hex(&gres_job_ptr->
							   gres_bit_step_alloc[i],
							   buffer);
				}
			}
			safe_unpack8(&has_more, buffer);
			if (has_more) {
				gres_job_ptr->gres_cnt_step_alloc =
					xmalloc(sizeof(uint32_t) *
						gres_job_ptr->node_cnt);
				for (i=0; i<gres_job_ptr->node_cnt; i++) {
					safe_unpack32(&gres_job_ptr->
						      gres_cnt_step_alloc[i],
						      buffer);
				}
			}
		} else if (protocol_version >= SLURM_MIN_PROTOCOL_VERSION) {
			safe_unpack32(&magic, buffer);
			if (magic != GRES_MAGIC)
				goto unpack_error;
			safe_unpack32(&plugin_id, buffer);
			gres_job_ptr = xmalloc(sizeof(gres_job_state_t));
			safe_unpack32(&gres_job_ptr->gres_cnt_alloc, buffer);
			safe_unpack32(&gres_job_ptr->node_cnt, buffer);
			safe_unpack8(&has_more, buffer);
			if (has_more) {
				gres_job_ptr->gres_bit_alloc =
					xmalloc(sizeof(bitstr_t *) *
						gres_job_ptr->node_cnt);
				for (i=0; i<gres_job_ptr->node_cnt; i++) {
					unpack_bit_str(&gres_job_ptr->
						       gres_bit_alloc[i],
						       buffer);
				}
			}
			safe_unpack8(&has_more, buffer);
			if (has_more) {
				gres_job_ptr->gres_bit_step_alloc =
					xmalloc(sizeof(bitstr_t *) *
						gres_job_ptr->node_cnt);
				for (i=0; i<gres_job_ptr->node_cnt; i++) {
					unpack_bit_str(&gres_job_ptr->
						       gres_bit_step_alloc[i],
						       buffer);
				}
			}
			safe_unpack8(&has_more, buffer);
			if (has_more) {
				gres_job_ptr->gres_cnt_step_alloc =
					xmalloc(sizeof(uint32_t) *
						gres_job_ptr->node_cnt);
				for (i=0; i<gres_job_ptr->node_cnt; i++) {
					safe_unpack32(&gres_job_ptr->
						      gres_cnt_step_alloc[i],
						      buffer);
				}
			}
		} else {
			error("gres_plugin_job_state_unpack: protocol_version"
			      " %hu not supported", protocol_version);
			goto unpack_error;
		}

		for (i=0; i<gres_context_cnt; i++) {
			if (gres_context[i].plugin_id == plugin_id)
				break;
		}
		if (i >= gres_context_cnt) {
			/* A likely sign that GresPlugins has changed.
			 * Not a fatal error, skip over the data. */
			error("gres_plugin_job_state_unpack: no plugin "
			      "configured to unpack data type %u from job %u",
			      plugin_id, job_id);
			_job_state_delete(gres_job_ptr);
			continue;
		}
		gres_ptr = xmalloc(sizeof(gres_state_t));
		gres_ptr->plugin_id = gres_context[i].plugin_id;
		gres_ptr->gres_data = gres_job_ptr;
		gres_job_ptr = NULL;	/* nothing left to free on error */
		list_append(*gres_list, gres_ptr);
	}
	slurm_mutex_unlock(&gres_context_lock);
	return rc;

unpack_error:
	error("gres_plugin_job_state_unpack: unpack error from job %u",
	      job_id);
	if (gres_job_ptr)
		_job_state_delete(gres_job_ptr);
	slurm_mutex_unlock(&gres_context_lock);
	return SLURM_ERROR;
}

/* If CPU bitmap from slurmd differs in size from that in slurmctld,
 * then modify bitmap from slurmd so we can use bit_and, bit_or, etc. */
static bitstr_t *_cpu_bitmap_rebuild(bitstr_t *old_cpu_bitmap, int new_size)
{
	int i, j, old_size, ratio;
	bitstr_t *new_cpu_bitmap;

	new_cpu_bitmap = bit_alloc(new_size);
	old_size = bit_size(old_cpu_bitmap);
	if (old_size > new_size) {
		ratio = old_size / new_size;
		for (i=0; i<new_size; i++) {
			for (j=0; j<ratio; j++) {
				if (bit_test(old_cpu_bitmap, i*ratio+j)) {
					bit_set(new_cpu_bitmap, i);
					break;
				}
			}
		}
	} else {
		ratio = new_size / old_size;
		for (i=0; i<old_size; i++) {
			if (!bit_test(old_cpu_bitmap, i))
				continue;
			for (j=0; j<ratio; j++) {
				bit_set(new_cpu_bitmap, i*ratio+j);
			}
		}
	}

	return new_cpu_bitmap;
}

static void _validate_gres_node_cpus(gres_node_state_t *node_gres_ptr,
				     int cpus_ctld, char *node_name)
{
	int i, cpus_slurmd;
	bitstr_t *new_cpu_bitmap;
	int log_mismatch = true;

	if (node_gres_ptr->topo_cnt == 0)
		return;

	if (node_gres_ptr->topo_cpus_bitmap == NULL) {
		error("Gres topo_cpus_bitmap is NULL on node %s", node_name);
		return;
	}


	for (i = 0; i < node_gres_ptr->topo_cnt; i++) {
		if (!node_gres_ptr->topo_cpus_bitmap[i])
			continue;
		cpus_slurmd = bit_size(node_gres_ptr->topo_cpus_bitmap[i]);
		if (cpus_slurmd == cpus_ctld)
			continue;
		if (log_mismatch) {
			debug("Gres CPU count mismatch on node %s (%d != %d)",
			      node_name, cpus_slurmd, cpus_ctld);
			log_mismatch = false;
		}
		new_cpu_bitmap = _cpu_bitmap_rebuild(node_gres_ptr->
						     topo_cpus_bitmap[i],
						     cpus_ctld);
		FREE_NULL_BITMAP(node_gres_ptr->topo_cpus_bitmap[i]);
		node_gres_ptr->topo_cpus_bitmap[i] = new_cpu_bitmap;
	}
}

static void	_job_core_filter(void *job_gres_data, void *node_gres_data,
				 bool use_total_gres, bitstr_t *cpu_bitmap,
				 int cpu_start_bit, int cpu_end_bit,
				 char *gres_name, char *node_name)
{
	int i, j, cpus_ctld;
	gres_job_state_t  *job_gres_ptr  = (gres_job_state_t *)  job_gres_data;
	gres_node_state_t *node_gres_ptr = (gres_node_state_t *) node_gres_data;
	bitstr_t *avail_cpu_bitmap = NULL;

	if (!node_gres_ptr->topo_cnt || !cpu_bitmap ||	/* No topology info */
	    !job_gres_ptr->gres_cnt_alloc)		/* No job GRES */
		return;

	/* Determine which specific CPUs can be used */
	avail_cpu_bitmap = bit_copy(cpu_bitmap);
	bit_nclear(avail_cpu_bitmap, cpu_start_bit, cpu_end_bit);
	for (i = 0; i < node_gres_ptr->topo_cnt; i++) {
		if (node_gres_ptr->topo_gres_cnt_avail[i] == 0)
			continue;
		if (!use_total_gres &&
		    (node_gres_ptr->topo_gres_cnt_alloc[i] >=
		     node_gres_ptr->topo_gres_cnt_avail[i]))
			continue;
		if (job_gres_ptr->type_model &&
		    (!node_gres_ptr->topo_model[i] ||
		     strcmp(job_gres_ptr->type_model,
			    node_gres_ptr->topo_model[i])))
			continue;
		if (!node_gres_ptr->topo_cpus_bitmap[i]) {
			FREE_NULL_BITMAP(avail_cpu_bitmap);	/* No filter */
			return;
		}
		cpus_ctld = cpu_end_bit - cpu_start_bit + 1;
		_validate_gres_node_cpus(node_gres_ptr, cpus_ctld, node_name);
		cpus_ctld = bit_size(node_gres_ptr->topo_cpus_bitmap[i]);
		for (j = 0; j < cpus_ctld; j++) {
			if (bit_test(node_gres_ptr->topo_cpus_bitmap[i], j)) {
				bit_set(avail_cpu_bitmap, cpu_start_bit + j);
			}
		}
	}
	bit_and(cpu_bitmap, avail_cpu_bitmap);
	FREE_NULL_BITMAP(avail_cpu_bitmap);
}

static uint32_t _job_test(void *job_gres_data, void *node_gres_data,
			  bool use_total_gres, bitstr_t *cpu_bitmap,
			  int cpu_start_bit, int cpu_end_bit, bool *topo_set,
			  uint32_t job_id, char *node_name, char *gres_name)
{
	int i, j, cpu_size, cpus_ctld, gres_avail = 0, top_inx;
	gres_job_state_t  *job_gres_ptr  = (gres_job_state_t *)  job_gres_data;
	gres_node_state_t *node_gres_ptr = (gres_node_state_t *) node_gres_data;
	uint32_t *cpus_addnt = NULL;  /* Additional CPUs avail from this GRES */
	uint32_t *cpus_avail = NULL;  /* CPUs initially avail from this GRES */
	uint32_t cpu_cnt = 0;
	bitstr_t *alloc_cpu_bitmap = NULL;

	if (node_gres_ptr->no_consume)
		use_total_gres = true;

	if (job_gres_ptr->gres_cnt_alloc && node_gres_ptr->topo_cnt &&
	    *topo_set) {
		/* Need to determine how many gres available for these
		 * specific CPUs */
		if (cpu_bitmap) {
			cpus_ctld = cpu_end_bit - cpu_start_bit + 1;
			if (cpus_ctld < 1) {
				error("gres/%s: job %u cpus on node %s < 1",
				      gres_name, job_id, node_name);
				return (uint32_t) 0;
			}
			_validate_gres_node_cpus(node_gres_ptr, cpus_ctld,
						 node_name);
		}
		for (i = 0; i < node_gres_ptr->topo_cnt; i++) {
			if (job_gres_ptr->type_model &&
			    (!node_gres_ptr->topo_model[i] ||
			     strcmp(node_gres_ptr->topo_model[i],
				    job_gres_ptr->type_model)))
				continue;
			if (!node_gres_ptr->topo_cpus_bitmap[i]) {
				gres_avail += node_gres_ptr->
					      topo_gres_cnt_avail[i];
				if (!use_total_gres) {
					gres_avail -= node_gres_ptr->
						      topo_gres_cnt_alloc[i];
				}
				continue;
			}
			cpus_ctld = bit_size(node_gres_ptr->
					     topo_cpus_bitmap[i]);
			for (j = 0; j < cpus_ctld; j++) {
				if (cpu_bitmap &&
				    !bit_test(cpu_bitmap, cpu_start_bit+j))
					continue;
				if (!bit_test(node_gres_ptr->
					      topo_cpus_bitmap[i], j))
					continue; /* not avail for this gres */
				gres_avail += node_gres_ptr->
					      topo_gres_cnt_avail[i];
				if (!use_total_gres) {
					gres_avail -= node_gres_ptr->
						      topo_gres_cnt_alloc[i];
				}
				break;
			}
		}
		if (job_gres_ptr->gres_cnt_alloc > gres_avail)
			return (uint32_t) 0;	/* insufficient, gres to use */
		return NO_VAL;
	} else if (job_gres_ptr->gres_cnt_alloc && node_gres_ptr->topo_cnt) {
		/* Need to determine which specific CPUs can be used */
		gres_avail = node_gres_ptr->gres_cnt_avail;
		if (!use_total_gres)
			gres_avail -= node_gres_ptr->gres_cnt_alloc;
		if (job_gres_ptr->gres_cnt_alloc > gres_avail)
			return (uint32_t) 0;	/* insufficient, gres to use */

		cpus_ctld = cpu_end_bit - cpu_start_bit + 1;
		if (cpu_bitmap) {
			if (cpus_ctld < 1) {
				error("gres/%s: job %u cpus on node %s < 1",
				      gres_name, job_id, node_name);
				return (uint32_t) 0;
			}
			_validate_gres_node_cpus(node_gres_ptr, cpus_ctld,
						 node_name);
		} else {
			for (i = 0; i < node_gres_ptr->topo_cnt; i++) {
				if (!node_gres_ptr->topo_cpus_bitmap[i])
					continue;
				cpus_ctld = bit_size(node_gres_ptr->
						     topo_cpus_bitmap[i]);
				break;
			}
		}

		alloc_cpu_bitmap = bit_alloc(cpus_ctld);
		if (cpu_bitmap) {
			for (j = 0; j < cpus_ctld; j++) {
				if (bit_test(cpu_bitmap, cpu_start_bit+j))
					bit_set(alloc_cpu_bitmap, j);
			}
		} else {
			bit_nset(alloc_cpu_bitmap, 0, cpus_ctld - 1);
		}

		cpus_addnt = xmalloc(sizeof(uint32_t)*node_gres_ptr->topo_cnt);
		cpus_avail = xmalloc(sizeof(uint32_t)*node_gres_ptr->topo_cnt);
		for (i = 0; i < node_gres_ptr->topo_cnt; i++) {
			if (node_gres_ptr->topo_gres_cnt_avail[i] == 0)
				continue;
			if (!use_total_gres &&
			    (node_gres_ptr->topo_gres_cnt_alloc[i] >=
			     node_gres_ptr->topo_gres_cnt_avail[i]))
				continue;
			if (job_gres_ptr->type_model &&
			    (!node_gres_ptr->topo_model[i] ||
			     strcmp(node_gres_ptr->topo_model[i],
				    job_gres_ptr->type_model)))
				continue;
			if (!node_gres_ptr->topo_cpus_bitmap[i]) {
				cpus_avail[i] = cpu_end_bit - cpu_start_bit + 1;
				continue;
			}
			cpu_size = bit_size(node_gres_ptr->topo_cpus_bitmap[i]);
			for (j = 0; j < cpu_size; j++) {
				if (cpu_bitmap &&
				    !bit_test(cpu_bitmap, cpu_start_bit+j))
					continue;
				if (bit_test(node_gres_ptr->
					     topo_cpus_bitmap[i], j)) {
					cpus_avail[i]++;
				}
			}
		}

		/* Pick the topology entries with the most CPUs available */
		gres_avail = 0;
		while (gres_avail < job_gres_ptr->gres_cnt_alloc) {
			top_inx = -1;
			for (j = 0; j < node_gres_ptr->topo_cnt; j++) {
				if ((gres_avail == 0) || (cpus_avail[j] == 0)) {
					cpus_addnt[j] = cpus_avail[j];
				} else {
					cpus_addnt[j] = cpus_avail[j] -
						bit_overlap(alloc_cpu_bitmap,
							    node_gres_ptr->
							    topo_cpus_bitmap[j]);
				}

				if (top_inx == -1) {
					if (cpus_avail[j])
						top_inx = j;
				} else if (cpus_addnt[j] > cpus_addnt[top_inx])
					top_inx = j;
			}
			if ((top_inx < 0) || (cpus_avail[top_inx] == 0)) {
				cpu_cnt = 0;
				break;
			}
			cpus_avail[top_inx] = 0;	/* Flag as used */
			i = node_gres_ptr->topo_gres_cnt_avail[top_inx];
			if (!use_total_gres) {
				i -= node_gres_ptr->
				     topo_gres_cnt_alloc[top_inx];
			}
			if (i < 0) {
				error("gres/%s: topology allocation error on "
				      "node %s", gres_name, node_name);
				continue;
			}
			/* update counts of allocated CPUs and GRES */
			if (!node_gres_ptr->topo_cpus_bitmap[i]) {
				bit_nset(alloc_cpu_bitmap, 0, cpus_ctld - 1);
			} else if (gres_avail) {
				bit_or(alloc_cpu_bitmap,
				       node_gres_ptr->
				       topo_cpus_bitmap[top_inx]);
			} else {
				bit_and(alloc_cpu_bitmap,
					node_gres_ptr->
					topo_cpus_bitmap[top_inx]);
			}
			if (i > 0) {
				/* Available GRES count is up to i, but only
				 * count 1 to maximize available CPUs count */
				gres_avail += 1;
			}
			cpu_cnt = bit_set_count(alloc_cpu_bitmap);
		}
		if (cpu_bitmap && (cpu_cnt > 0)) {
			*topo_set = true;
			for (i = 0; i < cpus_ctld; i++) {
				if (!bit_test(alloc_cpu_bitmap, i))
					bit_clear(cpu_bitmap, cpu_start_bit+i);
			}
		}
		FREE_NULL_BITMAP(alloc_cpu_bitmap);
		xfree(cpus_addnt);
		xfree(cpus_avail);
		return cpu_cnt;
	} else if (job_gres_ptr->type_model) {
		for (i = 0; i < node_gres_ptr->type_cnt; i++) {
			if (node_gres_ptr->type_model[i] &&
			    !strcmp(node_gres_ptr->type_model[i],
				    job_gres_ptr->type_model))
				break;
		}
		if (i >= node_gres_ptr->type_cnt)
			return (uint32_t) 0;	/* no such type */
		gres_avail = node_gres_ptr->type_cnt_avail[i];
		if (!use_total_gres)
			gres_avail -= node_gres_ptr->type_cnt_alloc[i];
		if (job_gres_ptr->gres_cnt_alloc > gres_avail)
			return (uint32_t) 0;	/* insufficient, gres to use */
		return NO_VAL;
	} else {
		gres_avail = node_gres_ptr->gres_cnt_avail;
		if (!use_total_gres)
			gres_avail -= node_gres_ptr->gres_cnt_alloc;
		if (job_gres_ptr->gres_cnt_alloc > gres_avail)
			return (uint32_t) 0;	/* insufficient, gres to use */
		return NO_VAL;
	}
}

/*
 * Clear the cpu_bitmap for CPUs which are not usable by this job (i.e. for
 *	CPUs which are already bound to other jobs or lack GRES)
 * IN job_gres_list  - job's gres_list built by gres_plugin_job_state_validate()
 * IN node_gres_list - node's gres_list built by
 *                     gres_plugin_node_config_validate()
 * IN use_total_gres - if set then consider all gres resources as available,
 *		       and none are commited to running jobs
 * IN/OUT cpu_bitmap - Identification of available CPUs (NULL if no restriction)
 * IN cpu_start_bit  - index into cpu_bitmap for this node's first CPU
 * IN cpu_end_bit    - index into cpu_bitmap for this node's last CPU
 */
extern void gres_plugin_job_core_filter(List job_gres_list, List node_gres_list,
					bool use_total_gres,
					bitstr_t *cpu_bitmap,
					int cpu_start_bit, int cpu_end_bit,
					char *node_name)
{
	int i;
	ListIterator  job_gres_iter, node_gres_iter;
	gres_state_t *job_gres_ptr, *node_gres_ptr;

	if ((job_gres_list == NULL) || (cpu_bitmap == NULL))
		return;
	if (node_gres_list == NULL) {
		bit_nclear(cpu_bitmap, cpu_start_bit, cpu_end_bit);
		return;
	}

	(void) gres_plugin_init();

	slurm_mutex_lock(&gres_context_lock);
	job_gres_iter = list_iterator_create(job_gres_list);
	while ((job_gres_ptr = (gres_state_t *) list_next(job_gres_iter))) {
		node_gres_iter = list_iterator_create(node_gres_list);
		while ((node_gres_ptr = (gres_state_t *)
				list_next(node_gres_iter))) {
			if (job_gres_ptr->plugin_id == node_gres_ptr->plugin_id)
				break;
		}
		list_iterator_destroy(node_gres_iter);
		if (node_gres_ptr == NULL) {
			/* node lack resources required by the job */
			bit_nclear(cpu_bitmap, cpu_start_bit, cpu_end_bit);
			break;
		}

		for (i = 0; i < gres_context_cnt; i++) {
			if (job_gres_ptr->plugin_id !=
			    gres_context[i].plugin_id)
				continue;
			_job_core_filter(job_gres_ptr->gres_data,
					 node_gres_ptr->gres_data,
					 use_total_gres, cpu_bitmap,
					 cpu_start_bit, cpu_end_bit,
					 gres_context[i].gres_name, node_name);
			break;
		}
	}
	list_iterator_destroy(job_gres_iter);
	slurm_mutex_unlock(&gres_context_lock);

	return;
}

/*
 * Determine how many CPUs on the node can be used by this job
 * IN job_gres_list  - job's gres_list built by gres_plugin_job_state_validate()
 * IN node_gres_list - node's gres_list built by gres_plugin_node_config_validate()
 * IN use_total_gres - if set then consider all gres resources as available,
 *		       and none are commited to running jobs
 * IN cpu_bitmap     - Identification of available CPUs (NULL if no restriction)
 * IN cpu_start_bit  - index into cpu_bitmap for this node's first CPU
 * IN cpu_end_bit    - index into cpu_bitmap for this node's last CPU
 * IN job_id         - job's ID (for logging)
 * IN node_name      - name of the node (for logging)
 * RET: NO_VAL    - All cores on node are available
 *      otherwise - Count of available cores
 */
extern uint32_t gres_plugin_job_test(List job_gres_list, List node_gres_list,
				     bool use_total_gres, bitstr_t *cpu_bitmap,
				     int cpu_start_bit, int cpu_end_bit,
				     uint32_t job_id, char *node_name)
{
	int i;
	uint32_t cpu_cnt, tmp_cnt;
	ListIterator job_gres_iter,  node_gres_iter;
	gres_state_t *job_gres_ptr, *node_gres_ptr;
	bool topo_set = false;

	if (job_gres_list == NULL)
		return NO_VAL;
	if (node_gres_list == NULL)
		return 0;

	cpu_cnt = NO_VAL;
	(void) gres_plugin_init();

	slurm_mutex_lock(&gres_context_lock);
	job_gres_iter = list_iterator_create(job_gres_list);
	while ((job_gres_ptr = (gres_state_t *) list_next(job_gres_iter))) {
		node_gres_iter = list_iterator_create(node_gres_list);
		while ((node_gres_ptr = (gres_state_t *)
				list_next(node_gres_iter))) {
			if (job_gres_ptr->plugin_id == node_gres_ptr->plugin_id)
				break;
		}
		list_iterator_destroy(node_gres_iter);
		if (node_gres_ptr == NULL) {
			/* node lack resources required by the job */
			cpu_cnt = 0;
			break;
		}

		for (i=0; i<gres_context_cnt; i++) {
			if (job_gres_ptr->plugin_id !=
			    gres_context[i].plugin_id)
				continue;
			tmp_cnt = _job_test(job_gres_ptr->gres_data,
					    node_gres_ptr->gres_data,
					    use_total_gres, cpu_bitmap,
					    cpu_start_bit, cpu_end_bit,
					    &topo_set, job_id, node_name,
					    gres_context[i].gres_name);
			if (tmp_cnt != NO_VAL) {
				if (cpu_cnt == NO_VAL)
					cpu_cnt = tmp_cnt;
				else
					cpu_cnt = MIN(tmp_cnt, cpu_cnt);
			}
			break;
		}
		if (cpu_cnt == 0)
			break;
	}
	list_iterator_destroy(job_gres_iter);
	slurm_mutex_unlock(&gres_context_lock);

	return cpu_cnt;
}

/*
 * Determine if specific GRES index on node is available to a job's allocated
 *	cores
 * IN core_bitmap - bitmap of cores allocated to the job on this node
 * IN/OUT alloc_core_bitmap - cores already allocated, NULL if don't care,
 *		updated when the function returns true
 * IN node_gres_ptr - GRES data for this node
 * IN gres_inx - index of GRES being considered for use
 * IN job_gres_ptr - GRES data for this job
 * RET true if available to those core, false otherwise
 */
static bool _cores_on_gres(bitstr_t *core_bitmap, bitstr_t *alloc_core_bitmap,
			   gres_node_state_t *node_gres_ptr, int gres_inx,
			   gres_job_state_t *job_gres_ptr)
{
	int i, avail_cores;

	if ((core_bitmap == NULL) || (node_gres_ptr->topo_cnt == 0))
		return true;

	for (i = 0; i < node_gres_ptr->topo_cnt; i++) {
		if (!node_gres_ptr->topo_gres_bitmap[i])
			continue;
		if (bit_size(node_gres_ptr->topo_gres_bitmap[i]) < gres_inx)
			continue;
		if (!bit_test(node_gres_ptr->topo_gres_bitmap[i], gres_inx))
			continue;
		if (job_gres_ptr->type_model &&
		    (!node_gres_ptr->topo_model[i] ||
		     strcmp(job_gres_ptr->type_model,
			    node_gres_ptr->topo_model[i])))
			continue;
		if (!node_gres_ptr->topo_cpus_bitmap[i])
			return true;
		if (bit_size(node_gres_ptr->topo_cpus_bitmap[i]) !=
		    bit_size(core_bitmap))
			break;
		avail_cores = bit_overlap(node_gres_ptr->topo_cpus_bitmap[i],
					  core_bitmap);
		if (avail_cores && alloc_core_bitmap) {
			avail_cores -= bit_overlap(node_gres_ptr->
						   topo_cpus_bitmap[i],
						   alloc_core_bitmap);
			if (avail_cores) {
				bit_or(alloc_core_bitmap,
				       node_gres_ptr->topo_cpus_bitmap[i]);
			}
		}
		if (avail_cores)
			return true;
	}
	return false;
}

/* Clear any vestigial job gres state. This may be needed on job requeue. */
extern void gres_plugin_job_clear(List job_gres_list)
{
	int i;
	ListIterator job_gres_iter;
	gres_state_t *job_gres_ptr;
	gres_job_state_t *job_state_ptr;

	if (job_gres_list == NULL)
		return;

	(void) gres_plugin_init();
	job_gres_iter = list_iterator_create(job_gres_list);
	while ((job_gres_ptr = (gres_state_t *) list_next(job_gres_iter))) {
		if (!job_gres_ptr)
			continue;
		job_state_ptr = (gres_job_state_t *) job_gres_ptr->gres_data;
		for (i = 0; i < job_state_ptr->node_cnt; i++) {
			if (job_state_ptr->gres_bit_alloc) {
				FREE_NULL_BITMAP(job_state_ptr->
						 gres_bit_alloc[i]);
			}
			if (job_state_ptr->gres_bit_step_alloc) {
				FREE_NULL_BITMAP(job_state_ptr->
						 gres_bit_step_alloc[i]);
			}
		}
		xfree(job_state_ptr->gres_bit_alloc);
		xfree(job_state_ptr->gres_bit_step_alloc);
		xfree(job_state_ptr->gres_cnt_step_alloc);
		job_state_ptr->node_cnt = 0;
	}
	list_iterator_destroy(job_gres_iter);
}

static int _job_alloc(void *job_gres_data, void *node_gres_data,
		      int node_cnt, int node_offset, uint32_t cpu_cnt,
		      char *gres_name, uint32_t job_id, char *node_name,
		      bitstr_t *core_bitmap)
{
	int i, j, k, sz1, sz2;
	uint32_t gres_cnt;
	gres_job_state_t  *job_gres_ptr  = (gres_job_state_t *)  job_gres_data;
	gres_node_state_t *node_gres_ptr = (gres_node_state_t *) node_gres_data;
<<<<<<< HEAD
	bool type_array_updated = false;
	bitstr_t *alloc_core_bitmap;
=======
	bitstr_t *alloc_core_bitmap = NULL;
>>>>>>> f6c7ca22

	/*
	 * Validate data structures. Either job_gres_data->node_cnt and
	 * job_gres_data->gres_bit_alloc are both set or both zero/NULL.
	 */
	xassert(node_cnt);
	xassert(node_offset >= 0);
	xassert(job_gres_ptr);
	xassert(node_gres_ptr);

	if (node_gres_ptr->no_consume)
		return SLURM_SUCCESS;

	xfree(node_gres_ptr->gres_used);	/* Clear cache */
	if (job_gres_ptr->node_cnt == 0) {
		job_gres_ptr->node_cnt = node_cnt;
		if (job_gres_ptr->gres_bit_alloc) {
			error("gres/%s: job %u node_cnt==0 and bit_alloc is "
			      "set", gres_name, job_id);
			xfree(job_gres_ptr->gres_bit_alloc);
		}
		job_gres_ptr->gres_bit_alloc = xmalloc(sizeof(bitstr_t *) *
						       node_cnt);
	} else if (job_gres_ptr->node_cnt < node_cnt) {
		error("gres/%s: job %u node_cnt increase from %u to %d",
		      gres_name, job_id, job_gres_ptr->node_cnt, node_cnt);
		if (node_offset >= job_gres_ptr->node_cnt)
			return SLURM_ERROR;
	} else if (job_gres_ptr->node_cnt > node_cnt) {
		error("gres/%s: job %u node_cnt decrease from %u to %d",
		      gres_name, job_id, job_gres_ptr->node_cnt, node_cnt);
	}

	/*
	 * Check that sufficient resources exist on this node
	 */
	gres_cnt = job_gres_ptr->gres_cnt_alloc;
	i = node_gres_ptr->gres_cnt_alloc + gres_cnt;
	i -= node_gres_ptr->gres_cnt_avail;
	if (i > 0) {
		error("gres/%s: job %u node %s overallocated resources by %d",
		      gres_name, job_id, node_name, i);
		/* proceed with request, give job what's available */
	}

	if (node_offset == 0)	/* Avoids memory leak on requeue */
		xfree(job_gres_ptr->gres_cnt_step_alloc);
	if (job_gres_ptr->gres_cnt_step_alloc == NULL) {
		job_gres_ptr->gres_cnt_step_alloc =
			xmalloc(sizeof(uint32_t) * node_cnt);
	}

	/*
	 * Select the specific resources to use for this job.
	 */
	if (job_gres_ptr->gres_bit_alloc[node_offset]) {
		/* Resuming a suspended job, resources already allocated */
		if (node_gres_ptr->gres_bit_alloc == NULL) {
			node_gres_ptr->gres_bit_alloc =
				bit_copy(job_gres_ptr->
					 gres_bit_alloc[node_offset]);
			node_gres_ptr->gres_cnt_alloc +=
				bit_set_count(node_gres_ptr->gres_bit_alloc);
		} else if (node_gres_ptr->gres_bit_alloc) {
			gres_cnt = MIN(bit_size(node_gres_ptr->gres_bit_alloc),
				       bit_size(job_gres_ptr->
						gres_bit_alloc[node_offset]));
			for (i = 0; i < gres_cnt; i++) {
				if (bit_test(job_gres_ptr->
					     gres_bit_alloc[node_offset], i) &&
				    !bit_test(node_gres_ptr->gres_bit_alloc,i)){
					bit_set(node_gres_ptr->gres_bit_alloc,i);
					node_gres_ptr->gres_cnt_alloc++;
				}
			}
		}
	} else if (node_gres_ptr->gres_bit_alloc) {
		job_gres_ptr->gres_bit_alloc[node_offset] =
				bit_alloc(node_gres_ptr->gres_cnt_avail);
		i = bit_size(node_gres_ptr->gres_bit_alloc);
		if (i < node_gres_ptr->gres_cnt_avail) {
			error("gres/%s: node %s gres bitmap size bad (%d < %u)",
			      gres_name, node_name,
			      i, node_gres_ptr->gres_cnt_avail);
			node_gres_ptr->gres_bit_alloc =
				bit_realloc(node_gres_ptr->gres_bit_alloc,
					    node_gres_ptr->gres_cnt_avail);
		}
		if (core_bitmap)
			alloc_core_bitmap = bit_alloc(bit_size(core_bitmap));
		/* Pass 1: Allocate GRES overlapping all allocated cores */
		for (i=0; i<node_gres_ptr->gres_cnt_avail && gres_cnt>0; i++) {
			if (bit_test(node_gres_ptr->gres_bit_alloc, i))
				continue;
			if (!_cores_on_gres(core_bitmap, alloc_core_bitmap,
					    node_gres_ptr, i, job_gres_ptr))
				continue;
			bit_set(node_gres_ptr->gres_bit_alloc, i);
			bit_set(job_gres_ptr->gres_bit_alloc[node_offset], i);
			node_gres_ptr->gres_cnt_alloc++;
			gres_cnt--;
		}
		FREE_NULL_BITMAP(alloc_core_bitmap);
		/* Pass 2: Allocate GRES overlapping any allocated cores */
		for (i=0; i<node_gres_ptr->gres_cnt_avail && gres_cnt>0; i++) {
			if (bit_test(node_gres_ptr->gres_bit_alloc, i))
				continue;
			if (!_cores_on_gres(core_bitmap, NULL, node_gres_ptr, i,
					    job_gres_ptr))
				continue;
			bit_set(node_gres_ptr->gres_bit_alloc, i);
			bit_set(job_gres_ptr->gres_bit_alloc[node_offset], i);
			node_gres_ptr->gres_cnt_alloc++;
			gres_cnt--;
		}
		if (gres_cnt)
			verbose("Gres topology sub-optimal for job %u", job_id);
		/* Pass 3: Allocate any available GRES */
		for (i=0; i<node_gres_ptr->gres_cnt_avail && gres_cnt>0; i++) {
			if (bit_test(node_gres_ptr->gres_bit_alloc, i))
				continue;
			bit_set(node_gres_ptr->gres_bit_alloc, i);
			bit_set(job_gres_ptr->gres_bit_alloc[node_offset], i);
			node_gres_ptr->gres_cnt_alloc++;
			gres_cnt--;
		}
	} else {
		node_gres_ptr->gres_cnt_alloc += job_gres_ptr->gres_cnt_alloc;
	}

	if (job_gres_ptr->gres_bit_alloc &&
	    job_gres_ptr->gres_bit_alloc[node_offset] &&
	    node_gres_ptr->topo_gres_bitmap &&
	    node_gres_ptr->topo_gres_cnt_alloc) {
		for (i = 0; i < node_gres_ptr->topo_cnt; i++) {
			/* Insure that if specific CPUs are associated with
			 * specific GRES and the CPU count matches the
			 * slurmctld configuration that we only use the GRES
			 * on the CPUs that have already been allocated. */
			if (job_gres_ptr->type_model &&
			    (!node_gres_ptr->topo_model[i] ||
			     strcmp(job_gres_ptr->type_model,
				    node_gres_ptr->topo_model[i])))
				continue;
			if (core_bitmap && node_gres_ptr->topo_cpus_bitmap[i] &&
			    (bit_size(core_bitmap) ==
			     bit_size(node_gres_ptr->topo_cpus_bitmap[i])) &&
			    !bit_overlap(core_bitmap,
					 node_gres_ptr->topo_cpus_bitmap[i]))
				continue;
			sz1 = bit_size(job_gres_ptr->gres_bit_alloc[node_offset]);
			sz2 = bit_size(node_gres_ptr->topo_gres_bitmap[i]);
			if (sz1 != sz2) {
				/* Avoid abort on bit_overlap below */
				error("Gres count mismatch for node %s "
				      "(%d != %d)", node_name, sz1, sz2);
				continue;
			}
			gres_cnt = bit_overlap(job_gres_ptr->
					       gres_bit_alloc[node_offset],
					       node_gres_ptr->
					       topo_gres_bitmap[i]);
			node_gres_ptr->topo_gres_cnt_alloc[i] += gres_cnt;
			if ((node_gres_ptr->type_cnt == 0) ||
			    (node_gres_ptr->topo_model[i] == NULL))
				continue;
			for (j = 0; j < node_gres_ptr->type_cnt; j++) {
				if (!node_gres_ptr->type_model[j] ||
				    strcmp(node_gres_ptr->topo_model[i],
					   node_gres_ptr->type_model[j]))
					continue;
				node_gres_ptr->type_cnt_alloc[j] += gres_cnt;
			}
		}
		type_array_updated = true;
	} else if (job_gres_ptr->gres_bit_alloc &&
		   job_gres_ptr->gres_bit_alloc[node_offset]) {
		int len;	/* length of the gres bitmap on this node */
		len = bit_size(job_gres_ptr->gres_bit_alloc[node_offset]);
		if (!node_gres_ptr->topo_gres_cnt_alloc) {
			node_gres_ptr->topo_gres_cnt_alloc =
				xmalloc(sizeof(uint32_t) * len);
		} else {
			len = MIN(len, node_gres_ptr->gres_cnt_config);
		}
		for (i = 0; i < len; i++) {
			if (!bit_test(job_gres_ptr->
				      gres_bit_alloc[node_offset], i))
				continue;
			node_gres_ptr->topo_gres_cnt_alloc[i]++;
			if ((node_gres_ptr->type_cnt == 0) ||
			    (node_gres_ptr->topo_model[i] == NULL))
				continue;
			for (j = 0; j < node_gres_ptr->type_cnt; j++) {
				if (!node_gres_ptr->type_model[j] ||
				    strcmp(node_gres_ptr->topo_model[i],
					   node_gres_ptr->type_model[j]))
					continue;
				node_gres_ptr->type_cnt_alloc[j]++;
			}
		}
		type_array_updated = true;
	}

	if (!type_array_updated && job_gres_ptr->type_model) {
		gres_cnt = job_gres_ptr->gres_cnt_alloc;
		for (j = 0; j < node_gres_ptr->type_cnt; j++) {
			if (!node_gres_ptr->type_model[j] ||
			    strcmp(job_gres_ptr->type_model,
				   node_gres_ptr->type_model[j]))
				continue;
			k = node_gres_ptr->type_cnt_avail[j] -
			    node_gres_ptr->type_cnt_alloc[j];
			k = MIN(gres_cnt, k);
			node_gres_ptr->type_cnt_alloc[j] += k;
			gres_cnt -= k;
			if (gres_cnt == 0)
				break;
		}
	}

	return SLURM_SUCCESS;
}

/*
 * Allocate resource to a job and update node and job gres information
 * IN job_gres_list - job's gres_list built by gres_plugin_job_state_validate()
 * IN node_gres_list - node's gres_list built by
 *		       gres_plugin_node_config_validate()
 * IN node_cnt    - total number of nodes originally allocated to the job
 * IN node_offset - zero-origin index to the node of interest
 * IN cpu_cnt     - number of CPUs allocated to this job on this node
 * IN job_id      - job's ID (for logging)
 * IN node_name   - name of the node (for logging)
 * IN core_bitmap - cores allocated to this job on this node (NULL if not
 *                  available)
 * RET SLURM_SUCCESS or error code
 */
extern int gres_plugin_job_alloc(List job_gres_list, List node_gres_list,
				 int node_cnt, int node_offset,
				 uint32_t cpu_cnt, uint32_t job_id,
				 char *node_name, bitstr_t *core_bitmap)
{
	int i, rc, rc2;
	ListIterator job_gres_iter,  node_gres_iter;
	gres_state_t *job_gres_ptr, *node_gres_ptr;

	if (job_gres_list == NULL)
		return SLURM_SUCCESS;
	if (node_gres_list == NULL) {
		error("gres_job_alloc: job %u has gres specification while "
		      "node %s has none", job_id, node_name);
		return SLURM_ERROR;
	}

	rc = gres_plugin_init();

	slurm_mutex_lock(&gres_context_lock);
	job_gres_iter = list_iterator_create(job_gres_list);
	while ((job_gres_ptr = (gres_state_t *) list_next(job_gres_iter))) {
		for (i = 0; i < gres_context_cnt; i++) {
			if (job_gres_ptr->plugin_id ==
			    gres_context[i].plugin_id)
				break;
		}
		if (i >= gres_context_cnt) {
			error("gres_plugin_job_alloc: no plugin configured "
			      "for data type %u for job %u and node %s",
			      job_gres_ptr->plugin_id, job_id, node_name);
			/* A likely sign that GresPlugins has changed */
			continue;
		}

		node_gres_iter = list_iterator_create(node_gres_list);
		while ((node_gres_ptr = (gres_state_t *)
				list_next(node_gres_iter))) {
			if (job_gres_ptr->plugin_id == node_gres_ptr->plugin_id)
				break;
		}
		list_iterator_destroy(node_gres_iter);
		if (node_gres_ptr == NULL) {
			error("gres_plugin_job_alloc: job %u allocated gres/%s "
			      "on node %s lacking that gres",
			      job_id, gres_context[i].gres_name, node_name);
			continue;
		}

		rc2 = _job_alloc(job_gres_ptr->gres_data,
				 node_gres_ptr->gres_data, node_cnt,
				 node_offset, cpu_cnt,
				 gres_context[i].gres_name, job_id, node_name,
				 core_bitmap);
		if (rc2 != SLURM_SUCCESS)
			rc = rc2;
	}
	list_iterator_destroy(job_gres_iter);
	slurm_mutex_unlock(&gres_context_lock);

	return rc;
}

static int _job_dealloc(void *job_gres_data, void *node_gres_data,
			int node_offset, char *gres_name, uint32_t job_id,
			char *node_name)
{
	int i, j, k, len, gres_cnt, sz1, sz2;
	gres_job_state_t  *job_gres_ptr  = (gres_job_state_t *)  job_gres_data;
	gres_node_state_t *node_gres_ptr = (gres_node_state_t *) node_gres_data;
	bool type_array_updated = false;

	/*
	 * Validate data structures. Either job_gres_data->node_cnt and
	 * job_gres_data->gres_bit_alloc are both set or both zero/NULL.
	 */
	xassert(node_offset >= 0);
	xassert(job_gres_ptr);
	xassert(node_gres_ptr);

	if (node_gres_ptr->no_consume)
		return SLURM_SUCCESS;

	if (job_gres_ptr->node_cnt <= node_offset) {
		error("gres/%s: job %u dealloc of node %s bad node_offset %d "
		      "count is %u", gres_name, job_id, node_name, node_offset,
		      job_gres_ptr->node_cnt);
		return SLURM_ERROR;
	}

	xfree(node_gres_ptr->gres_used);	/* Clear cache */
	if (node_gres_ptr->gres_bit_alloc && job_gres_ptr->gres_bit_alloc &&
	    job_gres_ptr->gres_bit_alloc[node_offset]) {
		len = bit_size(job_gres_ptr->gres_bit_alloc[node_offset]);
		i   = bit_size(node_gres_ptr->gres_bit_alloc);
		if (i != len) {
			error("gres/%s: job %u and node %s bitmap sizes differ "
			      "(%d != %d)", gres_name, job_id, node_name, len,
			       i);
			len = MIN(len, i);
			/* proceed with request, make best effort */
		}
		for (i = 0; i < len; i++) {
			if (!bit_test(job_gres_ptr->gres_bit_alloc[node_offset],
				      i)) {
				continue;
			}
			bit_clear(node_gres_ptr->gres_bit_alloc, i);
			/* NOTE: Do not clear bit from
			 * job_gres_ptr->gres_bit_alloc[node_offset]
			 * since this may only be an emulated deallocate */
			if (node_gres_ptr->gres_cnt_alloc)
				node_gres_ptr->gres_cnt_alloc--;
			else {
				error("gres/%s: job %u dealloc node %s gres "
				      "count underflow", gres_name, job_id,
				      node_name);
			}
		}
	} else if (node_gres_ptr->gres_cnt_alloc >=
		   job_gres_ptr->gres_cnt_alloc) {
		node_gres_ptr->gres_cnt_alloc -= job_gres_ptr->gres_cnt_alloc;
	} else {
		node_gres_ptr->gres_cnt_alloc = 0;
		error("gres/%s: job %u node %s gres count underflow",
		      gres_name, job_id, node_name);
	}

	if (job_gres_ptr->gres_bit_alloc &&
	    job_gres_ptr->gres_bit_alloc[node_offset] &&
	    node_gres_ptr->topo_gres_bitmap &&
	    node_gres_ptr->topo_gres_cnt_alloc) {
		for (i = 0; i < node_gres_ptr->topo_cnt; i++) {
			sz1 = bit_size(job_gres_ptr->gres_bit_alloc[node_offset]);
			sz2 = bit_size(node_gres_ptr->topo_gres_bitmap[i]);
			if (sz1 != sz2)
				continue;
			gres_cnt = bit_overlap(job_gres_ptr->
					       gres_bit_alloc[node_offset],
					       node_gres_ptr->
					       topo_gres_bitmap[i]);
			if (node_gres_ptr->topo_gres_cnt_alloc[i] >= gres_cnt) {
				node_gres_ptr->topo_gres_cnt_alloc[i] -=
					gres_cnt;
			} else {
				error("gres/%s: job %u dealloc node %s topo "
				      "gres count underflow", gres_name, job_id,
				      node_name);
				node_gres_ptr->topo_gres_cnt_alloc[i] = 0;
			}
			if ((node_gres_ptr->type_cnt == 0) ||
			    (node_gres_ptr->topo_model[i] == NULL))
				continue;
			for (j = 0; j < node_gres_ptr->type_cnt; j++) {
				if (!node_gres_ptr->type_model[j] ||
				    strcmp(node_gres_ptr->topo_model[i],
					   node_gres_ptr->type_model[j]))
					continue;
				if (node_gres_ptr->type_cnt_alloc[j] >=
				    gres_cnt) {
					node_gres_ptr->type_cnt_alloc[j] -=
						gres_cnt;
				} else {
					error("gres/%s: job %u dealloc node %s "
					      "type %s gres count underflow",
					      gres_name, job_id, node_name,
					      node_gres_ptr->type_model[j]);
					node_gres_ptr->type_cnt_alloc[j] = 0;
				}
			}
		}
		type_array_updated = true;
	} else if (job_gres_ptr->gres_bit_alloc &&
		   job_gres_ptr->gres_bit_alloc[node_offset] &&
		   node_gres_ptr->topo_gres_cnt_alloc) {
		/* Avoid crash if configuration inconsistent */
		len = MIN(node_gres_ptr->gres_cnt_config,
			  bit_size(job_gres_ptr->
				   gres_bit_alloc[node_offset]));
		for (i = 0; i < len; i++) {
			if (!bit_test(job_gres_ptr->
				      gres_bit_alloc[node_offset], i) ||
			    !node_gres_ptr->topo_gres_cnt_alloc[i])
				continue;
			node_gres_ptr->topo_gres_cnt_alloc[i]--;
			if ((node_gres_ptr->type_cnt == 0) ||
			    (node_gres_ptr->topo_model[i] == NULL))
				continue;
			for (j = 0; j < node_gres_ptr->type_cnt; j++) {
				if (!node_gres_ptr->type_model[j] ||
				    strcmp(node_gres_ptr->topo_model[i],
					   node_gres_ptr->type_model[j]))
					continue;
				node_gres_ptr->type_cnt_alloc[j]--;
 			}
		}
		type_array_updated = true;
	}

	if (!type_array_updated && job_gres_ptr->type_model) {
		gres_cnt = job_gres_ptr->gres_cnt_alloc;
		for (j = 0; j < node_gres_ptr->type_cnt; j++) {
			if (!node_gres_ptr->type_model[j] ||
			    strcmp(job_gres_ptr->type_model,
				   node_gres_ptr->type_model[j]))
				continue;
			k = MIN(gres_cnt, node_gres_ptr->type_cnt_alloc[j]);
			node_gres_ptr->type_cnt_alloc[j] -= k;
			gres_cnt -= k;
			if (gres_cnt == 0)
				break;
		}
 	}

	return SLURM_SUCCESS;
}

/*
 * Deallocate resource from a job and update node and job gres information
 * IN job_gres_list - job's gres_list built by gres_plugin_job_state_validate()
 * IN node_gres_list - node's gres_list built by
 *		gres_plugin_node_config_validate()
 * IN node_offset - zero-origin index to the node of interest
 * IN job_id      - job's ID (for logging)
 * IN node_name   - name of the node (for logging)
 * RET SLURM_SUCCESS or error code
 */
extern int gres_plugin_job_dealloc(List job_gres_list, List node_gres_list,
				   int node_offset, uint32_t job_id,
				   char *node_name)
{
	int i, rc, rc2;
	ListIterator job_gres_iter,  node_gres_iter;
	gres_state_t *job_gres_ptr, *node_gres_ptr;
	char *gres_name = NULL;

	if (job_gres_list == NULL)
		return SLURM_SUCCESS;
	if (node_gres_list == NULL) {
		error("gres_job_dealloc: job %u has gres specification while "
		      "node %s has none", job_id, node_name);
		return SLURM_ERROR;
	}

	rc = gres_plugin_init();

	slurm_mutex_lock(&gres_context_lock);
	job_gres_iter = list_iterator_create(job_gres_list);
	while ((job_gres_ptr = (gres_state_t *) list_next(job_gres_iter))) {
		for (i = 0; i < gres_context_cnt; i++) {
			if (job_gres_ptr->plugin_id ==
			    gres_context[i].plugin_id)
				break;
		}
		if (i >= gres_context_cnt) {
			error("gres_plugin_job_dealloc: no plugin configured "
			      "for data type %u for job %u and node %s",
			      job_gres_ptr->plugin_id, job_id, node_name);
			/* A likely sign that GresPlugins has changed */
			gres_name = "UNKNOWN";
		} else
			gres_name = gres_context[i].gres_name;

		node_gres_iter = list_iterator_create(node_gres_list);
		while ((node_gres_ptr = (gres_state_t *)
				list_next(node_gres_iter))) {
			if (job_gres_ptr->plugin_id == node_gres_ptr->plugin_id)
				break;
		}
		list_iterator_destroy(node_gres_iter);
		if (node_gres_ptr == NULL) {
			error("gres_plugin_job_dealloc: node %s lacks gres/%s "
			      "for job %u", node_name, gres_name , job_id);
			continue;
		}

		rc2 = _job_dealloc(job_gres_ptr->gres_data,
				   node_gres_ptr->gres_data, node_offset,
				   gres_name, job_id, node_name);
		if (rc2 != SLURM_SUCCESS)
			rc = rc2;
	}
	list_iterator_destroy(job_gres_iter);
	slurm_mutex_unlock(&gres_context_lock);

	return rc;
}

/*
 * Merge one job's gres allocation into another job's gres allocation.
 * IN from_job_gres_list - List of gres records for the job being merged
 *			into another job
 * IN from_job_node_bitmap - bitmap of nodes for the job being merged into
 *			another job
 * IN/OUT to_job_gres_list - List of gres records for the job being merged
 *			into job
 * IN to_job_node_bitmap - bitmap of nodes for the job being merged into
 */
extern void gres_plugin_job_merge(List from_job_gres_list,
				  bitstr_t *from_job_node_bitmap,
				  List to_job_gres_list,
				  bitstr_t *to_job_node_bitmap)
{
	ListIterator gres_iter;
	gres_state_t *gres_ptr, *gres_ptr2;
	gres_job_state_t *gres_job_ptr, *gres_job_ptr2;
	int new_node_cnt;
	int i_first, i_last, i;
	int from_inx, to_inx, new_inx;
	bitstr_t **new_gres_bit_alloc, **new_gres_bit_step_alloc;
	uint32_t *new_gres_cnt_step_alloc;

	(void) gres_plugin_init();
	new_node_cnt = bit_set_count(from_job_node_bitmap) +
		       bit_set_count(to_job_node_bitmap) -
		       bit_overlap(from_job_node_bitmap, to_job_node_bitmap);
	i_first = MIN(bit_ffs(from_job_node_bitmap),
		      bit_ffs(to_job_node_bitmap));
	i_first = MAX(i_first, 0);
	i_last  = MAX(bit_fls(from_job_node_bitmap),
		      bit_fls(to_job_node_bitmap));
	if (i_last == -1) {
		error("gres_plugin_job_merge: node_bitmaps are empty");
		return;
	}

	slurm_mutex_lock(&gres_context_lock);

	/* Step one - Expand the gres data structures in "to" job */
	if (!to_job_gres_list)
		goto step2;
	gres_iter = list_iterator_create(to_job_gres_list);
	while ((gres_ptr = (gres_state_t *) list_next(gres_iter))) {
		gres_job_ptr = (gres_job_state_t *) gres_ptr->gres_data;
		new_gres_bit_alloc = xmalloc(sizeof(bitstr_t *) *
					     new_node_cnt);
		new_gres_bit_step_alloc = xmalloc(sizeof(bitstr_t *) *
						  new_node_cnt);
		new_gres_cnt_step_alloc = xmalloc(sizeof(uint32_t) *
						  new_node_cnt);

		from_inx = to_inx = new_inx = -1;
		for (i = i_first; i <= i_last; i++) {
			bool from_match = false, to_match = false;
			if (bit_test(to_job_node_bitmap, i)) {
				to_match = true;
				to_inx++;
			}
			if (bit_test(from_job_node_bitmap, i)) {
				from_match = true;
				from_inx++;
			}
			if (from_match || to_match)
				new_inx++;
			if (to_match) {
				if (gres_job_ptr->gres_bit_alloc) {
					new_gres_bit_alloc[new_inx] =
						gres_job_ptr->
						gres_bit_alloc[to_inx];
				}
				if (gres_job_ptr->gres_bit_step_alloc) {
					new_gres_bit_step_alloc[new_inx] =
						gres_job_ptr->
						gres_bit_step_alloc[to_inx];
				}
				if (gres_job_ptr->gres_cnt_step_alloc) {
					new_gres_cnt_step_alloc[new_inx] =
						gres_job_ptr->
						gres_cnt_step_alloc[to_inx];
				}
			}
		}
		gres_job_ptr->node_cnt = new_node_cnt;
		xfree(gres_job_ptr->gres_bit_alloc);
		gres_job_ptr->gres_bit_alloc = new_gres_bit_alloc;
		xfree(gres_job_ptr->gres_bit_step_alloc);
		gres_job_ptr->gres_bit_step_alloc = new_gres_bit_step_alloc;
		xfree(gres_job_ptr->gres_cnt_step_alloc);
		gres_job_ptr->gres_cnt_step_alloc = new_gres_cnt_step_alloc;
	}
	list_iterator_destroy(gres_iter);

	/* Step two - Merge the gres information from the "from" job into the
	 * existing gres information for the "to" job */
step2:	if (!from_job_gres_list)
		goto step3;
	if (!to_job_gres_list) {
		to_job_gres_list = list_create(_gres_job_list_delete);
	}
	gres_iter = list_iterator_create(from_job_gres_list);
	while ((gres_ptr = (gres_state_t *) list_next(gres_iter))) {
		gres_job_ptr = (gres_job_state_t *) gres_ptr->gres_data;
		gres_ptr2 = list_find_first(to_job_gres_list, _gres_find_id,
					    &gres_ptr->plugin_id);
		if (gres_ptr2) {
			gres_job_ptr2 = gres_ptr2->gres_data;
		} else {
			gres_ptr2 = xmalloc(sizeof(gres_state_t));
			gres_job_ptr2 = xmalloc(sizeof(gres_job_state_t));
			gres_ptr2->plugin_id = gres_ptr->plugin_id;
			gres_ptr2->gres_data = gres_job_ptr2;
			gres_job_ptr2->gres_cnt_alloc = gres_job_ptr->
							gres_cnt_alloc;
			gres_job_ptr2->node_cnt = new_node_cnt;
			gres_job_ptr2->gres_bit_alloc =
				xmalloc(sizeof(bitstr_t *) * new_node_cnt);
			gres_job_ptr2->gres_bit_step_alloc =
				xmalloc(sizeof(bitstr_t *) * new_node_cnt);
			gres_job_ptr2->gres_cnt_step_alloc =
				xmalloc(sizeof(uint32_t) * new_node_cnt);
			list_append(to_job_gres_list, gres_ptr2);
		}
		from_inx = to_inx = new_inx = -1;
		for (i = i_first; i <= i_last; i++) {
			bool from_match = false, to_match = false;
			if (bit_test(to_job_node_bitmap, i)) {
				to_match = true;
				to_inx++;
			}
			if (bit_test(from_job_node_bitmap, i)) {
				from_match = true;
				from_inx++;
			}
			if (from_match || to_match)
				new_inx++;
			if (from_match) {
				if (!gres_job_ptr->gres_bit_alloc) {
					;
				} else if (gres_job_ptr2->
					   gres_bit_alloc[new_inx]) {
					/* Do not merge GRES allocations on
					 * a node, just keep original job's */
#if 0
					bit_or(gres_job_ptr2->
					       gres_bit_alloc[new_inx],
					       gres_job_ptr->
					       gres_bit_alloc[from_inx]);
#endif
				} else {
					gres_job_ptr2->gres_bit_alloc[new_inx] =
						gres_job_ptr->
						gres_bit_alloc[from_inx];
					gres_job_ptr->
						gres_bit_alloc
						[from_inx] = NULL;
				}
				if (gres_job_ptr->gres_cnt_step_alloc &&
				    gres_job_ptr->
				    gres_cnt_step_alloc[from_inx]) {
					error("Attempt to merge gres, from "
					      "job has active steps");
				}
			}
		}
	}
	list_iterator_destroy(gres_iter);

step3:	slurm_mutex_unlock(&gres_context_lock);
	return;
}

/*
 * Set environment variables as required for a batch job
 * IN/OUT job_env_ptr - environment variable array
 * IN gres_list - generated by gres_plugin_job_alloc()
  */
extern void gres_plugin_job_set_env(char ***job_env_ptr, List job_gres_list)
{
	int i;
	ListIterator gres_iter;
	gres_state_t *gres_ptr = NULL;

	(void) gres_plugin_init();

	slurm_mutex_lock(&gres_context_lock);
	for (i=0; i<gres_context_cnt; i++) {
		if (gres_context[i].ops.job_set_env == NULL)
			continue;	/* No plugin to call */
		if (job_gres_list) {
			gres_iter = list_iterator_create(job_gres_list);
			while ((gres_ptr = (gres_state_t *)
					   list_next(gres_iter))) {
				if (gres_ptr->plugin_id !=
				    gres_context[i].plugin_id)
					continue;
				(*(gres_context[i].ops.job_set_env))
					(job_env_ptr, gres_ptr->gres_data);
				break;
			}
			list_iterator_destroy(gres_iter);
		}
		if (gres_ptr == NULL) { /* No data found */
			(*(gres_context[i].ops.job_set_env))
					(job_env_ptr, NULL);
		}
	}
	slurm_mutex_unlock(&gres_context_lock);
}

static void _job_state_log(void *gres_data, uint32_t job_id, char *gres_name)
{
	gres_job_state_t *gres_ptr;
	char tmp_str[128];
	int i;

	xassert(gres_data);
	gres_ptr = (gres_job_state_t *) gres_data;
	info("gres: %s state for job %u", gres_name, job_id);
	info("  gres_cnt:%u node_cnt:%u type:%s", gres_ptr->gres_cnt_alloc,
	     gres_ptr->node_cnt, gres_ptr->type_model);
	if (gres_ptr->node_cnt == 0)
		return;

	if (gres_ptr->gres_bit_alloc == NULL)
		info("  gres_bit_alloc:NULL");
	if (gres_ptr->gres_bit_step_alloc == NULL)
		info("  gres_bit_step_alloc:NULL");
	if (gres_ptr->gres_cnt_step_alloc == NULL)
		info("  gres_cnt_step_alloc:NULL");

	for (i=0; i<gres_ptr->node_cnt; i++) {
		if (gres_ptr->gres_bit_alloc && gres_ptr->gres_bit_alloc[i]) {
			bit_fmt(tmp_str, sizeof(tmp_str),
				gres_ptr->gres_bit_alloc[i]);
			info("  gres_bit_alloc[%d]:%s", i, tmp_str);
		} else if (gres_ptr->gres_bit_alloc)
			info("  gres_bit_alloc[%d]:NULL", i);

		if (gres_ptr->gres_bit_step_alloc &&
		    gres_ptr->gres_bit_step_alloc[i]) {
			bit_fmt(tmp_str, sizeof(tmp_str),
				gres_ptr->gres_bit_step_alloc[i]);
			info("  gres_bit_step_alloc[%d]:%s", i, tmp_str);
		} else if (gres_ptr->gres_bit_step_alloc)
			info("  gres_bit_step_alloc[%d]:NULL", i);

		if (gres_ptr->gres_cnt_step_alloc) {
			info("  gres_cnt_step_alloc[%d]:%u", i,
			     gres_ptr->gres_cnt_step_alloc[i]);
		}
	}
}

/*
 * Extract from the job record's gres_list the count of allocated resources of
 * 	the named gres type.
 * IN job_gres_list  - job record's gres_list.
 * IN gres_name_type - the name of the gres type to retrieve the associated
 *	value from.
 * RET The value associated with the gres type or NO_VAL if not found.
 */
extern uint32_t gres_plugin_get_job_value_by_type(List job_gres_list,
						  char *gres_name_type)
{
	uint32_t gres_val, gres_name_type_id;
	ListIterator  job_gres_iter;
	gres_state_t *job_gres_ptr;

	if (job_gres_list == NULL)
		return NO_VAL;

	gres_name_type_id = _build_id(gres_name_type);
	gres_val = NO_VAL;

	job_gres_iter = list_iterator_create(job_gres_list);
	while ((job_gres_ptr = (gres_state_t *) list_next(job_gres_iter))) {
		if (job_gres_ptr->plugin_id == gres_name_type_id) {
			gres_val = ((gres_job_state_t*)
				   (job_gres_ptr->gres_data))->gres_cnt_alloc;
			break;
		}
	}
	list_iterator_destroy(job_gres_iter);

	return gres_val;
}

/*
 * Log a job's current gres state
 * IN gres_list - generated by gres_plugin_job_state_validate()
 * IN job_id - job's ID
 */
extern void gres_plugin_job_state_log(List gres_list, uint32_t job_id)
{
	int i;
	ListIterator gres_iter;
	gres_state_t *gres_ptr;

	if (!gres_debug || (gres_list == NULL))
		return;

	(void) gres_plugin_init();

	slurm_mutex_lock(&gres_context_lock);
	gres_iter = list_iterator_create(gres_list);
	while ((gres_ptr = (gres_state_t *) list_next(gres_iter))) {
		for (i=0; i<gres_context_cnt; i++) {
			if (gres_ptr->plugin_id !=
			    gres_context[i].plugin_id)
				continue;
			_job_state_log(gres_ptr->gres_data, job_id,
				       gres_context[i].gres_name);
			break;
		}
	}
	list_iterator_destroy(gres_iter);
	slurm_mutex_unlock(&gres_context_lock);
}

extern void gres_plugin_job_state_file(List gres_list, int *gres_bit_alloc,
				       int *gres_count)
{
	int i, j, gres_cnt=0, len, p, found=0;
	ListIterator gres_iter;
	gres_state_t *gres_ptr;
	gres_job_state_t *gres_job_ptr;

	if (gres_list == NULL)
		return;
	(void) gres_plugin_init();

	slurm_mutex_lock(&gres_context_lock);
	gres_iter = list_iterator_create(gres_list);

	for (j=0; j<gres_context_cnt; j++) {
		found = 0;
		list_iterator_reset(gres_iter);
		while ((gres_ptr = (gres_state_t *) list_next(gres_iter))){
			if (gres_ptr->plugin_id !=
			    gres_context[j].plugin_id ) {
				continue;
			}
			found = 1;
			gres_job_ptr = (gres_job_state_t *) gres_ptr->gres_data;
			if ((gres_job_ptr != NULL) &&
			    (gres_job_ptr->node_cnt == 1) &&
			    (gres_job_ptr->gres_bit_alloc != NULL) &&
			    (gres_job_ptr->gres_bit_alloc[0] != NULL)) {
			     	len = bit_size(gres_job_ptr->gres_bit_alloc[0]);
				for (i=0; i<len; i++) {
					if (!bit_test(gres_job_ptr->
						      gres_bit_alloc[0], i))
						gres_bit_alloc[gres_cnt] = 0;
					else
						gres_bit_alloc[gres_cnt] = 1;
					gres_cnt++;
				}
			}
			break;
		}
		if (found == 0) {
			for (p=0; p<gres_count[j]; p++){
				gres_bit_alloc[gres_cnt] = 0;
				gres_cnt++;
			}
		}
	}
	list_iterator_destroy(gres_iter);
	slurm_mutex_unlock(&gres_context_lock);
}


static void _step_state_delete(void *gres_data)
{
	int i;
	gres_step_state_t *gres_ptr = (gres_step_state_t *) gres_data;

	if (gres_ptr == NULL)
		return;

	FREE_NULL_BITMAP(gres_ptr->node_in_use);
	if (gres_ptr->gres_bit_alloc) {
		for (i = 0; i < gres_ptr->node_cnt; i++)
			FREE_NULL_BITMAP(gres_ptr->gres_bit_alloc[i]);
		xfree(gres_ptr->gres_bit_alloc);
	}
	xfree(gres_ptr->type_model);
	xfree(gres_ptr);
}

static void _gres_step_list_delete(void *list_element)
{
	gres_state_t *gres_ptr = (gres_state_t *) list_element;

	_step_state_delete(gres_ptr->gres_data);
	xfree(gres_ptr);
}

static int _step_state_validate(char *config, void **gres_data,
				slurm_gres_context_t *context_ptr)
{
	gres_step_state_t *gres_ptr;
	char *type = NULL, *num = NULL, *last_num = NULL;
	int cnt;

	if (!strcmp(config, context_ptr->gres_name)) {
		cnt = 1;
	} else if (!strncmp(config, context_ptr->gres_name_colon,
			    context_ptr->gres_name_colon_len)) {
		type = strchr(config, ':');
		num = strrchr(config, ':');
		if (!num)
			return SLURM_ERROR;
		cnt = strtol(num + 1, &last_num, 10);
		if (last_num[0] == '\0')
			;
		else if ((last_num[0] == 'k') || (last_num[0] == 'K'))
			cnt *= 1024;
		else if ((last_num[0] == 'm') || (last_num[0] == 'M'))
			cnt *= (1024 * 1024);
		else if ((last_num[0] == 'g') || (last_num[0] == 'G'))
			cnt *= (1024 * 1024 * 1024);
		else
			return SLURM_ERROR;
		if (cnt < 0)
			return SLURM_ERROR;
	} else {
		/* Did not find this GRES name, check for zero value */
		num = strrchr(config, ':');
		if (num) {
			 cnt = strtol(num + 1, &last_num, 10);
			if ((last_num[0] != '\0') || (cnt != 0))
				return SLURM_ERROR;
		} else
			return SLURM_ERROR;
	}

	if (cnt == 0) {
		*gres_data = NULL;
	} else {
		gres_ptr = xmalloc(sizeof(gres_step_state_t));
		gres_ptr->gres_cnt_alloc = (uint32_t) cnt;
		if (type && num && (type != num)) {
			type++;
			num[0] = '\0';
			gres_ptr->type_model = xstrdup(type);
		}
		*gres_data = gres_ptr;
	}
	return SLURM_SUCCESS;
}

static uint32_t _step_test(void *step_gres_data, void *job_gres_data,
			   int node_offset, bool ignore_alloc, char *gres_name,
			   uint32_t job_id, uint32_t step_id)
{
	gres_job_state_t  *job_gres_ptr  = (gres_job_state_t *)  job_gres_data;
	gres_step_state_t *step_gres_ptr = (gres_step_state_t *) step_gres_data;
	uint32_t gres_cnt;

	xassert(job_gres_ptr);
	xassert(step_gres_ptr);

	if (node_offset == NO_VAL) {
		if (step_gres_ptr->gres_cnt_alloc >
		    job_gres_ptr->gres_cnt_alloc)
			return 0;
		return NO_VAL;
	}

	if (node_offset >= job_gres_ptr->node_cnt) {
		error("gres/%s: step_test %u.%u node offset invalid (%d >= %u)",
		      gres_name, job_id, step_id, node_offset,
		      job_gres_ptr->node_cnt);
		return 0;
	}

	if (job_gres_ptr->gres_cnt_step_alloc) {
		uint32_t job_gres_avail = job_gres_ptr->gres_cnt_alloc;
		if (!ignore_alloc) {
			job_gres_avail -= job_gres_ptr->
					  gres_cnt_step_alloc[node_offset];
		}
		if (step_gres_ptr->gres_cnt_alloc > job_gres_avail)
			return 0;
	} else {
		error("gres/%s: step_test %u.%u gres_cnt_step_alloc is NULL",
		      gres_name, job_id, step_id);
		return 0;
	}

	if (job_gres_ptr->gres_bit_alloc &&
	    job_gres_ptr->gres_bit_alloc[node_offset]) {
		gres_cnt = bit_set_count(job_gres_ptr->
					 gres_bit_alloc[node_offset]);
		if (!ignore_alloc &&
		    job_gres_ptr->gres_bit_step_alloc &&
		    job_gres_ptr->gres_bit_step_alloc[node_offset]) {
			gres_cnt -= bit_set_count(job_gres_ptr->
						  gres_bit_step_alloc
						  [node_offset]);
		}
		if (step_gres_ptr->gres_cnt_alloc > gres_cnt)
			gres_cnt = 0;
		else
			gres_cnt = NO_VAL;
	} else if (job_gres_ptr->gres_cnt_step_alloc &&
		   job_gres_ptr->gres_cnt_step_alloc[node_offset]) {
		gres_cnt = job_gres_ptr->gres_cnt_alloc -
			   job_gres_ptr->gres_cnt_step_alloc[node_offset];
		if (step_gres_ptr->gres_cnt_alloc > gres_cnt)
			gres_cnt = 0;
		else
			gres_cnt = NO_VAL;
	} else {
		/* Note: We already validated the gres count above */
		debug("gres/%s: step_test %u.%u gres_bit_alloc is NULL",
		      gres_name, job_id, step_id);
		gres_cnt = NO_VAL;
	}

	return gres_cnt;
}

/*
 * Given a step's requested gres configuration, validate it and build gres list
 * IN req_config - step request's gres input string
 * OUT step_gres_list - List of Gres records for this step to track usage
 * IN job_gres_list - List of Gres records for this job
 * IN job_id, step_id - ID of the step being allocated.
 * RET SLURM_SUCCESS or ESLURM_INVALID_GRES
 */
extern int gres_plugin_step_state_validate(char *req_config,
					   List *step_gres_list,
					   List job_gres_list, uint32_t job_id,
					   uint32_t step_id)
{
	char *tmp_str, *tok, *last = NULL;
	int i, rc, rc2, rc3;
	gres_state_t *step_gres_ptr, *job_gres_ptr;
	void *step_gres_data, *job_gres_data;
	ListIterator job_gres_iter;
	gres_step_state_t *step_gres_state;
	gres_job_state_t *job_gres_state;

	*step_gres_list = NULL;
	if ((req_config == NULL) || (req_config[0] == '\0'))
		return SLURM_SUCCESS;

	if ((rc = gres_plugin_init()) != SLURM_SUCCESS)
		return rc;

	slurm_mutex_lock(&gres_context_lock);
	tmp_str = xstrdup(req_config);
	tok = strtok_r(tmp_str, ",", &last);
	while (tok && (rc == SLURM_SUCCESS)) {
		rc2 = SLURM_ERROR;
		for (i = 0; i < gres_context_cnt; i++) {
			step_gres_data = NULL;
			rc2 = _step_state_validate(tok, &step_gres_data,
						   &gres_context[i]);
			if (rc2 != SLURM_SUCCESS)
				continue;
			if (step_gres_data == NULL)    /* Name match, count=0 */
				break;
			if (job_gres_list == NULL) {
				info("step %u.%u has gres spec, job has none",
				     job_id, step_id);
				rc2 = ESLURM_INVALID_GRES;
				continue;
			}
			/* Now make sure the step's request isn't too big for
			 * the job's gres allocation */
			step_gres_state = (gres_step_state_t *) step_gres_data;
			job_gres_iter = list_iterator_create(job_gres_list);
			while ((job_gres_ptr = (gres_state_t *)
					list_next(job_gres_iter))) {
				if (job_gres_ptr->plugin_id !=
				    gres_context[i].plugin_id)
					continue;
				if (!step_gres_state->type_model)
					break;	/* match GRES name only */
				job_gres_state = (gres_job_state_t *)
						 job_gres_ptr->gres_data;
				if (!job_gres_state->type_model ||
				    strcmp(job_gres_state->type_model,
					   step_gres_state->type_model))
					continue;
				break;	/* match GRES name and model */
			}
			list_iterator_destroy(job_gres_iter);
			if (job_gres_ptr == NULL) {
				info("Step %u.%u gres request not in job "
				     "alloc %s", job_id, step_id, tok);
				rc = ESLURM_INVALID_GRES;
				_step_state_delete(step_gres_data);
				break;
			}
			job_gres_data = job_gres_ptr->gres_data;
			rc3 = _step_test(step_gres_data, job_gres_data, NO_VAL,
					 true, gres_context[i].gres_name,
					 job_id, step_id);
			if (rc3 == 0) {
				info("Step %u.%u gres higher than in job "
				     "allocation %s", job_id, step_id, tok);
				rc = ESLURM_INVALID_GRES;
				_step_state_delete(step_gres_data);
				break;
			}

			if (*step_gres_list == NULL) {
				*step_gres_list = list_create(
						  _gres_step_list_delete);
			}
			step_gres_ptr = xmalloc(sizeof(gres_state_t));
			step_gres_ptr->plugin_id = gres_context[i].plugin_id;
			step_gres_ptr->gres_data = step_gres_data;
			list_append(*step_gres_list, step_gres_ptr);
			break;		/* processed it */
		}
		if (rc2 != SLURM_SUCCESS) {
			info("Invalid gres step %u.%u specification %s",
			     job_id, step_id, tok);
			rc = ESLURM_INVALID_GRES;
			break;
		}
		tok = strtok_r(NULL, ",", &last);
	}
	slurm_mutex_unlock(&gres_context_lock);

	xfree(tmp_str);
	return rc;
}

static void *_step_state_dup(void *gres_data)
{

	int i;
	gres_step_state_t *gres_ptr = (gres_step_state_t *) gres_data;
	gres_step_state_t *new_gres_ptr;

	xassert(gres_ptr);
	new_gres_ptr = xmalloc(sizeof(gres_step_state_t));
	new_gres_ptr->gres_cnt_alloc	= gres_ptr->gres_cnt_alloc;
	new_gres_ptr->node_cnt		= gres_ptr->node_cnt;

	if (gres_ptr->node_in_use)
		new_gres_ptr->node_in_use = bit_copy(gres_ptr->node_in_use);

	if (gres_ptr->gres_bit_alloc) {
		new_gres_ptr->gres_bit_alloc = xmalloc(sizeof(bitstr_t *) *
					       gres_ptr->node_cnt);
		for (i=0; i<gres_ptr->node_cnt; i++) {
			if (gres_ptr->gres_bit_alloc[i] == NULL)
				continue;
			new_gres_ptr->gres_bit_alloc[i] = bit_copy(gres_ptr->
							  gres_bit_alloc[i]);
		}
	}
	return new_gres_ptr;
}

static void *_step_state_dup2(void *gres_data, int node_index)
{

	gres_step_state_t *gres_ptr = (gres_step_state_t *) gres_data;
	gres_step_state_t *new_gres_ptr;

	xassert(gres_ptr);
	new_gres_ptr = xmalloc(sizeof(gres_step_state_t));
	new_gres_ptr->gres_cnt_alloc	= gres_ptr->gres_cnt_alloc;
	new_gres_ptr->node_cnt		= 1;

	if (gres_ptr->node_in_use)
		new_gres_ptr->node_in_use = bit_copy(gres_ptr->node_in_use);

	if ((node_index < gres_ptr->node_cnt) && gres_ptr->gres_bit_alloc &&
	    gres_ptr->gres_bit_alloc[node_index]) {
		new_gres_ptr->gres_bit_alloc = xmalloc(sizeof(bitstr_t *));
		new_gres_ptr->gres_bit_alloc[0] =
			bit_copy(gres_ptr->gres_bit_alloc[node_index]);
	}
	return new_gres_ptr;
}

/*
 * Create a copy of a step's gres state
 * IN gres_list - List of Gres records for this step to track usage
 * RET The copy or NULL on failure
 */
List gres_plugin_step_state_dup(List gres_list)
{
	return gres_plugin_step_state_extract(gres_list, -1);
}

/*
 * Create a copy of a step's gres state for a particular node index
 * IN gres_list - List of Gres records for this step to track usage
 * IN node_index - zero-origin index to the node
 * RET The copy or NULL on failure
 */
List gres_plugin_step_state_extract(List gres_list, int node_index)
{
	ListIterator gres_iter;
	gres_state_t *gres_ptr, *new_gres_state;
	List new_gres_list = NULL;
	void *new_gres_data;

	if (gres_list == NULL)
		return new_gres_list;

	(void) gres_plugin_init();

	slurm_mutex_lock(&gres_context_lock);
	gres_iter = list_iterator_create(gres_list);
	while ((gres_ptr = (gres_state_t *) list_next(gres_iter))) {
		if (node_index == -1)
			new_gres_data = _step_state_dup(gres_ptr->gres_data);
		else {
			new_gres_data = _step_state_dup2(gres_ptr->gres_data,
							 node_index);
		}
		if (new_gres_list == NULL) {
			new_gres_list = list_create(_gres_step_list_delete);
		}
		new_gres_state = xmalloc(sizeof(gres_state_t));
		new_gres_state->plugin_id = gres_ptr->plugin_id;
		new_gres_state->gres_data = new_gres_data;
		list_append(new_gres_list, new_gres_state);
	}
	list_iterator_destroy(gres_iter);
	slurm_mutex_unlock(&gres_context_lock);

	return new_gres_list;
}

/*
 * A job allocation size has changed. Update the job step gres information
 * bitmaps and other data structures.
 * IN gres_list - List of Gres records for this step to track usage
 * IN orig_job_node_bitmap - bitmap of nodes in the original job allocation
 * IN new_job_node_bitmap  - bitmap of nodes in the new job allocation
 */
void gres_plugin_step_state_rebase(List gres_list,
				   bitstr_t *orig_job_node_bitmap,
				   bitstr_t *new_job_node_bitmap)
{
	ListIterator gres_iter;
	gres_state_t *gres_ptr;
	gres_step_state_t *gres_step_ptr;
	int new_node_cnt;
	int i_first, i_last, i;
	int old_inx, new_inx;
	bitstr_t *new_node_in_use;
	bitstr_t **new_gres_bit_alloc = NULL;

	if (gres_list == NULL)
		return;

	(void) gres_plugin_init();

	slurm_mutex_lock(&gres_context_lock);
	gres_iter = list_iterator_create(gres_list);
	while ((gres_ptr = (gres_state_t *) list_next(gres_iter))) {
		gres_step_ptr = (gres_step_state_t *) gres_ptr->gres_data;
		if (!gres_step_ptr)
			continue;
		if (!gres_step_ptr->node_in_use) {
			error("gres_plugin_step_state_rebase: node_in_use is "
			      "NULL");
			continue;
		}
		new_node_cnt = bit_set_count(new_job_node_bitmap);
		i_first = MIN(bit_ffs(orig_job_node_bitmap),
			      bit_ffs(new_job_node_bitmap));
		i_first = MAX(i_first, 0);
		i_last  = MAX(bit_fls(orig_job_node_bitmap),
			      bit_fls(new_job_node_bitmap));
		if (i_last == -1) {
			error("gres_plugin_step_state_rebase: node_bitmaps "
			      "are empty");
			continue;
		}
		new_node_in_use = bit_alloc(new_node_cnt);

		old_inx = new_inx = -1;
		for (i = i_first; i <= i_last; i++) {
			bool old_match = false, new_match = false;
			if (bit_test(orig_job_node_bitmap, i)) {
				old_match = true;
				old_inx++;
			}
			if (bit_test(new_job_node_bitmap, i)) {
				new_match = true;
				new_inx++;
			}
			if (old_match && new_match) {
				bit_set(new_node_in_use, new_inx);
				if (gres_step_ptr->gres_bit_alloc) {
					if (!new_gres_bit_alloc) {
						new_gres_bit_alloc =
							xmalloc(
							sizeof(bitstr_t *) *
							new_node_cnt);
					}
					new_gres_bit_alloc[new_inx] =
						gres_step_ptr->gres_bit_alloc[old_inx];
				}
			} else if (old_match &&
				   gres_step_ptr->gres_bit_alloc &&
				   gres_step_ptr->gres_bit_alloc[old_inx]) {
				/* Node removed from job allocation,
				 * release step's resources */
				bit_free(gres_step_ptr->
					 gres_bit_alloc[old_inx]);
			}
		}

		gres_step_ptr->node_cnt = new_node_cnt;
		bit_free(gres_step_ptr->node_in_use);
		gres_step_ptr->node_in_use = new_node_in_use;
		xfree(gres_step_ptr->gres_bit_alloc);
		gres_step_ptr->gres_bit_alloc = new_gres_bit_alloc;
	}
	list_iterator_destroy(gres_iter);
	slurm_mutex_unlock(&gres_context_lock);

	return;
}

/*
 * Pack a step's current gres status, called from slurmctld for save/restore
 * IN gres_list - generated by gres_plugin_step_allocate()
 * IN/OUT buffer - location to write state to
 * IN job_id, step_id - job and step ID for logging
 */
extern int gres_plugin_step_state_pack(List gres_list, Buf buffer,
				       uint32_t job_id, uint32_t step_id,
				       uint16_t protocol_version)
{
	int i, rc = SLURM_SUCCESS;
	uint32_t top_offset, tail_offset, magic = GRES_MAGIC;
	uint16_t rec_cnt = 0;
	ListIterator gres_iter;
	gres_state_t *gres_ptr;
	gres_step_state_t *gres_step_ptr;

	top_offset = get_buf_offset(buffer);
	pack16(rec_cnt, buffer);	/* placeholder if data */

	if (gres_list == NULL)
		return rc;

	(void) gres_plugin_init();

	slurm_mutex_lock(&gres_context_lock);
	gres_iter = list_iterator_create(gres_list);
	while ((gres_ptr = (gres_state_t *) list_next(gres_iter))) {
		gres_step_ptr = (gres_step_state_t *) gres_ptr->gres_data;
		if (protocol_version >= SLURM_14_11_PROTOCOL_VERSION) {
			pack32(magic, buffer);
			pack32(gres_ptr->plugin_id, buffer);
			pack32(gres_step_ptr->gres_cnt_alloc, buffer);
			pack32(gres_step_ptr->node_cnt, buffer);
			pack_bit_str_hex(gres_step_ptr->node_in_use, buffer);
			if (gres_step_ptr->gres_bit_alloc) {
				pack8((uint8_t) 1, buffer);
				for (i = 0; i < gres_step_ptr->node_cnt; i++)
					pack_bit_str_hex(gres_step_ptr->
							 gres_bit_alloc[i],
							 buffer);
			} else {
				pack8((uint8_t) 0, buffer);
			}
			rec_cnt++;
		} else if (protocol_version >= SLURM_MIN_PROTOCOL_VERSION) {
			pack32(magic, buffer);
			pack32(gres_ptr->plugin_id, buffer);
			pack32(gres_step_ptr->gres_cnt_alloc, buffer);
			pack32(gres_step_ptr->node_cnt, buffer);
			pack_bit_str(gres_step_ptr->node_in_use, buffer);
			if (gres_step_ptr->gres_bit_alloc) {
				pack8((uint8_t) 1, buffer);
				for (i=0; i<gres_step_ptr->node_cnt; i++)
					pack_bit_str(gres_step_ptr->
						     gres_bit_alloc[i],
						     buffer);
			} else {
				pack8((uint8_t) 0, buffer);
			}
			rec_cnt++;
		} else {
			error("gres_plugin_step_state_pack: protocol_version "
			      "%hu not supported", protocol_version);
			break;
		}
	}
	list_iterator_destroy(gres_iter);
	slurm_mutex_unlock(&gres_context_lock);

	tail_offset = get_buf_offset(buffer);
	set_buf_offset(buffer, top_offset);
	pack16(rec_cnt, buffer);
	set_buf_offset(buffer, tail_offset);

	return rc;
}

/*
 * Unpack a step's current gres status, called from slurmctld for save/restore
 * OUT gres_list - restored state stored by gres_plugin_step_state_pack()
 * IN/OUT buffer - location to read state from
 * IN job_id, step_id - job and step ID for logging
 */
extern int gres_plugin_step_state_unpack(List *gres_list, Buf buffer,
					 uint32_t job_id, uint32_t step_id,
					 uint16_t protocol_version)
{
	int i, rc;
	uint32_t magic, plugin_id;
	uint16_t rec_cnt;
	uint8_t has_file;
	gres_state_t *gres_ptr;
	gres_step_state_t *gres_step_ptr = NULL;

	safe_unpack16(&rec_cnt, buffer);
	if (rec_cnt == 0)
		return SLURM_SUCCESS;

	rc = gres_plugin_init();

	slurm_mutex_lock(&gres_context_lock);
	if ((gres_context_cnt > 0) && (*gres_list == NULL)) {
		*gres_list = list_create(_gres_step_list_delete);
	}

	while ((rc == SLURM_SUCCESS) && (rec_cnt)) {
		if ((buffer == NULL) || (remaining_buf(buffer) == 0))
			break;
		rec_cnt--;

		if (protocol_version >= SLURM_14_11_PROTOCOL_VERSION) {
			safe_unpack32(&magic, buffer);
			if (magic != GRES_MAGIC)
				goto unpack_error;
			safe_unpack32(&plugin_id, buffer);
			gres_step_ptr = xmalloc(sizeof(gres_step_state_t));
			safe_unpack32(&gres_step_ptr->gres_cnt_alloc, buffer);
			safe_unpack32(&gres_step_ptr->node_cnt, buffer);
			unpack_bit_str_hex(&gres_step_ptr->node_in_use, buffer);
			safe_unpack8(&has_file, buffer);
			if (has_file) {
				gres_step_ptr->gres_bit_alloc =
					xmalloc(sizeof(bitstr_t *) *
						gres_step_ptr->node_cnt);
				for (i = 0; i < gres_step_ptr->node_cnt; i++) {
					unpack_bit_str_hex(&gres_step_ptr->
							   gres_bit_alloc[i],
							   buffer);
				}
			}
		} else if (protocol_version >= SLURM_MIN_PROTOCOL_VERSION) {
			safe_unpack32(&magic, buffer);
			if (magic != GRES_MAGIC)
				goto unpack_error;
			safe_unpack32(&plugin_id, buffer);
			gres_step_ptr = xmalloc(sizeof(gres_step_state_t));
			safe_unpack32(&gres_step_ptr->gres_cnt_alloc, buffer);
			safe_unpack32(&gres_step_ptr->node_cnt, buffer);
			unpack_bit_str(&gres_step_ptr->node_in_use, buffer);
			safe_unpack8(&has_file, buffer);
			if (has_file) {
				gres_step_ptr->gres_bit_alloc =
					xmalloc(sizeof(bitstr_t *) *
						gres_step_ptr->node_cnt);
				for (i=0; i<gres_step_ptr->node_cnt; i++) {
					unpack_bit_str(&gres_step_ptr->
						       gres_bit_alloc[i],
						       buffer);
				}
			}
		} else {
			error("gres_plugin_step_state_unpack: protocol_version"
			      " %hu not supported", protocol_version);
			goto unpack_error;
		}

		for (i=0; i<gres_context_cnt; i++) {
			if (gres_context[i].plugin_id == plugin_id)
				break;
		}
		if (i >= gres_context_cnt) {
			/* A likely sign that GresPlugins has changed.
			 * Not a fatal error, skip over the data. */
			info("gres_plugin_step_state_unpack: no plugin "
			      "configured to unpack data type %u from "
			      "step %u.%u",
			      plugin_id, job_id, step_id);
			_step_state_delete(gres_step_ptr);
			gres_step_ptr = NULL;
			continue;
		}
		gres_ptr = xmalloc(sizeof(gres_state_t));
		gres_ptr->plugin_id = gres_context[i].plugin_id;
		gres_ptr->gres_data = gres_step_ptr;
		gres_step_ptr = NULL;
		list_append(*gres_list, gres_ptr);
	}
	slurm_mutex_unlock(&gres_context_lock);
	return rc;

unpack_error:
	error("gres_plugin_step_state_unpack: unpack error from step %u.%u",
	      job_id, step_id);
	if (gres_step_ptr)
		_step_state_delete(gres_step_ptr);
	slurm_mutex_unlock(&gres_context_lock);
	return SLURM_ERROR;
}

/*
 * Set environment variables as required for all tasks of a job step
 * IN/OUT job_env_ptr - environment variable array
 * IN gres_list - generated by gres_plugin_step_allocate()
  */
extern void gres_plugin_step_set_env(char ***job_env_ptr, List step_gres_list)
{
	int i;
	ListIterator gres_iter;
	gres_state_t *gres_ptr = NULL;

	(void) gres_plugin_init();

	slurm_mutex_lock(&gres_context_lock);
	for (i=0; i<gres_context_cnt; i++) {
		if (gres_context[i].ops.step_set_env == NULL)
			continue;	/* No plugin to call */
		if (step_gres_list) {
			gres_iter = list_iterator_create(step_gres_list);
			while ((gres_ptr = (gres_state_t *)
					   list_next(gres_iter))) {
				if (gres_ptr->plugin_id !=
				    gres_context[i].plugin_id)
					continue;
				(*(gres_context[i].ops.step_set_env))
					(job_env_ptr, gres_ptr->gres_data);
				break;
			}
			list_iterator_destroy(gres_iter);
		}
		if (gres_ptr == NULL) { /* No data found */
			(*(gres_context[i].ops.step_set_env))
					(job_env_ptr, NULL);
		}
	}
	slurm_mutex_unlock(&gres_context_lock);
}

static void _step_state_log(void *gres_data, uint32_t job_id, uint32_t step_id,
			    char *gres_name)
{
	gres_step_state_t *gres_ptr = (gres_step_state_t *) gres_data;
	char tmp_str[128];
	int i;

	xassert(gres_ptr);
	info("gres/%s state for step %u.%u", gres_name, job_id, step_id);
	info("  gres_cnt:%u node_cnt:%u type:%s", gres_ptr->gres_cnt_alloc,
	     gres_ptr->node_cnt, gres_ptr->type_model);

	if (gres_ptr->node_in_use == NULL)
		info("  node_in_use:NULL");
	else if (gres_ptr->gres_bit_alloc == NULL)
		info("  gres_bit_alloc:NULL");
	else {
		for (i=0; i<gres_ptr->node_cnt; i++) {
			if (!bit_test(gres_ptr->node_in_use, i))
				continue;
			if (gres_ptr->gres_bit_alloc[i]) {
				bit_fmt(tmp_str, sizeof(tmp_str),
					gres_ptr->gres_bit_alloc[i]);
				info("  gres_bit_alloc[%d]:%s", i, tmp_str);
			} else
				info("  gres_bit_alloc[%d]:NULL", i);
		}
	}
}

/*
 * Log a step's current gres state
 * IN gres_list - generated by gres_plugin_step_allocate()
 * IN job_id - job's ID
 */
extern void gres_plugin_step_state_log(List gres_list, uint32_t job_id,
				       uint32_t step_id)
{
	int i;
	ListIterator gres_iter;
	gres_state_t *gres_ptr;

	if (!gres_debug || (gres_list == NULL))
		return;

	(void) gres_plugin_init();

	slurm_mutex_lock(&gres_context_lock);
	gres_iter = list_iterator_create(gres_list);
	while ((gres_ptr = (gres_state_t *) list_next(gres_iter))) {
		for (i=0; i<gres_context_cnt; i++) {
			if (gres_ptr->plugin_id != gres_context[i].plugin_id)
				continue;
			_step_state_log(gres_ptr->gres_data, job_id, step_id,
					gres_context[i].gres_name);
			break;
		}
	}
	list_iterator_destroy(gres_iter);
	slurm_mutex_unlock(&gres_context_lock);
}

/*
 * Determine how many CPUs of a job's allocation can be allocated to a job
 *	on a specific node
 * IN job_gres_list - a running job's gres info
 * IN/OUT step_gres_list - a pending job step's gres requirements
 * IN node_offset - index into the job's node allocation
 * IN ignore_alloc - if set ignore resources already allocated to running steps
 * IN job_id, step_id - ID of the step being allocated.
 * RET Count of available CPUs on this node, NO_VAL if no limit
 */
extern uint32_t gres_plugin_step_test(List step_gres_list, List job_gres_list,
				      int node_offset, bool ignore_alloc,
				      uint32_t job_id, uint32_t step_id)
{
	int i;
	uint32_t cpu_cnt, tmp_cnt;
	ListIterator  job_gres_iter, step_gres_iter;
	gres_state_t *job_gres_ptr, *step_gres_ptr;

	if (step_gres_list == NULL)
		return NO_VAL;
	if (job_gres_list == NULL)
		return 0;

	cpu_cnt = NO_VAL;
	(void) gres_plugin_init();

	slurm_mutex_lock(&gres_context_lock);
	step_gres_iter = list_iterator_create(step_gres_list);
	while ((step_gres_ptr = (gres_state_t *) list_next(step_gres_iter))) {
		job_gres_iter = list_iterator_create(job_gres_list);
		while ((job_gres_ptr = (gres_state_t *)
				list_next(job_gres_iter))) {
			if (step_gres_ptr->plugin_id == job_gres_ptr->plugin_id)
				break;
		}
		list_iterator_destroy(job_gres_iter);
		if (job_gres_ptr == NULL) {
			/* job lack resources required by the step */
			cpu_cnt = 0;
			break;
		}

		for (i=0; i<gres_context_cnt; i++) {
			if (step_gres_ptr->plugin_id !=
			    gres_context[i].plugin_id)
				continue;
			tmp_cnt = _step_test(step_gres_ptr->gres_data,
					     job_gres_ptr->gres_data,
					     node_offset, ignore_alloc,
					     gres_context[i].gres_name,
					     job_id, step_id);
			if (tmp_cnt != NO_VAL) {
				if (cpu_cnt == NO_VAL)
					cpu_cnt = tmp_cnt;
				else
					cpu_cnt = MIN(tmp_cnt, cpu_cnt);
			}
			break;
		}
		if (cpu_cnt == 0)
			break;
	}
	list_iterator_destroy(step_gres_iter);
	slurm_mutex_unlock(&gres_context_lock);

	return cpu_cnt;
}

static int _step_alloc(void *step_gres_data, void *job_gres_data,
		       int node_offset, int cpu_cnt, char *gres_name,
		       uint32_t job_id, uint32_t step_id)
{
	gres_job_state_t  *job_gres_ptr  = (gres_job_state_t *)  job_gres_data;
	gres_step_state_t *step_gres_ptr = (gres_step_state_t *) step_gres_data;
	uint32_t gres_needed;
	bitstr_t *gres_bit_alloc;
	int i, len;

	xassert(job_gres_ptr);
	xassert(step_gres_ptr);

	if (node_offset >= job_gres_ptr->node_cnt) {
		error("gres/%s: step_alloc for %u.%u, node offset invalid "
		      "(%d >= %u)",
		      gres_name, job_id, step_id, node_offset,
		      job_gres_ptr->node_cnt);
		return SLURM_ERROR;
	}

	if (step_gres_ptr->gres_cnt_alloc > job_gres_ptr->gres_cnt_alloc) {
		error("gres/%s: step_alloc for %u.%u, step's > job's "
		      "for node %d (%d > %u)",
		      gres_name, job_id, step_id, node_offset,
		      step_gres_ptr->gres_cnt_alloc,
		      job_gres_ptr->gres_cnt_alloc);
		return SLURM_ERROR;
	}

	if (job_gres_ptr->gres_cnt_step_alloc == NULL) {
		job_gres_ptr->gres_cnt_step_alloc =
			xmalloc(sizeof(uint32_t) * job_gres_ptr->node_cnt);
	}

	if (step_gres_ptr->gres_cnt_alloc >
	    (job_gres_ptr->gres_cnt_alloc -
	     job_gres_ptr->gres_cnt_step_alloc[node_offset])) {
		error("gres/%s: step_alloc for %u.%u, step's > job's "
		      "remaining for node %d (%d > (%u - %u))",
		      gres_name, job_id, step_id, node_offset,
		      step_gres_ptr->gres_cnt_alloc,
		      job_gres_ptr->gres_cnt_alloc,
		      job_gres_ptr->gres_cnt_step_alloc[node_offset]);
		return SLURM_ERROR;
	}

	step_gres_ptr->node_cnt = job_gres_ptr->node_cnt;
	if (step_gres_ptr->node_in_use == NULL) {
		step_gres_ptr->node_in_use = bit_alloc(job_gres_ptr->node_cnt);
	}
	bit_set(step_gres_ptr->node_in_use, node_offset);
	job_gres_ptr->gres_cnt_step_alloc[node_offset] +=
		step_gres_ptr->gres_cnt_alloc;

	if ((job_gres_ptr->gres_bit_alloc == NULL) ||
	    (job_gres_ptr->gres_bit_alloc[node_offset] == NULL)) {
		debug("gres/%s: step_alloc gres_bit_alloc for %u.%u is NULL",
		      gres_name, job_id, step_id);
		return SLURM_SUCCESS;
	}

	gres_bit_alloc = bit_copy(job_gres_ptr->gres_bit_alloc[node_offset]);
	if (job_gres_ptr->gres_bit_step_alloc &&
	    job_gres_ptr->gres_bit_step_alloc[node_offset]) {
		bit_not(job_gres_ptr->gres_bit_step_alloc[node_offset]);
		bit_and(gres_bit_alloc,
			job_gres_ptr->gres_bit_step_alloc[node_offset]);
		bit_not(job_gres_ptr->gres_bit_step_alloc[node_offset]);
	}

	gres_needed = step_gres_ptr->gres_cnt_alloc;
	len = bit_size(gres_bit_alloc);
	for (i=0; i<len; i++) {
		if (gres_needed > 0) {
			if (bit_test(gres_bit_alloc, i))
				gres_needed--;
		} else {
			bit_clear(gres_bit_alloc, i);
		}
	}
	if (gres_needed) {
		error("gres/%s: step %u.%u oversubscribed resources on node %d",
		      gres_name, job_id, step_id, node_offset);
	}

	if (job_gres_ptr->gres_bit_step_alloc == NULL) {
		job_gres_ptr->gres_bit_step_alloc =
			xmalloc(sizeof(bitstr_t *) * job_gres_ptr->node_cnt);
	}
	if (job_gres_ptr->gres_bit_step_alloc[node_offset]) {
		bit_or(job_gres_ptr->gres_bit_step_alloc[node_offset],
		       gres_bit_alloc);
	} else {
		job_gres_ptr->gres_bit_step_alloc[node_offset] =
			bit_copy(gres_bit_alloc);
	}
	if (step_gres_ptr->gres_bit_alloc == NULL) {
		step_gres_ptr->gres_bit_alloc = xmalloc(sizeof(bitstr_t *) *
						       job_gres_ptr->node_cnt);
	}
	if (step_gres_ptr->gres_bit_alloc[node_offset]) {
		error("gres/%s: step %u.%u bit_alloc already exists",
		      gres_name, job_id, step_id);
		bit_or(step_gres_ptr->gres_bit_alloc[node_offset],
		       gres_bit_alloc);
		FREE_NULL_BITMAP(gres_bit_alloc);
	} else {
		step_gres_ptr->gres_bit_alloc[node_offset] = gres_bit_alloc;
	}

	return SLURM_SUCCESS;
}

/*
 * Allocate resource to a step and update job and step gres information
 * IN step_gres_list - step's gres_list built by
 *		gres_plugin_step_state_validate()
 * IN job_gres_list - job's gres_list built by gres_plugin_job_state_validate()
 * IN node_offset - job's zero-origin index to the node of interest
 * IN cpu_cnt - number of CPUs allocated to this job on this node
 * IN job_id, step_id - ID of the step being allocated.
 * RET SLURM_SUCCESS or error code
 */
extern int gres_plugin_step_alloc(List step_gres_list, List job_gres_list,
				  int node_offset, int cpu_cnt,
				  uint32_t job_id, uint32_t step_id)
{
	int i, rc, rc2;
	ListIterator step_gres_iter,  job_gres_iter;
	gres_state_t *step_gres_ptr, *job_gres_ptr;

	if (step_gres_list == NULL)
		return SLURM_SUCCESS;
	if (job_gres_list == NULL) {
		error("gres_plugin_step_alloc: step allocates gres, but job "
		      "%u has none", job_id);
		return SLURM_ERROR;
	}

	rc = gres_plugin_init();

	slurm_mutex_lock(&gres_context_lock);
	step_gres_iter = list_iterator_create(step_gres_list);
	while ((step_gres_ptr = (gres_state_t *) list_next(step_gres_iter))) {
		for (i=0; i<gres_context_cnt; i++) {
			if (step_gres_ptr->plugin_id ==
			    gres_context[i].plugin_id)
				break;
		}
		if (i >= gres_context_cnt) {
			error("gres: step_alloc, could not find plugin %u for "
			      "step %u.%u",
			      step_gres_ptr->plugin_id, job_id, step_id);
			rc = ESLURM_INVALID_GRES;
			break;
		}

		job_gres_iter = list_iterator_create(job_gres_list);
		while ((job_gres_ptr = (gres_state_t *)
				list_next(job_gres_iter))) {
			if (step_gres_ptr->plugin_id == job_gres_ptr->plugin_id)
				break;
		}
		list_iterator_destroy(job_gres_iter);
		if (job_gres_ptr == NULL) {
			info("gres: job %u lacks gres/%s for step %u",
			     job_id, gres_context[i].gres_name, step_id);
			rc = ESLURM_INVALID_GRES;
			break;
		}

		rc2 = _step_alloc(step_gres_ptr->gres_data,
				  job_gres_ptr->gres_data, node_offset,
				  cpu_cnt, gres_context[i].gres_name, job_id,
				  step_id);
		if (rc2 != SLURM_SUCCESS)
			rc = rc2;
	}
	list_iterator_destroy(step_gres_iter);
	slurm_mutex_unlock(&gres_context_lock);

	return rc;
}


static int _step_dealloc(void *step_gres_data, void *job_gres_data,
			 char *gres_name, uint32_t job_id, uint32_t step_id)
{

	gres_job_state_t  *job_gres_ptr  = (gres_job_state_t *)  job_gres_data;
	gres_step_state_t *step_gres_ptr = (gres_step_state_t *) step_gres_data;
	uint32_t i, j, node_cnt;
	int len_j, len_s;

	xassert(job_gres_ptr);
	xassert(step_gres_ptr);
	if (step_gres_ptr->node_in_use == NULL) {
		error("gres/%s: step %u.%u dealloc, node_in_use is NULL",
		      gres_name, job_id, step_id);
		return SLURM_ERROR;
	}

	node_cnt = MIN(job_gres_ptr->node_cnt, step_gres_ptr->node_cnt);
	for (i=0; i<node_cnt; i++) {
		if (!bit_test(step_gres_ptr->node_in_use, i))
			continue;

		if (job_gres_ptr->gres_cnt_step_alloc) {
			if (job_gres_ptr->gres_cnt_step_alloc[i] >=
			    step_gres_ptr->gres_cnt_alloc) {
				job_gres_ptr->gres_cnt_step_alloc[i] -=
					step_gres_ptr->gres_cnt_alloc;
			} else {
				error("gres/%s: step %u.%u dealloc count "
				      "underflow",
				      gres_name, job_id, step_id);
				job_gres_ptr->gres_cnt_step_alloc[i] = 0;
			}
		}
		if ((step_gres_ptr->gres_bit_alloc == NULL) ||
		    (step_gres_ptr->gres_bit_alloc[i] == NULL))
			continue;
		if (job_gres_ptr->gres_bit_alloc[i] == NULL) {
			error("gres/%s: step dealloc, job %u gres_bit_alloc[%d]"
			      " is NULL", gres_name, job_id, i);
			continue;
		}
		len_j = bit_size(job_gres_ptr->gres_bit_alloc[i]);
		len_s = bit_size(step_gres_ptr->gres_bit_alloc[i]);
		if (len_j != len_s) {
			error("gres/%s: step %u.%u dealloc, bit_alloc[%d] size "
 			      "mis-match (%d != %d)",
			      gres_name, job_id, step_id, i, len_j, len_s);
			len_j = MIN(len_j, len_s);
		}
		for (j=0; j<len_j; j++) {
			if (!bit_test(step_gres_ptr->gres_bit_alloc[i], j))
				continue;
			if (job_gres_ptr->gres_bit_step_alloc &&
			    job_gres_ptr->gres_bit_step_alloc[i]) {
				bit_clear(job_gres_ptr->gres_bit_step_alloc[i],
					  j);
			}
		}
		FREE_NULL_BITMAP(step_gres_ptr->gres_bit_alloc[i]);
	}

	return SLURM_SUCCESS;
}

/*
 * Deallocate resource to a step and update job and step gres information
 * IN step_gres_list - step's gres_list built by
 *		gres_plugin_step_state_validate()
 * IN job_gres_list - job's gres_list built by gres_plugin_job_state_validate()
 * IN job_id, step_id - ID of the step being allocated.
 * RET SLURM_SUCCESS or error code
 */
extern int gres_plugin_step_dealloc(List step_gres_list, List job_gres_list,
				    uint32_t job_id, uint32_t step_id)
{
	int i, rc, rc2;
	ListIterator step_gres_iter,  job_gres_iter;
	gres_state_t *step_gres_ptr, *job_gres_ptr;

	if (step_gres_list == NULL)
		return SLURM_SUCCESS;
	if (job_gres_list == NULL) {
		error("gres_plugin_step_alloc: step deallocates gres, but job "
		      "%u has none", job_id);
		return SLURM_ERROR;
	}

	rc = gres_plugin_init();

	slurm_mutex_lock(&gres_context_lock);
	step_gres_iter = list_iterator_create(step_gres_list);
	while ((step_gres_ptr = (gres_state_t *) list_next(step_gres_iter))) {
		job_gres_iter = list_iterator_create(job_gres_list);
		while ((job_gres_ptr = (gres_state_t *)
				list_next(job_gres_iter))) {
			if (step_gres_ptr->plugin_id == job_gres_ptr->plugin_id)
				break;
		}
		list_iterator_destroy(job_gres_iter);
		if (job_gres_ptr == NULL)
			continue;

		for (i=0; i<gres_context_cnt; i++) {
			if (step_gres_ptr->plugin_id !=
			    gres_context[i].plugin_id)
				continue;
			rc2 = _step_dealloc(step_gres_ptr->gres_data,
					   job_gres_ptr->gres_data,
					   gres_context[i].gres_name, job_id,
					   step_id);
			if (rc2 != SLURM_SUCCESS)
				rc = rc2;
			break;
		}
	}
	list_iterator_destroy(step_gres_iter);
	slurm_mutex_unlock(&gres_context_lock);

	return rc;
}

/*
 * Determine how many GRES of a given type are allocated to a job
 * IN job_gres_list - job's gres_list built by gres_plugin_job_state_validate()
 * IN gres_name - name of a GRES type
 * RET count of this GRES allocated to this job
 */
extern uint32_t gres_get_value_by_type(List job_gres_list, char* gres_name)
{
	int i;
	uint32_t gres_cnt = 0, plugin_id;
	ListIterator job_gres_iter;
	gres_state_t *job_gres_ptr;
	gres_job_state_t *job_gres_data;

	if (job_gres_list == NULL)
		return NO_VAL;

	gres_cnt = NO_VAL;
	(void) gres_plugin_init();
	plugin_id = _build_id(gres_name);

	slurm_mutex_lock(&gres_context_lock);
	job_gres_iter = list_iterator_create(job_gres_list);
	while ((job_gres_ptr = (gres_state_t *) list_next(job_gres_iter))) {
		for (i=0; i<gres_context_cnt; i++) {
			if (job_gres_ptr->plugin_id != plugin_id)
				continue;
			job_gres_data = (gres_job_state_t *)
					job_gres_ptr->gres_data;
			gres_cnt = job_gres_data->gres_cnt_alloc;
			break;
		}
	}
	list_iterator_destroy(job_gres_iter);
	slurm_mutex_unlock(&gres_context_lock);

	return gres_cnt;
}

/*
 * Fill in an array of GRES type ids contained within the given job gres_list
 *		and an array of corresponding counts of those GRES types.
 * IN gres_list - a List of GRES types allocated to a job.
 * IN arr_len - Length of the arrays (the number of elements in the gres_list).
 * IN gres_count_ids, gres_count_vals - the GRES type ID's and values found
 *	 	in the gres_list.
 * RET SLURM_SUCCESS or error code
 */
extern int gres_plugin_job_count(List gres_list, int arr_len,
				 int *gres_count_ids, int *gres_count_vals)
{
	ListIterator  job_gres_iter;
	gres_state_t* job_gres_ptr;
	void*         job_gres_data;
	int           rc, ix = 0;

	rc = gres_plugin_init();
	if ((rc == SLURM_SUCCESS) && (arr_len <= 0))
		rc = EINVAL;
	if (rc != SLURM_SUCCESS)
		return rc;

	slurm_mutex_lock(&gres_context_lock);

	job_gres_iter = list_iterator_create(gres_list);
	while ((job_gres_ptr = (gres_state_t*) list_next(job_gres_iter))) {
		gres_job_state_t *job_gres_state_ptr;
		job_gres_data = job_gres_ptr->gres_data;
		job_gres_state_ptr = (gres_job_state_t *) job_gres_data;
		xassert(job_gres_state_ptr);

		gres_count_ids[ix]  = job_gres_ptr->plugin_id;
		gres_count_vals[ix] = job_gres_state_ptr->gres_cnt_alloc;
		if (++ix >= arr_len)
			break;
	}
	list_iterator_destroy(job_gres_iter);

	slurm_mutex_unlock(&gres_context_lock);

	return rc;
}

/*
 * Fill in an array of GRES type ids contained within the given node gres_list
 *		and an array of corresponding counts of those GRES types.
 * IN gres_list - a List of GRES types found on a node.
 * IN arrlen - Length of the arrays (the number of elements in the gres_list).
 * IN gres_count_ids, gres_count_vals - the GRES type ID's and values found
 *	 	in the gres_list.
 * IN val_type - Type of value desired, see GRES_VAL_TYPE_*
 * RET SLURM_SUCCESS or error code
 */
extern int gres_plugin_node_count(List gres_list, int arr_len,
				  int* gres_count_ids, int* gres_count_vals,
				  int val_type)
{
	ListIterator  node_gres_iter;
	gres_state_t* node_gres_ptr;
	void*         node_gres_data;
	uint32_t      val;
	int           rc, ix = 0;

	rc = gres_plugin_init();
	if ((rc == SLURM_SUCCESS) && (arr_len <= 0))
		rc = EINVAL;
	if (rc != SLURM_SUCCESS)
		return rc;

	slurm_mutex_lock(&gres_context_lock);

	node_gres_iter = list_iterator_create(gres_list);
	while ((node_gres_ptr = (gres_state_t*) list_next(node_gres_iter))) {
		gres_node_state_t *node_gres_state_ptr;
		val = 0;
		node_gres_data = node_gres_ptr->gres_data;
		node_gres_state_ptr = (gres_node_state_t *) node_gres_data;
		xassert(node_gres_state_ptr);

		switch(val_type) {
		case(GRES_VAL_TYPE_FOUND):
			val = node_gres_state_ptr->gres_cnt_found;
			break;
		case(GRES_VAL_TYPE_CONFIG):
			val = node_gres_state_ptr->gres_cnt_config;
			break;
		case(GRES_VAL_TYPE_AVAIL):
			val = node_gres_state_ptr->gres_cnt_avail;
			break;
		case(GRES_VAL_TYPE_ALLOC):
			val = node_gres_state_ptr->gres_cnt_alloc;
		}

		gres_count_ids[ix]  = node_gres_ptr->plugin_id;
		gres_count_vals[ix] = val;
		if (++ix >= arr_len)
			break;
	}
	list_iterator_destroy(node_gres_iter);

	slurm_mutex_unlock(&gres_context_lock);

	return rc;
}

extern void gres_plugin_step_state_file(List gres_list, int *gres_bit_alloc,
					int *gres_count)
{
	int i, j, p, gres_cnt = 0, len, found;
	ListIterator gres_iter;
	gres_state_t *gres_ptr;
	gres_step_state_t *gres_step_ptr;

	if (gres_list == NULL)
		return;
	(void) gres_plugin_init();

	slurm_mutex_lock(&gres_context_lock);
	gres_iter = list_iterator_create(gres_list);

	for (j=0; j<gres_context_cnt; j++) {
		found = 0;
		list_iterator_reset(gres_iter);
		while ((gres_ptr = (gres_state_t *) list_next(gres_iter))){
			if (gres_ptr->plugin_id !=
			    gres_context[j].plugin_id) {
				continue;
			}
			found = 1;
			gres_step_ptr = (gres_step_state_t *) gres_ptr->gres_data;
			if ((gres_step_ptr != NULL) &&
			    (gres_step_ptr->node_cnt == 1) &&
			    (gres_step_ptr->gres_bit_alloc != NULL) &&
			    (gres_step_ptr->gres_bit_alloc[0] != NULL)) {
				len = bit_size(gres_step_ptr->gres_bit_alloc[0]);
				for (i=0; i<len; i++) {
					 if (!bit_test(gres_step_ptr->
						       gres_bit_alloc[0], i))
						 gres_bit_alloc[gres_cnt] = 0;
					 else
						 gres_bit_alloc[gres_cnt] = 1;
					gres_cnt++;
				}
			}
			break;
		}
		if (found == 0) {
			for (p=0; p<gres_count[j]; p++){
				gres_bit_alloc[gres_cnt] = 0;
				gres_cnt++;
			}
		}
	}

	list_iterator_destroy(gres_iter);
	slurm_mutex_unlock(&gres_context_lock);
}

/* Send GRES information to slurmstepd on the specified file descriptor */
extern void gres_plugin_send_stepd(int fd)
{
	int i;

	(void) gres_plugin_init();

	slurm_mutex_lock(&gres_context_lock);
	for (i = 0; i < gres_context_cnt; i++) {
		if (gres_context[i].ops.send_stepd == NULL)
			continue;	/* No plugin to call */
		(*(gres_context[i].ops.send_stepd)) (fd);
		break;
	}
	slurm_mutex_unlock(&gres_context_lock);
}

/* Receive GRES information from slurmd on the specified file descriptor */
extern void gres_plugin_recv_stepd(int fd)
{
	int i;

	(void) gres_plugin_init();

	slurm_mutex_lock(&gres_context_lock);
	for (i = 0; i < gres_context_cnt; i++) {
		if (gres_context[i].ops.recv_stepd == NULL)
			continue;	/* No plugin to call */
		(*(gres_context[i].ops.recv_stepd)) (fd);
		break;
	}
	slurm_mutex_unlock(&gres_context_lock);
}

/* Get generic GRES data types here. Call the plugin for others */
static int _get_job_info(int gres_inx, gres_job_state_t *job_gres_data,
			 uint32_t node_inx, enum gres_job_data_type data_type,
			 void *data)
{
	uint32_t *u32_data = (uint32_t *) data;
	bitstr_t **bit_data = (bitstr_t **) data;
	int rc = SLURM_SUCCESS;

	if (!job_gres_data || !data)
		return EINVAL;
	if (node_inx >= job_gres_data->node_cnt)
		return ESLURM_INVALID_NODE_COUNT;
	if (data_type == GRES_JOB_DATA_COUNT) {
		*u32_data = job_gres_data->gres_cnt_alloc;
	} else if (data_type == GRES_JOB_DATA_BITMAP) {
		if (job_gres_data->gres_bit_alloc)
			*bit_data = job_gres_data->gres_bit_alloc[node_inx];
		else
			*bit_data = NULL;
	} else {
		/* Support here for plugin-specific data types */
		rc = (*(gres_context[gres_inx].ops.job_info))
			(job_gres_data, node_inx, data_type, data);
	}

	return rc;
}

/*
 * get data from a job's GRES data structure
 * IN job_gres_list  - job's GRES data structure
 * IN gres_name - name of a GRES type
 * IN node_inx - zero-origin index of the node within the job's allocation
 *	for which data is desired
 * IN data_type - type of data to get from the job's data
 * OUT data - pointer to the data from job's GRES data structure
 *            DO NOT FREE: This is a pointer into the job's data structure
 * RET - SLURM_SUCCESS or error code
 */
extern int gres_get_job_info(List job_gres_list, char *gres_name,
			     uint32_t node_inx,
			     enum gres_job_data_type data_type, void *data)
{
	int i, rc = ESLURM_INVALID_GRES;
	uint32_t plugin_id;
	ListIterator job_gres_iter;
	gres_state_t *job_gres_ptr;
	gres_job_state_t *job_gres_data;

	if (data == NULL)
		return EINVAL;
	if (job_gres_list == NULL)	/* No GRES allocated */
		return ESLURM_INVALID_GRES;

	(void) gres_plugin_init();
	plugin_id = _build_id(gres_name);

	slurm_mutex_lock(&gres_context_lock);
	job_gres_iter = list_iterator_create(job_gres_list);
	while ((job_gres_ptr = (gres_state_t *) list_next(job_gres_iter))) {
		for (i = 0; i < gres_context_cnt; i++) {
			if (job_gres_ptr->plugin_id != plugin_id)
				continue;
			job_gres_data = (gres_job_state_t *)
					job_gres_ptr->gres_data;
			rc = _get_job_info(i, job_gres_data, node_inx,
					   data_type, data);
			break;
		}
	}
	list_iterator_destroy(job_gres_iter);
	slurm_mutex_unlock(&gres_context_lock);

	return rc;
}

/* Get generic GRES data types here. Call the plugin for others */
static int _get_step_info(int gres_inx, gres_step_state_t *step_gres_data,
			  uint32_t node_inx, enum gres_step_data_type data_type,
			  void *data)
{
	uint32_t *u32_data = (uint32_t *) data;
	bitstr_t **bit_data = (bitstr_t **) data;
	int rc = SLURM_SUCCESS;

	if (!step_gres_data || !data)
		return EINVAL;
	if (node_inx >= step_gres_data->node_cnt)
		return ESLURM_INVALID_NODE_COUNT;
	if (data_type == GRES_STEP_DATA_COUNT) {
		*u32_data = step_gres_data->gres_cnt_alloc;
	} else if (data_type == GRES_STEP_DATA_BITMAP) {
		if (step_gres_data->gres_bit_alloc)
			*bit_data = step_gres_data->gres_bit_alloc[node_inx];
		else
			*bit_data = NULL;
	} else {
		/* Support here for plugin-specific data types */
		rc = (*(gres_context[gres_inx].ops.step_info))
			(step_gres_data, node_inx, data_type, data);
	}

	return rc;
}

/*
 * get data from a step's GRES data structure
 * IN step_gres_list  - step's GRES data structure
 * IN gres_name - name of a GRES type
 * IN node_inx - zero-origin index of the node within the job's allocation
 *	for which data is desired. Note this can differ from the step's
 *	node allocation index.
 * IN data_type - type of data to get from the step's data
 * OUT data - pointer to the data from step's GRES data structure
 *            DO NOT FREE: This is a pointer into the step's data structure
 * RET - SLURM_SUCCESS or error code
 */
extern int gres_get_step_info(List step_gres_list, char *gres_name,
			      uint32_t node_inx,
			      enum gres_step_data_type data_type, void *data)
{
	int i, rc = ESLURM_INVALID_GRES;
	uint32_t plugin_id;
	ListIterator step_gres_iter;
	gres_state_t *step_gres_ptr;
	gres_step_state_t *step_gres_data;

	if (data == NULL)
		return EINVAL;
	if (step_gres_list == NULL)	/* No GRES allocated */
		return ESLURM_INVALID_GRES;

	(void) gres_plugin_init();
	plugin_id = _build_id(gres_name);

	slurm_mutex_lock(&gres_context_lock);
	step_gres_iter = list_iterator_create(step_gres_list);
	while ((step_gres_ptr = (gres_state_t *) list_next(step_gres_iter))) {
		for (i = 0; i < gres_context_cnt; i++) {
			if (step_gres_ptr->plugin_id != plugin_id)
				continue;
			step_gres_data = (gres_step_state_t *)
					 step_gres_ptr->gres_data;
			rc = _get_step_info(i, step_gres_data, node_inx,
					    data_type, data);
			break;
		}
	}
	list_iterator_destroy(step_gres_iter);
	slurm_mutex_unlock(&gres_context_lock);

	return rc;
}<|MERGE_RESOLUTION|>--- conflicted
+++ resolved
@@ -3556,12 +3556,8 @@
 	uint32_t gres_cnt;
 	gres_job_state_t  *job_gres_ptr  = (gres_job_state_t *)  job_gres_data;
 	gres_node_state_t *node_gres_ptr = (gres_node_state_t *) node_gres_data;
-<<<<<<< HEAD
 	bool type_array_updated = false;
-	bitstr_t *alloc_core_bitmap;
-=======
 	bitstr_t *alloc_core_bitmap = NULL;
->>>>>>> f6c7ca22
 
 	/*
 	 * Validate data structures. Either job_gres_data->node_cnt and
