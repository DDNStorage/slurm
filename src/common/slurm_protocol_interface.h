/*****************************************************************************\
 *  slurm_protocol_interface.h - mid-level slurm communication definitions
 *****************************************************************************
 *  Copyright (C) 2002-2006 The Regents of the University of California.
 *  Produced at Lawrence Livermore National Laboratory (cf, DISCLAIMER).
 *  Written by Chris Dunlap <cdunlap@llnl.gov>, et. al.
 *  UCRL-CODE-226842.
 *  
 *  This file is part of SLURM, a resource management program.
 *  For details, see <http://www.llnl.gov/linux/slurm/>.
 *  
 *  SLURM is free software; you can redistribute it and/or modify it under
 *  the terms of the GNU General Public License as published by the Free
 *  Software Foundation; either version 2 of the License, or (at your option)
 *  any later version.
 *
 *  In addition, as a special exception, the copyright holders give permission 
 *  to link the code of portions of this program with the OpenSSL library under 
 *  certain conditions as described in each individual source file, and 
 *  distribute linked combinations including the two. You must obey the GNU 
 *  General Public License in all respects for all of the code used other than 
 *  OpenSSL. If you modify file(s) with this exception, you may extend this 
 *  exception to your version of the file(s), but you are not obligated to do 
 *  so. If you do not wish to do so, delete this exception statement from your
 *  version.  If you delete this exception statement from all source files in 
 *  the program, then also delete it here.
 *  
 *  SLURM is distributed in the hope that it will be useful, but WITHOUT ANY
 *  WARRANTY; without even the implied warranty of MERCHANTABILITY or FITNESS
 *  FOR A PARTICULAR PURPOSE.  See the GNU General Public License for more
 *  details.
 *  
 *  You should have received a copy of the GNU General Public License along
 *  with SLURM; if not, write to the Free Software Foundation, Inc.,
 *  51 Franklin Street, Fifth Floor, Boston, MA 02110-1301  USA.
\*****************************************************************************/

#ifndef _SLURM_PROTOCOL_INTERFACE_H
#define _SLURM_PROTOCOL_INTERFACE_H

#if HAVE_CONFIG_H
#  include "config.h"
#  if HAVE_INTTYPES_H
#    include <inttypes.h>
#  else
#    if HAVE_STDINT_H
#      include <stdint.h>
#    endif
#  endif  /* HAVE_INTTYPES_H */
#else   /* !HAVE_CONFIG_H */
#  include <inttypes.h>
#endif  /*  HAVE_CONFIG_H */

/* WHAT ABOUT THESE INCLUDES */
#include <netdb.h>
#include <netinet/in.h>
#include <sys/time.h>


#if HAVE_SYS_SOCKET_H
#  include <sys/socket.h>
#else
#  if HAVE_SOCKET_H
#    include <socket.h>
#  endif
#endif


#include <sys/types.h>
#include <sys/ioctl.h>
#include <unistd.h>
#include <fcntl.h>
#include <stdarg.h>

#include "src/common/macros.h"
#include "src/common/pack.h"
#include "src/common/slurm_protocol_common.h"

<<<<<<< HEAD
=======
#ifdef MEMORY_LEAK_DEBUG
#define SLURM_MESSAGE_TIMEOUT_MSEC_STATIC 15000
#define SLURM_MESSAGE_TIMEOUT_SEC_STATIC 15
#else
#define SLURM_MESSAGE_TIMEOUT_MSEC_STATIC 10000
#define SLURM_MESSAGE_TIMEOUT_SEC_STATIC 10
#endif

>>>>>>> 5e89edcf
/****************\
 **  Data Types  **
 \****************/

typedef enum slurm_socket_type { 
	SLURM_MESSAGE , 
	SLURM_STREAM 
} slurm_socket_type_t;

/*******************************\
 **  MIDDLE LAYER FUNCTIONS  **
 \*******************************/

/* The must have funtions are required to implement a low level plugin 
 * for the slurm protocol the general purpose functions just wrap 
 * standard socket calls, so if the underlying layer implements a 
 * socket like interface, it can be used as a low level transport 
 * plugin with slurm the _slurm_recv and _slurm_send functions are 
 * also needed
 */


/*****************************/
/* socket creation functions */
/*****************************/

/* Create a socket of the specified type
 * IN type - SLURM_STREAM or SLURM_MESSAGE
 */
slurm_fd _slurm_create_socket (slurm_socket_type_t type)  ;

/*****************/
/* msg functions */
/*****************/

/* _slurm_init_msg_engine
 * In the socket implementation it creates a socket, binds to it, and 
 *	listens for connections.
 * IN slurm_address - address to bind to
 * RET file descriptor
 */
slurm_fd _slurm_init_msg_engine ( slurm_addr * slurm_address ) ;

/* _slurm_open_msg_conn
 * In the bsd socket implementation it creates a SOCK_STREAM socket  
 *	and calls connect on it a SOCK_DGRAM socket called with connect   
 *	is defined to only receive messages from the address/port pair  
 *	argument of the connect call slurm_address - for now it is  
 *	really just a sockaddr_in
 * IN slurm_address - address to bind to
 * RET file descriptor
 */

slurm_fd _slurm_open_msg_conn ( slurm_addr * slurm_address ) ;

/* _slurm_msg_recvfrom
 * Get message over the given connection, default timeout value
 * IN  fd     - an open file descriptor
 * OUT pbuf   - xmalloc'd buffer, loaded with message data
 * OUT buflen - size of allocated buffer in bytes
 * IN  flags  - communication specific flags
 *
 * RET number of bytes read
 */
ssize_t _slurm_msg_recvfrom(slurm_fd fd, char **pbuf, size_t *buflen, 
		            uint32_t flags);

/* _slurm_msg_recvfrom_timeout reads len bytes from file descriptor fd
 * timing out after `timeout' milliseconds.
 *
 */ 
ssize_t _slurm_msg_recvfrom_timeout(slurm_fd fd, char **buf, size_t *len, 
		                    uint32_t flags, int timeout);

/* _slurm_msg_sendto
 * Send message over the given connection, default timeout value
 * IN open_fd - an open file descriptor
 * IN buffer - data to transmit
 * IN size - size of buffer in bytes
 * IN flags - communication specific flags
 * RET number of bytes written
 */
ssize_t _slurm_msg_sendto ( slurm_fd open_fd, char *buffer , 
			size_t size , uint32_t flags ) ;
/* _slurm_msg_sendto_timeout is identical to _slurm_msg_sendto except
 * IN timeout - maximum time to wait for a message in milliseconds */
ssize_t _slurm_msg_sendto_timeout ( slurm_fd open_fd, char *buffer , 
			size_t size , uint32_t flags, int timeout ) ;

/* _slurm_accept_msg_conn
 * In the bsd implmentation maps directly to a accept call 
 * IN open_fd		- file descriptor to accept connection on
 * OUT slurm_address 	- slurm_addr of the accepted connection
 * RET slurm_fd		- file descriptor of the connection created
 */
slurm_fd _slurm_accept_msg_conn ( slurm_fd open_fd , 
			slurm_addr * slurm_address ) ;


/* _slurm_close_accepted_conn
 * In the bsd implmentation maps directly to a close call, to close 
 *	the socket that was accepted
 * IN open_fd		- an open file descriptor to close
 * RET int		- the return code
 */
int _slurm_close_accepted_conn ( slurm_fd open_fd ) ;

/********************/
/* stream functions */
/********************/

/* _slurm_listen_stream
 * opens a stream server and listens on it
 * IN slurm_address 	- slurm_addr to bind the server stream to
 * RET slurm_fd		- file descriptor of the stream created
 */
slurm_fd _slurm_listen_stream ( slurm_addr * slurm_address ) ;

/* _slurm_accept_stream
 * accepts a incomming stream connection on a stream server slurm_fd 
 * IN open_fd		- file descriptor to accept connection on
 * OUT slurm_address 	- slurm_addr of the accepted connection
 * RET slurm_fd		- file descriptor of the accepted connection 
 */
slurm_fd _slurm_accept_stream ( slurm_fd open_fd , 
			slurm_addr * slurm_address ) ;

/* _slurm_open_stream
 * opens a client connection to stream server
 * IN slurm_address 	- slurm_addr of the connection destination
 * IN retry             - if true, retry as needed with various ports
 *                        to avoid socket address collision
 * RET slurm_fd         - file descriptor of the connection created
 */
slurm_fd _slurm_open_stream ( slurm_addr * slurm_address, bool retry ) ;

/* _slurm_get_stream_addr
 * esentially a encapsilated get_sockname  
 * IN open_fd 		- file descriptor to retreive slurm_addr for
 * OUT address		- address that open_fd to bound to
 */
extern int _slurm_get_stream_addr ( slurm_fd open_fd , 
			slurm_addr * address ) ;

/* _slurm_close_stream
 * closes either a server or client stream file_descriptor
 * IN open_fd	- an open file descriptor to close
 * RET int	- the return code
 */
extern int _slurm_close_stream ( slurm_fd open_fd ) ;

/* make an open slurm connection blocking or non-blocking
 *	(i.e. wait or do not wait for i/o completion )
 * IN open_fd	- an open file descriptor to change the effect
 * RET int	- the return code
 */
extern inline int _slurm_set_stream_non_blocking ( slurm_fd open_fd ) ;
extern inline int _slurm_set_stream_blocking ( slurm_fd open_fd ) ;

int _slurm_send_timeout ( slurm_fd open_fd, char *buffer , 
			size_t size , uint32_t flags, int timeout ) ;
int _slurm_recv_timeout ( slurm_fd open_fd, char *buffer , 
			size_t size , uint32_t flags, int timeout ) ;
	
/***************************/
/* slurm address functions */
/***************************/
/* build a slurm address bassed upon ip address and port number
 * OUT slurm_address - the constructed slurm_address
 * IN port - port to be used 
 * IN ip_address - the IP address to connect with
 */
extern void _slurm_set_addr_uint ( slurm_addr * slurm_address , 
			uint16_t port , uint32_t ip_address ) ;

/* resets the address field of a slurm_addr, port and family are unchanged */
extern void _reset_slurm_addr ( slurm_addr * slurm_address , 
			slurm_addr new_address );


/* build a slurm address bassed upon host name and port number
 * OUT slurm_address - the constructed slurm_address
 * IN port - port to be used 
 * IN host - name of host to connect with
 */
extern void _slurm_set_addr_char ( slurm_addr * slurm_address , 
			uint16_t port , char * host ) ;

/* given a slurm_address it returns its port and hostname
 * IN slurm_address	- slurm_addr to be queried
 * OUT port		- port number
 * OUT host		- hostname
 * IN buf_len		- length of hostname buffer
 */
extern void _slurm_get_addr ( slurm_addr * slurm_address , 
			uint16_t * port , char * host , 
			uint32_t buf_len ) ;

/* prints a slurm_addr into a buf
 * IN address		- slurm_addr to print
 * IN buf		- space for string representation of slurm_addr
 * IN n			- max number of bytes to write (including NUL)
 */
extern void _slurm_print_slurm_addr ( slurm_addr * address, 
			char *buf, size_t n ) ;

/*****************************/
/* slurm addr pack functions */
/*****************************/
extern void _slurm_pack_slurm_addr ( slurm_addr * slurm_address , 
			Buf buffer ) ;
extern int _slurm_unpack_slurm_addr_no_alloc ( 
			slurm_addr * slurm_address , Buf buffer ) ;


/*******************************\
 ** BSD LINUX SOCKET FUNCTIONS  **
 \*******************************/

/* Create a new socket of type TYPE in domain DOMAIN, using
 * protocol PROTOCOL.  If PROTOCOL is zero, one is chosen automatically.
 * Returns a file descriptor for the new socket, or -1 for errors.  */
extern int _slurm_socket (int __domain, int __type, int __protocol)  ;

/* Create two new sockets, of type TYPE in domain DOMAIN and using
 * protocol PROTOCOL, which are connected to each other, and put file
 * descriptors for them in FDS[0] and FDS[1].  If PROTOCOL is zero,
 * one will be chosen automatically.  Returns 0 on success, -1 for errors.  */
extern int _slurm_socketpair (int __domain, int __type, int __protocol,
			int __fds[2]) ;

/* Give the socket FD the local address ADDR (which is LEN bytes long).  */
extern int _slurm_bind (int __fd, struct sockaddr const * __addr, 
			socklen_t __len) ;

/* Open a connection on socket FD to peer at ADDR (which LEN bytes long).
 * For connectionless socket types, just set the default address to send to
 * and the only address from which to accept transmissions.
 * Return 0 on success, -1 for errors.  */
extern int _slurm_connect (int __fd, struct sockaddr const * __addr, 
			socklen_t __len) ;

/* Prepare to accept connections on socket FD.
 * N connection requests will be queued before further requests are refused.
 * Returns 0 on success, -1 for errors.  */
extern int _slurm_listen (int __fd, int __n) ;

/* Await a connection on socket FD.
 * When a connection arrives, open a new socket to communicate with it,
 * set *ADDR (which is *ADDR_LEN bytes long) to the address of the connecting
 * peer and *ADDR_LEN to the address's actual length, and return the
 * new socket's descriptor, or -1 for errors.  */
extern int _slurm_accept (int __fd, struct sockaddr * __addr, 
			socklen_t *__restrict __addr_len) ;

/* Put the local address of FD into *ADDR and its length in *LEN.  */
extern int _slurm_getsockname (int __fd, struct sockaddr * __addr, 
			socklen_t *__restrict __len) ;

/* Put the address of the peer connected to socket FD into *ADDR
 * (which is *LEN bytes long), and its actual length into *LEN.  */
extern int _slurm_getpeername (int __fd, struct sockaddr * __addr, 
			socklen_t *__restrict __len) ;

/* Send N bytes of BUF to socket FD.  Returns the number sent or -1.  */
extern ssize_t _slurm_send (int __fd, __const void *__buf, 
			size_t __n, int __flags) ;
extern ssize_t _slurm_write (int __fd, __const void *__buf, size_t __n) ;

/* Read N bytes into BUF from socket FD.
 * Returns the number read or -1 for errors.  */
extern ssize_t _slurm_recv (int __fd, void *__buf, size_t __n, int __flags) ;
extern ssize_t _slurm_read (int __fd, void *__buf, size_t __n) ;

/* Send N bytes of BUF on socket FD to peer at address ADDR (which is
 * ADDR_LEN bytes long).  Returns the number sent, or -1 for errors.  */
extern ssize_t _slurm_sendto (int __fd, __const void *__buf, size_t __n, 
			int __flags, struct sockaddr const * __addr, 
			socklen_t __addr_len) ;

/* Send a msg described MESSAGE on socket FD.
 * Returns the number of bytes sent, or -1 for errors.  */
extern ssize_t _slurm_sendmsg (int __fd, __const struct msghdr *__msg, 
			int __flags)  ;

/* Read N bytes into BUF through socket FD.
 * If ADDR is not NULL, fill in *ADDR_LEN bytes of it with tha address of
 * the sender, and store the actual size of the address in *ADDR_LEN.
 * Returns the number of bytes read or -1 for errors.  */
extern ssize_t _slurm_recvfrom (int __fd, void *__restrict __buf, 
			size_t __n, int __flags, struct sockaddr * __addr, 
			socklen_t *__restrict __addr_len) ;

/* Send a msg described MESSAGE on socket FD.
 * Returns the number of bytes read or -1 for errors.  */
extern ssize_t _slurm_recvmsg (int __fd, struct msghdr *__msg, 
			int __flags)  ;

/* Put the current value for socket FD's option OPTNAME at protocol level LEVEL
 * into OPTVAL (which is *OPTLEN bytes long), and set *OPTLEN to the value's
 * actual length.  Returns 0 on success, -1 for errors.  */
extern int _slurm_getsockopt (int __fd, int __level, int __optname, 
			void *__restrict __optval, 
			socklen_t *__restrict __optlen) ;

/* Set socket FD's option OPTNAME at protocol level LEVEL
 * to *OPTVAL (which is OPTLEN bytes long).
 * Returns 0 on success, -1 for errors.  */
extern int _slurm_setsockopt (int __fd, int __level, int __optname, 
			__const void *__optval, socklen_t __optlen) ;

/* Shut down all or part of the connection open on socket FD.
 * HOW determines what to shut down:
 * SHUT_RD   = No more receptions;
 * SHUT_WR   = No more transmissions;
 * SHUT_RDWR = No more receptions or transmissions.
 * Returns 0 on success, -1 for errors.  */
extern int _slurm_shutdown (int __fd, int __how) ;
extern int _slurm_close (int __fd ) ;

extern int _slurm_fcntl(int fd, int cmd, ... );
extern int _slurm_vfcntl(int fd, int cmd, va_list va );

extern int _slurm_ioctl(int d, int request, ...);
#endif /* !_SLURM_PROTOCOL_INTERFACE_H */<|MERGE_RESOLUTION|>--- conflicted
+++ resolved
@@ -1,10 +1,10 @@
 /*****************************************************************************\
  *  slurm_protocol_interface.h - mid-level slurm communication definitions
  *****************************************************************************
- *  Copyright (C) 2002-2006 The Regents of the University of California.
+ *  Copyright (C) 2002 The Regents of the University of California.
  *  Produced at Lawrence Livermore National Laboratory (cf, DISCLAIMER).
  *  Written by Chris Dunlap <cdunlap@llnl.gov>, et. al.
- *  UCRL-CODE-226842.
+ *  UCRL-CODE-217948.
  *  
  *  This file is part of SLURM, a resource management program.
  *  For details, see <http://www.llnl.gov/linux/slurm/>.
@@ -76,8 +76,6 @@
 #include "src/common/pack.h"
 #include "src/common/slurm_protocol_common.h"
 
-<<<<<<< HEAD
-=======
 #ifdef MEMORY_LEAK_DEBUG
 #define SLURM_MESSAGE_TIMEOUT_MSEC_STATIC 15000
 #define SLURM_MESSAGE_TIMEOUT_SEC_STATIC 15
@@ -86,7 +84,6 @@
 #define SLURM_MESSAGE_TIMEOUT_SEC_STATIC 10
 #endif
 
->>>>>>> 5e89edcf
 /****************\
  **  Data Types  **
  \****************/
