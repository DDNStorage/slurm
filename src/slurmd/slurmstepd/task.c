--- conflicted
+++ resolved
@@ -59,17 +59,12 @@
 #  include <sys/checkpnt.h>
 #endif
 
-<<<<<<< HEAD
-=======
-#include <sys/resource.h>
-
 /* FIXME: Come up with a real solution for EUID instead of substituting RUID */
 #if defined(__NetBSD__)
 #define eaccess(p,m) (access((p),(m)))
 #define HAVE_EACCESS 1
 #endif
 
->>>>>>> 781ee2b3
 #include "slurm/slurm_errno.h"
 
 #include "src/common/checkpoint.h"
