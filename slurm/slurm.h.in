/*****************************************************************************\
 *  slurm.h - Definitions for all of the Slurm RPCs
 *****************************************************************************
 *  Copyright (C) 2002-2007 The Regents of the University of California.
 *  Copyright (C) 2008-2010 Lawrence Livermore National Security.
 *  Portions Copyright (C) 2010-2017 SchedMD LLC <https://www.schedmd.com>.
 *  Portions Copyright (C) 2012-2013 Los Alamos National Security, LLC.
 *  Portions Copyright 2013 Cray Inc. All Rights Reserved.
 *  Produced at Lawrence Livermore National Laboratory (cf, DISCLAIMER).
 *  Written by Morris Jette <jette1@llnl.gov>, et. al.
 *  CODE-OCEC-09-009. All rights reserved.
 *
 *  This file is part of Slurm, a resource management program.
 *  For details, see <https://slurm.schedmd.com/>.
 *  Please also read the included file: DISCLAIMER.
 *
 *  Slurm is free software; you can redistribute it and/or modify it under
 *  the terms of the GNU General Public License as published by the Free
 *  Software Foundation; either version 2 of the License, or (at your option)
 *  any later version.
 *
 *  In addition, as a special exception, the copyright holders give permission
 *  to link the code of portions of this program with the OpenSSL library under
 *  certain conditions as described in each individual source file, and
 *  distribute linked combinations including the two. You must obey the GNU
 *  General Public License in all respects for all of the code used other than
 *  OpenSSL. If you modify file(s) with this exception, you may extend this
 *  exception to your version of the file(s), but you are not obligated to do
 *  so. If you do not wish to do so, delete this exception statement from your
 *  version.  If you delete this exception statement from all source files in
 *  the program, then also delete it here.
 *
 *  Slurm is distributed in the hope that it will be useful, but WITHOUT ANY
 *  WARRANTY; without even the implied warranty of MERCHANTABILITY or FITNESS
 *  FOR A PARTICULAR PURPOSE.  See the GNU General Public License for more
 *  details.
 *
 *  You should have received a copy of the GNU General Public License along
 *  with Slurm; if not, write to the Free Software Foundation, Inc.,
 *  51 Franklin Street, Fifth Floor, Boston, MA 02110-1301  USA.
\*****************************************************************************/

#ifndef _SLURM_H
#define _SLURM_H

/* Number of dimensions the system has */
#define SYSTEM_DIMENSIONS 1
#define HIGHEST_DIMENSIONS 5

#ifdef __cplusplus
extern "C" {
#endif

#include <slurm/slurm_errno.h>

#include <inttypes.h>		/* for uint16_t, uint32_t definitions */
#include <netinet/in.h>		/* struct sockaddr_in */
#include <stdbool.h>
#include <stdio.h>		/* for FILE definitions */
#include <sys/types.h>		/* for uid_t definition */
#include <time.h>		/* for time_t definitions */
#include <unistd.h>

/* Define slurm_addr_t below to avoid including extraneous slurm headers */
typedef struct sockaddr_in slurm_addr_t;

#ifndef __slurmdb_cluster_rec_t_defined
#  define __slurmdb_cluster_rec_t_defined
typedef struct slurmdb_cluster_rec slurmdb_cluster_rec_t;
#endif

#ifndef __slurm_cred_t_defined
#  define __slurm_cred_t_defined
typedef struct slurm_job_credential slurm_cred_t;
#endif

/* Define switch_jobinfo_t below to avoid including extraneous slurm headers */
#ifndef __switch_jobinfo_t_defined
#  define  __switch_jobinfo_t_defined
typedef struct switch_jobinfo switch_jobinfo_t;	/* opaque data type */
#endif

/* Define job_resources_t below
 * to avoid including extraneous slurm headers */
#ifndef __job_resources_t_defined
#  define  __job_resources_t_defined	/* Opaque data for select plugins */
typedef struct job_resources job_resources_t;
#endif

/* Define select_jobinfo_t, select_nodeinfo_t below
 * to avoid including extraneous slurm headers */
#ifndef __select_jobinfo_t_defined
#  define  __select_jobinfo_t_defined	/* Opaque data for select plugins */
typedef struct select_jobinfo select_jobinfo_t;  /* for BlueGene */
typedef struct select_nodeinfo select_nodeinfo_t;  /* for BlueGene */
#endif

/* Define jobacctinfo_t below to avoid including extraneous slurm headers */
#ifndef __jobacctinfo_t_defined
#  define  __jobacctinfo_t_defined
typedef struct jobacctinfo jobacctinfo_t;     /* opaque data type */
#endif

/* Define allocation_msg_thread_t below to avoid including extraneous
 * slurm headers */
#ifndef __allocation_msg_thread_t_defined
#  define  __allocation_msg_thread_t_defined
typedef struct allocation_msg_thread allocation_msg_thread_t;
#endif

#ifndef __sbcast_cred_t_defined
#  define  __sbcast_cred_t_defined
typedef struct sbcast_cred sbcast_cred_t;		/* opaque data type */
#endif

/*****************************************************************************\
 *      DEFINITIONS FOR VERSION MANAGEMENT
\*****************************************************************************/
/* Define Slurm version number.
 * High-order byte is major version.
 * Middle byte     is minor version.
 * Low-order byte  is micro version (NOTE: excludes "-pre#" component
 #                 of micro version used in pre-releases).
 * Use SLURM_VERSION_NUM macro to compare versions, for example
 * #if SLURM_VERSION_NUMBER > SLURM_VERSION_NUM(2,1,0)
 */
#undef  SLURM_VERSION_NUMBER
#define SLURM_VERSION_NUM(a,b,c) (((a) << 16) + ((b) << 8) + (c))
#define SLURM_VERSION_MAJOR(a)   (((a) >> 16) & 0xff)
#define SLURM_VERSION_MINOR(a)   (((a) >>  8) & 0xff)
#define SLURM_VERSION_MICRO(a)    ((a)        & 0xff)

/*****************************************************************************\
 *	DEFINITIONS FOR INPUT VALUES
\*****************************************************************************/

/* INFINITE is used to identify unlimited configurations,  */
/* eg. the maximum count of nodes any job may use in some partition */
#define	INFINITE8  (0xff)
#define	INFINITE16 (0xffff)
#define	INFINITE   (0xffffffff)
#define	INFINITE64 (0xffffffffffffffff)
#define NO_VAL8    (0xfe)
#define NO_VAL16   (0xfffe)
#define NO_VAL     (0xfffffffe)
#define NO_VAL64   (0xfffffffffffffffe)
#define MAX_TASKS_PER_NODE 512
#define MAX_JOB_ID (0x03FFFFFF) /* bits 0-25 */
#define MAX_FED_CLUSTERS 63

/* Job step ID of external process container */
#define SLURM_PENDING_STEP (0xfffffffd)
/* Job step ID of batch scripts */
#define SLURM_BATCH_SCRIPT (0xfffffffe)
/* Job step ID of external process container */
#define SLURM_EXTERN_CONT  (0xffffffff)

/* How many seconds to wait after eio_signal_shutdown() is called before
 * terminating the job and abandoning any I/O remaining to be processed.
 */
#define DEFAULT_EIO_SHUTDOWN_WAIT 60

/*
 * SLURM_ID_HASH
 * Description:
 *  Creates a hash of a Slurm JOBID and STEPID
 *  The JOB STEP ID is in the top 32 bits of the hash with the job id occupying
 *  the lower 32 bits.
 *
 * IN  _jobid -- SLURM's JOB ID (uint32_t)
 * IN  _stepid -- SLURM's JOB STEP ID (uint32_t)
 * RET id_hash -- (uint64_t)
 */
#define SLURM_ID_HASH(_jobid, _stepid) \
	(uint64_t)(((uint64_t)_stepid << 32) + _jobid)
#define SLURM_ID_HASH_JOB_ID(hash_id) (uint32_t)(hash_id & 0x00000000FFFFFFFF)
#define SLURM_ID_HASH_STEP_ID(hash_id) (uint32_t)(hash_id >> 32)

/*
 * Convert a hash ID to its legacy (pre-17.11) equivalent
 * Used for backward compatibility for Cray PMI
 */
#define SLURM_ID_HASH_LEGACY(hash_id) \
	((hash_id >> 32) * 10000000000 + (hash_id & 0x00000000FFFFFFFF))

/* last entry must be JOB_END, keep in sync with job_state_string and
 *	job_state_string_compact. values may be ORed with JOB_STATE_FLAGS
 *	below.  */
enum job_states {
	JOB_PENDING,		/* queued waiting for initiation */
	JOB_RUNNING,		/* allocated resources and executing */
	JOB_SUSPENDED,		/* allocated resources, execution suspended */
	JOB_COMPLETE,		/* completed execution successfully */
	JOB_CANCELLED,		/* cancelled by user */
	JOB_FAILED,		/* completed execution unsuccessfully */
	JOB_TIMEOUT,		/* terminated on reaching time limit */
	JOB_NODE_FAIL,		/* terminated on node failure */
	JOB_PREEMPTED,		/* terminated due to preemption */
	JOB_BOOT_FAIL,		/* terminated due to node boot failure */
	JOB_DEADLINE,		/* terminated on deadline */
	JOB_OOM,		/* experienced out of memory error */
	JOB_END			/* not a real state, last entry in table */
};
#define	JOB_STATE_BASE	  0x000000ff	/* Used for job_states above */
#define	JOB_STATE_FLAGS	  0xffffff00	/* Used for state flags below */

#define JOB_LAUNCH_FAILED 0x00000100
#define JOB_UPDATE_DB     0x00000200 /* Send job start to database again */
#define JOB_REQUEUE       0x00000400 /* Requeue job in completing state */
#define JOB_REQUEUE_HOLD  0x00000800 /* Requeue any job in hold */
#define JOB_SPECIAL_EXIT  0x00001000 /* Requeue an exit job in hold */
#define	JOB_RESIZING	  0x00002000 /* Size of job about to change, flag set
					before calling accounting functions
					immediately before job changes size */
#define	JOB_CONFIGURING	  0x00004000 /* Allocated nodes booting */
#define	JOB_COMPLETING	  0x00008000 /* Waiting for epilog completion */
#define JOB_STOPPED       0x00010000 /* Job is stopped state (holding resources,
					but sent SIGSTOP */
#define JOB_RECONFIG_FAIL 0x00020000 /* Node configuration for job failed,
					not job state, just job requeue flag */
#define	JOB_POWER_UP_NODE 0x00040000 /* Allocated powered down nodes,
				      * waiting for reboot */
#define JOB_REVOKED       0x00080000 /* Sibling job revoked */
#define JOB_REQUEUE_FED   0x00100000 /* Job is being requeued by federation */
#define JOB_RESV_DEL_HOLD 0x00200000 /* Job is hold */
#define JOB_SIGNALING     0x00400000 /* Outgoing signal is pending */
#define JOB_STAGE_OUT     0x00800000 /* Staging out data (burst buffer) */

#define READY_JOB_FATAL	   -2	/* fatal error */
#define READY_JOB_ERROR    -1	/* ordinary error */
#define READY_NODE_STATE 0x01	/* node is ready */
#define READY_JOB_STATE  0x02	/* job is ready to execute */

#define MAIL_JOB_BEGIN     0x0001	/* Notify when job begins */
#define MAIL_JOB_END       0x0002	/* Notify when job ends */
#define MAIL_JOB_FAIL      0x0004	/* Notify if job fails */
#define MAIL_JOB_REQUEUE   0x0008	/* Notify if job requeued */
#define MAIL_JOB_TIME100   0x0010	/* Notify on reaching 100% of time limit */
#define MAIL_JOB_TIME90    0x0020	/* Notify on reaching 90% of time limit */
#define MAIL_JOB_TIME80    0x0040	/* Notify on reaching 80% of time limit */
#define MAIL_JOB_TIME50    0x0080	/* Notify on reaching 50% of time limit */
#define MAIL_JOB_STAGE_OUT 0x0100	/* Notify on completion of burst buffer
					 * stage out */
#define MAIL_ARRAY_TASKS   0x0200	/* Send emails for each array task */

/*
 * job_array_struct_t array_flags definitions. ARRAY_TASK_REQUEUED could be
 * substituted in the future to tot_requeued_tasks member in the struct, which
 * would provide a more accurated array statistic.
 */
#define ARRAY_TASK_REQUEUED 0x0001	/* At least one task was requeued. */

#define NICE_OFFSET 0x80000000		/* offset for job's nice value */

/* Reason for job to be pending rather than executing or reason for job
 * failure. If multiple reasons exists, only one is given for the sake of
 * system efficiency */
enum job_state_reason {
/* Reasons for job to be pending */
	WAIT_NO_REASON = 0,	/* not set or job not pending */
	WAIT_PRIORITY,		/* higher priority jobs exist */
	WAIT_DEPENDENCY,	/* dependent job has not completed */
	WAIT_RESOURCES,		/* required resources not available */
	WAIT_PART_NODE_LIMIT,	/* request exceeds partition node limit */
	WAIT_PART_TIME_LIMIT,	/* request exceeds partition time limit */
	WAIT_PART_DOWN,		/* requested partition is down */
	WAIT_PART_INACTIVE,	/* requested partition is inactive */
	WAIT_HELD,		/* job is held by administrator */
	WAIT_TIME,		/* job waiting for specific begin time */
	WAIT_LICENSES,		/* job is waiting for licenses */
	WAIT_ASSOC_JOB_LIMIT,	/* user/bank job limit reached */
	WAIT_ASSOC_RESOURCE_LIMIT,/* user/bank resource limit reached */
	WAIT_ASSOC_TIME_LIMIT,  /* user/bank time limit reached */
	WAIT_RESERVATION,	/* reservation not available */
	WAIT_NODE_NOT_AVAIL,	/* required node is DOWN or DRAINED */
	WAIT_HELD_USER,		/* job is held by user */
	WAIT_FRONT_END,		/* Front end nodes are DOWN */
	FAIL_DOWN_PARTITION,	/* partition for job is DOWN */
	FAIL_DOWN_NODE,		/* some node in the allocation failed */
	FAIL_BAD_CONSTRAINTS,	/* constraints can not be satisfied */
	FAIL_SYSTEM,		/* slurm system failure */
	FAIL_LAUNCH,		/* unable to launch job */
	FAIL_EXIT_CODE,		/* exit code was non-zero */
	FAIL_TIMEOUT,		/* reached end of time limit */
	FAIL_INACTIVE_LIMIT,	/* reached slurm InactiveLimit */
	FAIL_ACCOUNT,		/* invalid account */
	FAIL_QOS,	 	/* invalid QOS */
	WAIT_QOS_THRES,	       	/* required QOS threshold has been breached */
	WAIT_QOS_JOB_LIMIT,	/* QOS job limit reached */
	WAIT_QOS_RESOURCE_LIMIT,/* QOS resource limit reached */
	WAIT_QOS_TIME_LIMIT,	/* QOS time limit reached */
	WAIT_BLOCK_MAX_ERR,     /* BLUEGENE Block has too many cnodes
				 * in error state to allow more jobs. */
	WAIT_BLOCK_D_ACTION,    /* BLUEGENE Block is being freed,
				 * can't allow more jobs. */
	WAIT_CLEANING,          /* If a job is requeued and it is
				 * still cleaning up from the last run. */
	WAIT_PROLOG,		/* Prolog is running */
	WAIT_QOS,	 	/* QOS not allowed */
	WAIT_ACCOUNT,	 	/* Account not allowed */
	WAIT_DEP_INVALID,        /* Dependency condition invalid or never
				  * satisfied
				  */
	WAIT_QOS_GRP_CPU,            /* QOS GrpTRES exceeded (CPU) */
	WAIT_QOS_GRP_CPU_MIN,        /* QOS GrpTRESMins exceeded (CPU) */
	WAIT_QOS_GRP_CPU_RUN_MIN,    /* QOS GrpTRESRunMins exceeded (CPU) */
	WAIT_QOS_GRP_JOB,            /* QOS GrpJobs exceeded */
	WAIT_QOS_GRP_MEM,            /* QOS GrpTRES exceeded (Memory) */
	WAIT_QOS_GRP_NODE,           /* QOS GrpTRES exceeded (Node) */
	WAIT_QOS_GRP_SUB_JOB,        /* QOS GrpSubmitJobs exceeded */
	WAIT_QOS_GRP_WALL,           /* QOS GrpWall exceeded */
	WAIT_QOS_MAX_CPU_PER_JOB,    /* QOS MaxTRESPerJob exceeded (CPU) */
	WAIT_QOS_MAX_CPU_MINS_PER_JOB,/* QOS MaxTRESMinsPerJob exceeded (CPU) */
	WAIT_QOS_MAX_NODE_PER_JOB,   /* QOS MaxTRESPerJob exceeded (Node) */
	WAIT_QOS_MAX_WALL_PER_JOB,   /* QOS MaxWallDurationPerJob exceeded */
	WAIT_QOS_MAX_CPU_PER_USER,   /* QOS MaxTRESPerUser exceeded (CPU) */
	WAIT_QOS_MAX_JOB_PER_USER,   /* QOS MaxJobsPerUser exceeded */
	WAIT_QOS_MAX_NODE_PER_USER,  /* QOS MaxTRESPerUser exceeded (Node) */
	WAIT_QOS_MAX_SUB_JOB,        /* QOS MaxSubmitJobsPerUser exceeded */
	WAIT_QOS_MIN_CPU,            /* QOS MinTRESPerJob not reached (CPU) */
	WAIT_ASSOC_GRP_CPU,          /* ASSOC GrpTRES exceeded (CPU) */
	WAIT_ASSOC_GRP_CPU_MIN,      /* ASSOC GrpTRESMins exceeded (CPU) */
	WAIT_ASSOC_GRP_CPU_RUN_MIN,  /* ASSOC GrpTRESRunMins exceeded (CPU) */
	WAIT_ASSOC_GRP_JOB,          /* ASSOC GrpJobs exceeded */
	WAIT_ASSOC_GRP_MEM,          /* ASSOC GrpTRES exceeded (Memory) */
	WAIT_ASSOC_GRP_NODE,         /* ASSOC GrpTRES exceeded (Node) */
	WAIT_ASSOC_GRP_SUB_JOB,      /* ASSOC GrpSubmitJobs exceeded */
	WAIT_ASSOC_GRP_WALL,         /* ASSOC GrpWall exceeded */
	WAIT_ASSOC_MAX_JOBS,         /* ASSOC MaxJobs exceeded */
	WAIT_ASSOC_MAX_CPU_PER_JOB,  /* ASSOC MaxTRESPerJob exceeded (CPU) */
	WAIT_ASSOC_MAX_CPU_MINS_PER_JOB,/* ASSOC MaxTRESMinsPerJob
					 * exceeded (CPU) */
	WAIT_ASSOC_MAX_NODE_PER_JOB, /* ASSOC MaxTRESPerJob exceeded (NODE) */
	WAIT_ASSOC_MAX_WALL_PER_JOB, /* ASSOC MaxWallDurationPerJob
				      * exceeded */
	WAIT_ASSOC_MAX_SUB_JOB,      /* ASSOC MaxSubmitJobsPerUser exceeded */

	WAIT_MAX_REQUEUE,            /* MAX_BATCH_REQUEUE reached */
	WAIT_ARRAY_TASK_LIMIT,       /* job array running task limit */
	WAIT_BURST_BUFFER_RESOURCE,  /* Burst buffer resources */
	WAIT_BURST_BUFFER_STAGING,   /* Burst buffer file stage-in */
	FAIL_BURST_BUFFER_OP,	     /* Burst buffer operation failure */
	WAIT_POWER_NOT_AVAIL,        /* not enough power available */
	WAIT_POWER_RESERVED,         /* job is waiting for available power
				      * because of power reservations */
	WAIT_ASSOC_GRP_UNK,          /* ASSOC GrpTRES exceeded
				      * (Unknown) */
	WAIT_ASSOC_GRP_UNK_MIN,      /* ASSOC GrpTRESMins exceeded
				      * (Unknown) */
	WAIT_ASSOC_GRP_UNK_RUN_MIN,  /* ASSOC GrpTRESRunMins exceeded
				      * (Unknown) */
	WAIT_ASSOC_MAX_UNK_PER_JOB,  /* ASSOC MaxTRESPerJob exceeded
				      * (Unknown) */
	WAIT_ASSOC_MAX_UNK_PER_NODE,  /* ASSOC MaxTRESPerNode exceeded
				       * (Unknown) */
	WAIT_ASSOC_MAX_UNK_MINS_PER_JOB,/* ASSOC MaxTRESMinsPerJob
					 * exceeded (Unknown) */
	WAIT_ASSOC_MAX_CPU_PER_NODE,  /* ASSOC MaxTRESPerNode exceeded (CPU) */
	WAIT_ASSOC_GRP_MEM_MIN,      /* ASSOC GrpTRESMins exceeded
				      * (Memory) */
	WAIT_ASSOC_GRP_MEM_RUN_MIN,  /* ASSOC GrpTRESRunMins exceeded
				      * (Memory) */
	WAIT_ASSOC_MAX_MEM_PER_JOB,  /* ASSOC MaxTRESPerJob exceeded (Memory) */
	WAIT_ASSOC_MAX_MEM_PER_NODE,  /* ASSOC MaxTRESPerNode exceeded (CPU) */
	WAIT_ASSOC_MAX_MEM_MINS_PER_JOB,/* ASSOC MaxTRESMinsPerJob
					 * exceeded (Memory) */
	WAIT_ASSOC_GRP_NODE_MIN,     /* ASSOC GrpTRESMins exceeded (Node) */
	WAIT_ASSOC_GRP_NODE_RUN_MIN, /* ASSOC GrpTRESRunMins exceeded (Node) */
	WAIT_ASSOC_MAX_NODE_MINS_PER_JOB,/* ASSOC MaxTRESMinsPerJob
					  * exceeded (Node) */
	WAIT_ASSOC_GRP_ENERGY,           /* ASSOC GrpTRES exceeded
					  * (Energy) */
	WAIT_ASSOC_GRP_ENERGY_MIN,       /* ASSOC GrpTRESMins exceeded
					  * (Energy) */
	WAIT_ASSOC_GRP_ENERGY_RUN_MIN,   /* ASSOC GrpTRESRunMins exceeded
					  * (Energy) */
	WAIT_ASSOC_MAX_ENERGY_PER_JOB,   /* ASSOC MaxTRESPerJob exceeded
					  * (Energy) */
	WAIT_ASSOC_MAX_ENERGY_PER_NODE,  /* ASSOC MaxTRESPerNode
					  * exceeded (Energy) */
	WAIT_ASSOC_MAX_ENERGY_MINS_PER_JOB,/* ASSOC MaxTRESMinsPerJob
					    * exceeded (Energy) */
	WAIT_ASSOC_GRP_GRES,          /* ASSOC GrpTRES exceeded (GRES) */
	WAIT_ASSOC_GRP_GRES_MIN,      /* ASSOC GrpTRESMins exceeded (GRES) */
	WAIT_ASSOC_GRP_GRES_RUN_MIN,  /* ASSOC GrpTRESRunMins exceeded (GRES) */
	WAIT_ASSOC_MAX_GRES_PER_JOB,  /* ASSOC MaxTRESPerJob exceeded (GRES) */
	WAIT_ASSOC_MAX_GRES_PER_NODE, /* ASSOC MaxTRESPerNode exceeded (GRES) */
	WAIT_ASSOC_MAX_GRES_MINS_PER_JOB,/* ASSOC MaxTRESMinsPerJob
					  * exceeded (GRES) */
	WAIT_ASSOC_GRP_LIC,          /* ASSOC GrpTRES exceeded
				      * (license) */
	WAIT_ASSOC_GRP_LIC_MIN,      /* ASSOC GrpTRESMins exceeded
				      * (license) */
	WAIT_ASSOC_GRP_LIC_RUN_MIN,  /* ASSOC GrpTRESRunMins exceeded
				      * (license) */
	WAIT_ASSOC_MAX_LIC_PER_JOB,  /* ASSOC MaxTRESPerJob exceeded
				      * (license) */
	WAIT_ASSOC_MAX_LIC_MINS_PER_JOB,/* ASSOC MaxTRESMinsPerJob exceeded
					 * (license) */
	WAIT_ASSOC_GRP_BB,          /* ASSOC GrpTRES exceeded
				     * (burst buffer) */
	WAIT_ASSOC_GRP_BB_MIN,      /* ASSOC GrpTRESMins exceeded
				     * (burst buffer) */
	WAIT_ASSOC_GRP_BB_RUN_MIN,  /* ASSOC GrpTRESRunMins exceeded
				     * (burst buffer) */
	WAIT_ASSOC_MAX_BB_PER_JOB,  /* ASSOC MaxTRESPerJob exceeded
				     * (burst buffer) */
	WAIT_ASSOC_MAX_BB_PER_NODE, /* ASSOC MaxTRESPerNode exceeded
				     * (burst buffer) */
	WAIT_ASSOC_MAX_BB_MINS_PER_JOB,/* ASSOC MaxTRESMinsPerJob exceeded
					* (burst buffer) */
	WAIT_QOS_GRP_UNK,           /* QOS GrpTRES exceeded (Unknown) */
	WAIT_QOS_GRP_UNK_MIN,       /* QOS GrpTRESMins exceeded (Unknown) */
	WAIT_QOS_GRP_UNK_RUN_MIN,   /* QOS GrpTRESRunMins exceeded (Unknown) */
	WAIT_QOS_MAX_UNK_PER_JOB,   /* QOS MaxTRESPerJob exceeded (Unknown) */
	WAIT_QOS_MAX_UNK_PER_NODE,  /* QOS MaxTRESPerNode exceeded (Unknown) */
	WAIT_QOS_MAX_UNK_PER_USER,  /* QOS MaxTRESPerUser exceeded (Unknown) */
	WAIT_QOS_MAX_UNK_MINS_PER_JOB,/* QOS MaxTRESMinsPerJob
				       * exceeded (Unknown) */
	WAIT_QOS_MIN_UNK,           /* QOS MinTRESPerJob exceeded (Unknown) */
	WAIT_QOS_MAX_CPU_PER_NODE,  /* QOS MaxTRESPerNode exceeded (CPU) */
	WAIT_QOS_GRP_MEM_MIN,       /* QOS GrpTRESMins exceeded
				     * (Memory) */
	WAIT_QOS_GRP_MEM_RUN_MIN,   /* QOS GrpTRESRunMins exceeded
				     * (Memory) */
	WAIT_QOS_MAX_MEM_MINS_PER_JOB,/* QOS MaxTRESMinsPerJob
				       * exceeded (Memory) */
	WAIT_QOS_MAX_MEM_PER_JOB,   /* QOS MaxTRESPerJob exceeded (CPU) */
	WAIT_QOS_MAX_MEM_PER_NODE,  /* QOS MaxTRESPerNode exceeded (MEM) */
	WAIT_QOS_MAX_MEM_PER_USER,  /* QOS MaxTRESPerUser exceeded (CPU) */
	WAIT_QOS_MIN_MEM,           /* QOS MinTRESPerJob not reached (Memory) */
	WAIT_QOS_GRP_ENERGY,        /* QOS GrpTRES exceeded (Energy) */
	WAIT_QOS_GRP_ENERGY_MIN,    /* QOS GrpTRESMins exceeded (Energy) */
	WAIT_QOS_GRP_ENERGY_RUN_MIN, /* QOS GrpTRESRunMins exceeded (Energy) */
	WAIT_QOS_MAX_ENERGY_PER_JOB, /* QOS MaxTRESPerJob exceeded (Energy) */
	WAIT_QOS_MAX_ENERGY_PER_NODE,/* QOS MaxTRESPerNode exceeded (Energy) */
	WAIT_QOS_MAX_ENERGY_PER_USER,/* QOS MaxTRESPerUser exceeded (Energy) */
	WAIT_QOS_MAX_ENERGY_MINS_PER_JOB,/* QOS MaxTRESMinsPerJob
					  * exceeded (Energy) */
	WAIT_QOS_MIN_ENERGY,        /* QOS MinTRESPerJob not reached (Energy) */
	WAIT_QOS_GRP_NODE_MIN,     /* QOS GrpTRESMins exceeded (Node) */
	WAIT_QOS_GRP_NODE_RUN_MIN, /* QOS GrpTRESRunMins exceeded (Node) */
	WAIT_QOS_MAX_NODE_MINS_PER_JOB,  /* QOS MaxTRESMinsPerJob
					  * exceeded (Node) */
	WAIT_QOS_MIN_NODE,          /* QOS MinTRESPerJob not reached (Node) */
	WAIT_QOS_GRP_GRES,          /* QOS GrpTRES exceeded (GRES) */
	WAIT_QOS_GRP_GRES_MIN,      /* QOS GrpTRESMins exceeded (GRES) */
	WAIT_QOS_GRP_GRES_RUN_MIN,  /* QOS GrpTRESRunMins exceeded (GRES) */
	WAIT_QOS_MAX_GRES_PER_JOB,  /* QOS MaxTRESPerJob exceeded (GRES) */
	WAIT_QOS_MAX_GRES_PER_NODE, /* QOS MaxTRESPerNode exceeded (GRES) */
	WAIT_QOS_MAX_GRES_PER_USER, /* QOS MaxTRESPerUser exceeded
				     * (GRES) */
	WAIT_QOS_MAX_GRES_MINS_PER_JOB,/* QOS MaxTRESMinsPerJob
					* exceeded (GRES) */
	WAIT_QOS_MIN_GRES,          /* QOS MinTRESPerJob not reached (CPU) */
	WAIT_QOS_GRP_LIC,           /* QOS GrpTRES exceeded (license) */
	WAIT_QOS_GRP_LIC_MIN,       /* QOS GrpTRESMins exceeded (license) */
	WAIT_QOS_GRP_LIC_RUN_MIN,   /* QOS GrpTRESRunMins exceeded (license) */
	WAIT_QOS_MAX_LIC_PER_JOB,   /* QOS MaxTRESPerJob exceeded (license) */
	WAIT_QOS_MAX_LIC_PER_USER,  /* QOS MaxTRESPerUser exceeded (license) */
	WAIT_QOS_MAX_LIC_MINS_PER_JOB,/* QOS MaxTRESMinsPerJob exceeded
				       * (license) */
	WAIT_QOS_MIN_LIC,           /* QOS MinTRESPerJob not reached
				     * (license) */
	WAIT_QOS_GRP_BB,            /* QOS GrpTRES exceeded
				     * (burst buffer) */
	WAIT_QOS_GRP_BB_MIN,        /* QOS GrpTRESMins exceeded
				     * (burst buffer) */
	WAIT_QOS_GRP_BB_RUN_MIN,    /* QOS GrpTRESRunMins exceeded
				     * (burst buffer) */
	WAIT_QOS_MAX_BB_PER_JOB,   /* QOS MaxTRESPerJob exceeded
				    * (burst buffer) */
	WAIT_QOS_MAX_BB_PER_NODE,  /* QOS MaxTRESPerNode exceeded
				    * (burst buffer) */
	WAIT_QOS_MAX_BB_PER_USER,  /* QOS MaxTRESPerUser exceeded
				    * (burst buffer) */
	WAIT_QOS_MAX_BB_MINS_PER_JOB,/* QOS MaxTRESMinsPerJob exceeded
				      * (burst buffer) */
	WAIT_QOS_MIN_BB,           /* QOS MinTRESPerJob not reached
				    * (burst buffer) */
	FAIL_DEADLINE,              /* reached deadline */
	/* QOS MaxTRESPerAccount */
	WAIT_QOS_MAX_BB_PER_ACCT,     /* exceeded burst buffer */
	WAIT_QOS_MAX_CPU_PER_ACCT,    /* exceeded CPUs */
	WAIT_QOS_MAX_ENERGY_PER_ACCT, /* exceeded Energy */
	WAIT_QOS_MAX_GRES_PER_ACCT,   /* exceeded GRES */
	WAIT_QOS_MAX_NODE_PER_ACCT,   /* exceeded Nodes */
	WAIT_QOS_MAX_LIC_PER_ACCT,    /* exceeded Licenses */
	WAIT_QOS_MAX_MEM_PER_ACCT,    /* exceeded Memory */
	WAIT_QOS_MAX_UNK_PER_ACCT,    /* exceeded Unknown */
	/********************/
	WAIT_QOS_MAX_JOB_PER_ACCT,    /* QOS MaxJobPerAccount exceeded */
	WAIT_QOS_MAX_SUB_JOB_PER_ACCT,/* QOS MaxJobSubmitSPerAccount exceeded */
	WAIT_PART_CONFIG,	      /* Generic partition configuration reason */
	WAIT_ACCOUNT_POLICY,          /* Generic accounting policy reason */

	WAIT_FED_JOB_LOCK,            /* Can't get fed job lock */
	FAIL_OOM,		      /* Exhausted memory */
	WAIT_PN_MEM_LIMIT,	      /* MaxMemPer[CPU|Node] exceeded */

	/* exceeded Billing TRES limits */
	WAIT_ASSOC_GRP_BILLING,             /* GrpTRES           */
	WAIT_ASSOC_GRP_BILLING_MIN,         /* GrpTRESMins       */
	WAIT_ASSOC_GRP_BILLING_RUN_MIN,     /* GrpTRESRunMins    */
	WAIT_ASSOC_MAX_BILLING_PER_JOB,     /* MaxTRESPerJob     */
	WAIT_ASSOC_MAX_BILLING_PER_NODE,    /* MaxTRESPerNode    */
	WAIT_ASSOC_MAX_BILLING_MINS_PER_JOB,/* MaxTRESMinsPerJob */

	WAIT_QOS_GRP_BILLING,               /* GrpTRES           */
	WAIT_QOS_GRP_BILLING_MIN,           /* GrpTRESMins       */
	WAIT_QOS_GRP_BILLING_RUN_MIN,       /* GrpTRESRunMins    */
	WAIT_QOS_MAX_BILLING_PER_JOB,       /* MaxTRESPerJob     */
	WAIT_QOS_MAX_BILLING_PER_NODE,      /* MaxTRESPerNode    */
	WAIT_QOS_MAX_BILLING_PER_USER,      /* MaxTRESPerUser    */
	WAIT_QOS_MAX_BILLING_MINS_PER_JOB,  /* MaxTRESMinsPerJob */
	WAIT_QOS_MAX_BILLING_PER_ACCT,      /* MaxTRESPerAcct    */
	WAIT_QOS_MIN_BILLING,               /* MinTRESPerJob     */

	WAIT_RESV_DELETED	      /* Reservation was deleted */
};

enum job_acct_types {
	JOB_START,
	JOB_STEP,
	JOB_SUSPEND,
	JOB_TERMINATED
};

/* Partition state flags */
#define PARTITION_SUBMIT	0x01	/* Allow job submission to partition */
#define PARTITION_SCHED 	0x02	/* Allow job startup from partition */

/* Actual partition states based upon state flags */
#define PARTITION_DOWN		(PARTITION_SUBMIT)
#define PARTITION_UP		(PARTITION_SUBMIT | PARTITION_SCHED)
#define PARTITION_DRAIN		(PARTITION_SCHED)
#define PARTITION_INACTIVE	0x00

/* Partition enforce flags for jobs */
#define PARTITION_ENFORCE_NONE 0
#define PARTITION_ENFORCE_ALL  1 /* job limit must be valid for ALL
				  * partitions */
#define PARTITION_ENFORCE_ANY  2 /* job limit must be valid for ANY
				  * partition */

/* Auth plugin (id) used for communication */
enum auth_plugin_type {
	AUTH_PLUGIN_NONE	= 100,
	AUTH_PLUGIN_MUNGE	= 101,
};

/* Select plugin (id) in use by cluster */
enum select_plugin_type {
	/* 100 unused (originally for BlueGene) */
	SELECT_PLUGIN_CONS_RES       = 101, /* Cons Res on a normal system */
	SELECT_PLUGIN_LINEAR         = 102, /* Linear on a normal system */
	/* 103 unused (originally used for BGQ) */
	/* 104 unused (originally used for Cray/ALPS with select/linear) */
	/* 105 unused (originally used for Cray/ALPS with select/cons_res) */
	SELECT_PLUGIN_SERIAL         = 106, /* Serial */
	SELECT_PLUGIN_CRAY_LINEAR    = 107, /* Linear on a Native Cray */
	SELECT_PLUGIN_CRAY_CONS_RES  = 108, /* Cons Res on a Native Cray */
	SELECT_PLUGIN_CONS_TRES      = 109, /* Cons TRES on a normal system */
	SELECT_PLUGIN_CRAY_CONS_TRES = 110  /* Cons TRES on a Native Cray */
};

/* switch plugin (id) in use by cluster */
enum switch_plugin_type {
	SWITCH_PLUGIN_NONE         = 100, /* NONE */
	SWITCH_PLUGIN_GENERIC      = 101, /* Generic */
	SWITCH_PLUGIN_CRAY         = 102, /* Cray */
	/* 103 unused (originally used for NRT) */
};

enum select_jobdata_type {
	SELECT_JOBDATA_PAGG_ID	= 14,	/* data-> uint64_t job container ID */
	SELECT_JOBDATA_PTR	= 15,	/* data-> select_jobinfo_t *jobinfo */
	SELECT_JOBDATA_CLEANING	= 22,	/* data-> uint16_t if the job is in
					 * cleaning state or not. */
	SELECT_JOBDATA_NETWORK	= 23,	/* data-> char * network info */
	SELECT_JOBDATA_RELEASED	= 24,	/* if job resources have been released */
};

enum select_nodedata_type {
	SELECT_NODEDATA_SUBCNT = 2,		/* data-> uint16_t */
	SELECT_NODEDATA_PTR = 5,		/* data-> select_nodeinfo_t *nodeinfo */
	SELECT_NODEDATA_MEM_ALLOC = 8,		/* data-> uint32_t */
	SELECT_NODEDATA_TRES_ALLOC_FMT_STR = 9,	/* data-> char *,
						 * free with xfree */
	SELECT_NODEDATA_TRES_ALLOC_WEIGHTED = 10, /* data-> double */
};

enum select_print_mode {
	SELECT_PRINT_HEAD,	/* Print just the header */
	SELECT_PRINT_DATA,	/* Print just the data */
	SELECT_PRINT_MIXED,	/* Print "field=value" */
	SELECT_PRINT_MIXED_SHORT,/* Print less "field=value" */
	SELECT_PRINT_BG_ID,	/* Print just the BG_ID */
	SELECT_PRINT_NODES,	/* Print the nodelist */
	SELECT_PRINT_CONNECTION,/* Print just the CONNECTION type */
	SELECT_PRINT_ROTATE,    /* Print just the ROTATE */
	SELECT_PRINT_GEOMETRY,	/* Print just the GEO */
	SELECT_PRINT_START,	/* Print just the START location */
	SELECT_PRINT_BLRTS_IMAGE,/* Print just the BLRTS IMAGE */
	SELECT_PRINT_LINUX_IMAGE,/* Print just the LINUX IMAGE */
	SELECT_PRINT_MLOADER_IMAGE,/* Print just the MLOADER IMAGE */
	SELECT_PRINT_RAMDISK_IMAGE,/* Print just the RAMDISK IMAGE */
	SELECT_PRINT_REBOOT,	/* Print just the REBOOT */
	SELECT_PRINT_RESV_ID,	/* Print just Cray/BASIL reservation ID */
	SELECT_PRINT_START_LOC	/* Print just the start location */
};

enum select_node_cnt {
	SELECT_GET_NODE_SCALING,      /* Give scaling factor for node count */
	SELECT_GET_NODE_CPU_CNT,      /* Give how many cpus are on a node */
	SELECT_GET_MP_CPU_CNT,        /* Give how many cpus are on a
				       * base partition */
	SELECT_APPLY_NODE_MIN_OFFSET, /* Apply min offset to variable */
	SELECT_APPLY_NODE_MAX_OFFSET, /* Apply max offset to variable */
	SELECT_SET_NODE_CNT,	      /* Set altered node cnt */
	SELECT_SET_MP_CNT             /* Given a node cnt return the
				       * base partition count */
};

enum acct_gather_profile_info {
	ACCT_GATHER_PROFILE_DIR,     /* Give directory profiling is stored */
	ACCT_GATHER_PROFILE_DEFAULT, /* What is being collected for
				      * profiling by default */
	ACCT_GATHER_PROFILE_RUNNING  /* What is actually be collected
				      * wither it be user or
				      * default. (Only works in the slurmstepd)
				      */
};

#define ACCT_GATHER_PROFILE_NOT_SET 0x00000000
#define ACCT_GATHER_PROFILE_NONE    0x00000001
#define ACCT_GATHER_PROFILE_ENERGY  0x00000002
#define ACCT_GATHER_PROFILE_TASK    0x00000004
#define ACCT_GATHER_PROFILE_LUSTRE  0x00000008
#define ACCT_GATHER_PROFILE_NETWORK 0x00000010
#define ACCT_GATHER_PROFILE_ALL     0xffffffff

/* jobacct data types */
enum jobacct_data_type {
	JOBACCT_DATA_TOTAL,	/* data-> jobacctinfo_t * */
	JOBACCT_DATA_PIPE,      /* data-> file descriptor */
	JOBACCT_DATA_RUSAGE,	/* data-> rusage set user_cpu_sec,
				 * user_cpu_usec, sys_cpu_sec, sys_cpu_usec */
	JOBACCT_DATA_TOT_VSIZE = 5,	/* data-> uint64_t vsize */
	JOBACCT_DATA_TOT_RSS = 8,	/* data-> uint64_t psize */
};

enum acct_energy_type {
	ENERGY_DATA_JOULES_TASK,
	ENERGY_DATA_STRUCT,
	ENERGY_DATA_RECONFIG,
	ENERGY_DATA_PROFILE,
	ENERGY_DATA_LAST_POLL,
	ENERGY_DATA_SENSOR_CNT,
	ENERGY_DATA_NODE_ENERGY,
	ENERGY_DATA_NODE_ENERGY_UP
};

/*
 * Task distribution states/methods
 *
 * Symbol format is SLURM_DIST_<node>_<socket>_<core>
 *
 * <node>   = Method for distributing tasks to nodes.
 *            This determines the order in which task ids are 
 *            distributed to the nodes selected for the job/step.
 * <socket> = Method for distributing allocated lllps across sockets.
 *            This determines the order in which allocated lllps are
 *            distributed across sockets for binding to tasks.
 * <core>   = Method for distributing allocated lllps across cores.
 *            This determines the order in which allocated lllps are
 *            distributed across cores for binding to tasks.
 *
 * Note that the socket and core distributions apply only to task affinity.
 */
typedef enum task_dist_states {
	/* NOTE: start SLURM_DIST_CYCLIC at 1 for HP MPI */
	SLURM_DIST_CYCLIC               = 0x0001,
	SLURM_DIST_BLOCK                = 0x0002,
	SLURM_DIST_ARBITRARY            = 0x0003,
	SLURM_DIST_PLANE                = 0x0004,
	SLURM_DIST_CYCLIC_CYCLIC        = 0x0011,
	SLURM_DIST_CYCLIC_BLOCK         = 0x0021,
	SLURM_DIST_CYCLIC_CFULL         = 0x0031,
	SLURM_DIST_BLOCK_CYCLIC         = 0x0012,
	SLURM_DIST_BLOCK_BLOCK          = 0x0022,
	SLURM_DIST_BLOCK_CFULL          = 0x0032,
	SLURM_DIST_CYCLIC_CYCLIC_CYCLIC = 0x0111,
	SLURM_DIST_CYCLIC_CYCLIC_BLOCK  = 0x0211,
	SLURM_DIST_CYCLIC_CYCLIC_CFULL  = 0x0311,
	SLURM_DIST_CYCLIC_BLOCK_CYCLIC  = 0x0121,
	SLURM_DIST_CYCLIC_BLOCK_BLOCK   = 0x0221,
	SLURM_DIST_CYCLIC_BLOCK_CFULL   = 0x0321,
	SLURM_DIST_CYCLIC_CFULL_CYCLIC  = 0x0131,
	SLURM_DIST_CYCLIC_CFULL_BLOCK   = 0x0231,
	SLURM_DIST_CYCLIC_CFULL_CFULL   = 0x0331,
	SLURM_DIST_BLOCK_CYCLIC_CYCLIC  = 0x0112,
	SLURM_DIST_BLOCK_CYCLIC_BLOCK   = 0x0212,
	SLURM_DIST_BLOCK_CYCLIC_CFULL   = 0x0312,
	SLURM_DIST_BLOCK_BLOCK_CYCLIC   = 0x0122,
	SLURM_DIST_BLOCK_BLOCK_BLOCK    = 0x0222,
	SLURM_DIST_BLOCK_BLOCK_CFULL    = 0x0322,
	SLURM_DIST_BLOCK_CFULL_CYCLIC   = 0x0132,
	SLURM_DIST_BLOCK_CFULL_BLOCK    = 0x0232,
	SLURM_DIST_BLOCK_CFULL_CFULL    = 0x0332,
	
	SLURM_DIST_NODECYCLIC           = 0x0001,
	SLURM_DIST_NODEBLOCK            = 0x0002,	
	SLURM_DIST_SOCKCYCLIC           = 0x0010,
	SLURM_DIST_SOCKBLOCK            = 0x0020,
	SLURM_DIST_SOCKCFULL            = 0x0030,
	SLURM_DIST_CORECYCLIC           = 0x0100,
	SLURM_DIST_COREBLOCK            = 0x0200,
	SLURM_DIST_CORECFULL            = 0x0300,

	SLURM_DIST_NO_LLLP              = 0x1000,
	SLURM_DIST_UNKNOWN              = 0x2000
} task_dist_states_t;

#define SLURM_DIST_STATE_BASE		0x00FFFF
#define SLURM_DIST_STATE_FLAGS		0xFF0000
#define SLURM_DIST_PACK_NODES		0x800000
#define SLURM_DIST_NO_PACK_NODES	0x400000

#define SLURM_DIST_NODEMASK               0xF00F
#define SLURM_DIST_SOCKMASK               0xF0F0
#define SLURM_DIST_COREMASK               0xFF00
#define SLURM_DIST_NODESOCKMASK           0xF0FF

/* Open stdout/err file mode, 0 for system default (JobFileAppend) */
#define OPEN_MODE_APPEND	1
#define OPEN_MODE_TRUNCATE	2

typedef enum cpu_bind_type {	/* cpu binding type from --cpu-bind=... */
	/* verbose can be set with any other flag */
	CPU_BIND_VERBOSE    = 0x0001, /* =v, */
	/* the following auto-binding flags are mutually exclusive */
	CPU_BIND_TO_THREADS = 0x0002, /* =threads */
	CPU_BIND_TO_CORES   = 0x0004, /* =cores */
	CPU_BIND_TO_SOCKETS = 0x0008, /* =sockets */
	CPU_BIND_TO_LDOMS   = 0x0010, /* locality domains */
	CPU_BIND_TO_BOARDS  = 0x1000, /* =boards */
	/* the following manual binding flags are mutually exclusive */
	/* CPU_BIND_NONE needs to be the lowest value among manual bindings */
	CPU_BIND_NONE	    = 0x0020, /* =no */
	CPU_BIND_RANK  	    = 0x0040, /* =rank */
	CPU_BIND_MAP	    = 0x0080, /* =map_cpu:<list of CPU IDs> */
	CPU_BIND_MASK	    = 0x0100, /* =mask_cpu:<list of CPU masks> */
	CPU_BIND_LDRANK     = 0x0200, /* =locality domain rank */
	CPU_BIND_LDMAP	    = 0x0400, /* =map_ldom:<list of locality domains> */
	CPU_BIND_LDMASK	    = 0x0800, /* =mask_ldom:<list of ldom masks> */

	/* the following is used primarily for the
	   --hint=nomultithread when -mblock:block is requested. */
	CPU_BIND_ONE_THREAD_PER_CORE = 0x2000,/* Only bind to one
					       * thread of a core */

	/* the following is used only as a flag for expressing
	 * the contents of TaskPluginParams */
	CPU_BIND_CPUSETS   = 0x8000,

	/* default binding if auto binding doesn't match. */
	CPU_AUTO_BIND_TO_THREADS = 0x04000,
	CPU_AUTO_BIND_TO_CORES   = 0x10000,
	CPU_AUTO_BIND_TO_SOCKETS = 0x20000,

	/* the following is used only as a flag for expressing
	 * the contents of TaskPluginParams */
	SLURMD_OFF_SPEC            = 0x40000,
	CPU_BIND_OFF               = 0x80000	/* Disable binding */
} cpu_bind_type_t;

/* Flag to indicate that cpu_freq is a range: low,medium,high,high-1
 * instead of an integer value in kilohertz */
#define CPU_FREQ_RANGE_FLAG		0x80000000
#define CPU_FREQ_LOW			0x80000001
#define CPU_FREQ_MEDIUM			0x80000002
#define CPU_FREQ_HIGH			0x80000003
#define CPU_FREQ_HIGHM1			0x80000004
#define CPU_FREQ_CONSERVATIVE		0x88000000
#define CPU_FREQ_ONDEMAND		0x84000000
#define CPU_FREQ_PERFORMANCE		0x82000000
#define CPU_FREQ_POWERSAVE		0x81000000
#define CPU_FREQ_USERSPACE		0x80800000
#define CPU_FREQ_GOV_MASK   		0x8ff00000
/* Vestigial values for transition from v14.11 systems */
#define CPU_FREQ_PERFORMANCE_OLD	0x80000005
#define CPU_FREQ_POWERSAVE_OLD		0x80000006
#define CPU_FREQ_USERSPACE_OLD		0x80000007
#define CPU_FREQ_ONDEMAND_OLD		0x80000008
#define CPU_FREQ_CONSERVATIVE_OLD	0x80000009

typedef enum mem_bind_type {    /* memory binding type from --mem-bind=... */
	/* verbose can be set with any other flag */
	MEM_BIND_VERBOSE= 0x01,	/* =v, */
	/* the following five manual binding flags are mutually exclusive */
	/* MEM_BIND_NONE needs to be the first in this sub-list */
	MEM_BIND_NONE   = 0x02,	/* =no */
	MEM_BIND_RANK   = 0x04,	/* =rank */
	MEM_BIND_MAP    = 0x08,	/* =map_mem:<list of NUMA IDs> */
	MEM_BIND_MASK   = 0x10,	/* =mask_mem:<list of NUMA masks> */
	MEM_BIND_LOCAL  = 0x20,	/* =local */
	/* sort and prefer can be set with any other flags */
	MEM_BIND_SORT	= 0x40,	/* =sort */
	MEM_BIND_PREFER = 0x80	/* =prefer */
} mem_bind_type_t;

typedef enum accel_bind_type {    /* accelerator binding from --accel_bind= */
	ACCEL_BIND_VERBOSE         = 0x01, /* 'v' verbose */
	ACCEL_BIND_CLOSEST_GPU     = 0x02, /* 'g' Use closest GPU to the CPU */
	ACCEL_BIND_CLOSEST_MIC     = 0x04, /* 'm' Use closest NIC to CPU */
	ACCEL_BIND_CLOSEST_NIC     = 0x08  /* 'n' Use closest NIC to CPU */
} accel_bind_type_t;

/* The last entry in node_states must be STATE_END, keep in sync with
 * node_state_string. values may be ORed with NODE_STATE_FLAGS below.
 * Node states typically alternate between NODE_STATE_IDLE and
 * NODE_STATE_ALLOCATED. The NODE_STATE_COMPLETING flag will be set
 * when jobs are in the process of terminating. */
enum node_states {
	NODE_STATE_UNKNOWN,	/* node's initial state, unknown */
	NODE_STATE_DOWN,	/* node in non-usable state */
	NODE_STATE_IDLE,	/* node idle and available for use */
	NODE_STATE_ALLOCATED,	/* node has been allocated to a job */
	NODE_STATE_ERROR,	/* UNUSED - node is in an error state */
	NODE_STATE_MIXED,	/* node has a mixed state */
	NODE_STATE_FUTURE,	/* node slot reserved for future use */
	NODE_STATE_END		/* last entry in table */
};
#define NODE_STATE_BASE       0x0000000f
#define NODE_STATE_FLAGS      0xfffffff0
#define NODE_STATE_NET        0x00000010 /* If a node is using Cray's
					  * Network Performance
					  * Counters but isn't in a
					  * allocation. */
#define NODE_STATE_RES        0x00000020 /* If a node is in a
					  * reservation (used primarily
					  * to note a node isn't idle
					  * for non-reservation jobs) */
#define NODE_STATE_UNDRAIN    0x00000040 /* Clear DRAIN flag for a node */
#define NODE_STATE_CLOUD      0x00000080 /* node comes from cloud */
#define NODE_RESUME           0x00000100 /* Restore a DRAINED, DRAINING, DOWN
					  * or FAILING node to service (e.g.
					  * IDLE or ALLOCATED). Used in
					  * slurm_update_node() request */
#define NODE_STATE_DRAIN      0x00000200 /* do not allocated new work */
#define NODE_STATE_COMPLETING 0x00000400 /* node is completing allocated job */
#define NODE_STATE_NO_RESPOND 0x00000800 /* node is not responding */
#define NODE_STATE_POWER_SAVE 0x00001000 /* node is powered down by slurm */
#define NODE_STATE_FAIL       0x00002000 /* node is failing, do not allocate
					  * new work */
#define NODE_STATE_POWER_UP   0x00004000 /* restore power or otherwise
					  * configure a node */
#define NODE_STATE_MAINT      0x00008000 /* node in maintenance reservation */
#define NODE_STATE_REBOOT     0x00010000 /* node reboot requested */
#define NODE_STATE_CANCEL_REBOOT 0x00020000 /* cancel pending reboot */

/* used to define the size of the credential.signature size
 * used to define the key size of the io_stream_header_t
 */
#define SLURM_SSL_SIGNATURE_LENGTH 128

/* Used as show_flags for slurm_get_ and slurm_load_ function calls.
 * Values can be ORed */
#define SHOW_ALL	0x0001	/* Show info for "hidden" partitions */
#define SHOW_DETAIL	0x0002	/* Show detailed resource information */
/*  was SHOW_DETAIL2	0x0004     Removed v19.05 */
#define SHOW_MIXED	0x0008	/* Automatically set node MIXED state */
#define SHOW_LOCAL	0x0010	/* Show only local information, even on
				 * federated cluster */
#define SHOW_SIBLING	0x0020	/* Show sibling jobs on a federated cluster */
#define SHOW_FEDERATION	0x0040	/* Show federated state information.
				 * Shows local info if not in federation */
#define SHOW_FUTURE	0x0080	/* Show future nodes */

/* Define keys for ctx_key argument of slurm_step_ctx_get() */
enum ctx_keys {
	SLURM_STEP_CTX_STEPID,	/* get the created job step id */
	SLURM_STEP_CTX_TASKS,	/* get array of task count on each node */
	SLURM_STEP_CTX_TID,	/* get array of task IDs for specified node */
	SLURM_STEP_CTX_RESP,	/* get job step create response message */
	SLURM_STEP_CTX_CRED,
	SLURM_STEP_CTX_SWITCH_JOB,
	SLURM_STEP_CTX_NUM_HOSTS,
	SLURM_STEP_CTX_HOST,
	SLURM_STEP_CTX_JOBID,
	SLURM_STEP_CTX_USER_MANAGED_SOCKETS,
	SLURM_STEP_CTX_NODE_LIST,	/* step's node list, must xfree */
	SLURM_STEP_CTX_TIDS,	/* get array of task IDs for all nodes */
	SLURM_STEP_CTX_DEF_CPU_BIND_TYPE
};

/* CR_CPU, CR_SOCKET and CR_CORE are mututally exclusive
 * CR_MEMORY may be added to any of the above values or used by itself
 * CR_ONE_TASK_PER_CORE may also be added to any of the above values */
#define CR_CPU		0x0001	/* Resources are shared down to the level of
				 * logical processors which can be socket,
				 * core, or thread depending on the system. */
#define CR_SOCKET	0x0002	/* Resources are shared down to the socket
				 * level. Jobs will not be co-allocated
				 * within a socket. */
#define CR_CORE		0x0004	/* Resources are shared down to the core level.
				 * Jobs will not be co-allocated within a
				 * core. */
#define CR_BOARD	0x0008	/* Resources are shared down to the board
				 * level. Jobs will not be co-allocated
				 * within a board. */
#define CR_MEMORY	0x0010	/* Memory as consumable resources. Memory is
				 * not over-commited when selected as a CR. */
#define CR_OTHER_CONS_RES    0x0020 /* if layering select plugins use
				     * cons_res instead of linear (default)
				     */
#define CR_NHC_STEP_NO 0x0040 /* On a Native Cray System don't run the
			       * node health check after each step.
			       */
#define CR_NHC_NO 0x0080 /* On a Native Cray System don't run the
			  * node health check at all.
			  */

/* By default, schedule only one task per core.
 * Without this option, tasks would be allocated threads. */
#define CR_ONE_TASK_PER_CORE 0x0100

/* Pack tasks tightly onto allocated nodes rather than distributing them evenly
 * across available nodes */
#define CR_PACK_NODES  0x0200

#define CR_NHC_ABSOLUTELY_NO 0x0400 /* Completely disable NHC on Native Cray */
#define CR_OTHER_CONS_TRES   0x0800 /* if layering select plugins use
				     * cons_tres instead of linear (default)
				     */
/* By default, distribute cores using a block approach inside the nodes */
#define CR_CORE_DEFAULT_DIST_BLOCK 0x1000
#define CR_LLN		0x4000  /* Select nodes by "least loaded." */

#define MEM_PER_CPU  0x8000000000000000
#define SHARED_FORCE 0x8000

#define PRIVATE_DATA_JOBS	  0x0001 /* job/step data is private */
#define PRIVATE_DATA_NODES	  0x0002 /* node data is private */
#define PRIVATE_DATA_PARTITIONS	  0x0004 /* partition data is private */
#define PRIVATE_DATA_USAGE	  0x0008 /* accounting usage data is private */
#define PRIVATE_DATA_USERS	  0x0010 /* accounting user data is private */
#define PRIVATE_DATA_ACCOUNTS	  0x0020 /* accounting account data is private*/
#define PRIVATE_DATA_RESERVATIONS 0x0040 /* reservation data is private */
#define PRIVATE_CLOUD_NODES	  0x0080 /* hide powered down nodes in cloud */
#define PRIVATE_DATA_EVENTS	  0x0100 /* events are private */

#define PRIORITY_RESET_NONE	0x0000	/* never clear */
#define PRIORITY_RESET_NOW	0x0001	/* clear now (when slurmctld restarts) */
#define PRIORITY_RESET_DAILY	0x0002	/* clear daily at midnight */
#define PRIORITY_RESET_WEEKLY	0x0003	/* clear weekly at Sunday 00:00 */
#define PRIORITY_RESET_MONTHLY	0x0004	/* clear monthly on first at 00:00 */
#define PRIORITY_RESET_QUARTERLY 0x0005	/* clear quarterly on first at 00:00 */
#define PRIORITY_RESET_YEARLY	0x0006	/* clear yearly on first at 00:00 */

#define PROP_PRIO_OFF		0x0000	/* Do not propagage user nice value */
#define PROP_PRIO_ON		0x0001	/* Propagate user nice value */
#define PROP_PRIO_NICER		0x0002	/* Ensure that user tasks have a nice
					 * value that is higher than slurmd */

#define PRIORITY_FLAGS_ACCRUE_ALWAYS	0x00000001 /* Flag to always accrue age
						    * priority to pending jobs
						    * ignoring dependencies or
						    * holds */
#define PRIORITY_FLAGS_MAX_TRES 	0x00000002 /* Calcuate billed_tres as
						    * the MAX of TRES on a node
						    * rather than the sum or
						    * TRES. */
#define PRIORITY_FLAGS_SIZE_RELATIVE	0x00000004 /* Enable job size
						    * measurement relative to
						    * its time limit */
#define PRIORITY_FLAGS_DEPTH_OBLIVIOUS	0x00000008 /* Flag to use depth
						    * oblivious formula for
						    * computing hierarchical
						    * fairshare */
#define PRIORITY_FLAGS_CALCULATE_RUNNING 0x00000010 /* Calculate priorities for
						     * running jobs, not only
						     * the pending jobs. */
#define PRIORITY_FLAGS_FAIR_TREE	0x00000020 /* Prioritize by level in
						    * account hierarchy. */
#define PRIORITY_FLAGS_INCR_ONLY	0x00000040 /* Priority can only
						    * increase, never decrease
						    * in value */

#define PRIORITY_FLAGS_NO_NORMAL_ASSOC	0x00000080
#define PRIORITY_FLAGS_NO_NORMAL_PART	0x00000100
#define PRIORITY_FLAGS_NO_NORMAL_QOS	0x00000200
#define PRIORITY_FLAGS_NO_NORMAL_TRES	0x00000400

/* These bits are set in the bitflags field of job_desc_msg_t */
#define KILL_INV_DEP       0x00000001	/* Kill job on invalid dependency */
#define NO_KILL_INV_DEP    0x00000002	/* Don't kill job on invalid dependency */
#define HAS_STATE_DIR      0x00000004	/* Used by slurmctld to track state dir */
#define BACKFILL_TEST      0x00000008	/* Backfill test in progress */
#define GRES_ENFORCE_BIND  0x00000010	/* Enforce CPU/GRES binding */
#define TEST_NOW_ONLY      0x00000020	/* Test for immediately start only */
#define NODE_MEM_CALC      0x00000040	/* Per-node memory limit calculated */
#define NODE_REBOOT        0x00000080	/* Waiting for node reboot */
#define SPREAD_JOB         0x00000100	/* Spread job across max node count */
#define USE_MIN_NODES      0x00000200	/* Prefer minimum node count */
#define JOB_KILL_HURRY     0x00000400	/* Avoid burst buffer stage out */
#define TRES_STR_CALC      0x00000800   /* Avoid calculating TRES strings at the
					 * end of a job. */
#define SIB_JOB_FLUSH      0x00001000   /* Don't send complete to origin */
#define JOB_PACK_FLAG      0x00002000	/* Heterogeneous job management flag */
#define JOB_NTASKS_SET     0x00004000	/* --ntasks explicitly set */
#define JOB_CPUS_SET       0x00008000	/* --cpus-per-tasks explicitly set */
#define JOB_SALLOC_FLAG    0x00010000	/* For internal salloc/sbatch/srun use */
#define TOP_PRIO_TMP       0x00020000	/* Temporary flag for top priority job
					 * operation */
#define JOB_ACCRUE_OVER    0x00040000	/* We have cleared the accrual count of
					 * a job. */
#define GRES_DISABLE_BIND  0x00080000	/* Disable CPU/GRES binding */
#define JOB_WAS_RUNNING    0x00100000  /* Job was running */
#define RESET_ACCRUE_TIME  0x00200000   /* Reset the job's accrue time */
<<<<<<< HEAD
#define JOB_MEM_SET        0x00400000	/* Memory limit explicity set by job */
#define JOB_RESIZED        0x00800000	/* Running job added/removed nodes */
=======
#define INVALID_DEPEND     0x00400000	/* Job has invalid dependency(ies). */
>>>>>>> dc4ddb0b

#define X11_FORWARD_ALL		0x0001	/* all nodes should setup forward */
#define X11_FORWARD_BATCH	0x0002  /* only the batch node */
#define X11_FORWARD_FIRST	0x0004	/* only the first node */
#define X11_FORWARD_LAST	0x0008	/* only the last node */

/*****************************************************************************\
 *      SLURM HOSTLIST FUNCTIONS
\*****************************************************************************/

/* The hostlist opaque data type
 *
 * A hostlist is a list of hostnames optimized for a prefixXXXX style
 * naming convention, where XXXX  is a decimal, numeric suffix.
 */
#ifndef   __hostlist_t_defined
#  define __hostlist_t_defined
typedef struct hostlist * hostlist_t;
#endif

/*
 * slurm_hostlist_create():
 *
 * Create a new hostlist from a string representation.
 *
 * The string representation (str) may contain one or more hostnames or
 * bracketed hostlists separated by either `,' or whitespace. A bracketed
 * hostlist is denoted by a common prefix followed by a list of numeric
 * ranges contained within brackets: e.g. "tux[0-5,12,20-25]"
 *
 * To support systems with 3-D topography, a rectangular prism may
 * be described using two three digit numbers separated by "x": e.g.
 * "bgl[123x456]". This selects all nodes between 1 and 4 inclusive
 * in the first dimension, between 2 and 5 in the second, and between
 * 3 and 6 in the third dimension for a total of 4*4*4=64 nodes
 *
 * Note: if this module is compiled with WANT_RECKLESS_HOSTRANGE_EXPANSION
 * defined, a much more loose interpretation of host ranges is used.
 * Reckless hostrange expansion allows all of the following (in addition to
 * bracketed hostlists):
 *
 *  o tux0-5,tux12,tux20-25
 *  o tux0-tux5,tux12,tux20-tux25
 *  o tux0-5,12,20-25
 *
 * If str is NULL, and empty hostlist is created and returned.
 *
 * If the create fails, hostlist_create() returns NULL.
 *
 * The returned hostlist must be freed with hostlist_destroy()
 *
 */
extern hostlist_t slurm_hostlist_create(const char *hostlist);

/* slurm_hostlist_count():
 *
 * Return the number of hosts in hostlist hl.
 */
extern int slurm_hostlist_count(hostlist_t hl);

/*
 * slurm_hostlist_destroy():
 *
 * Destroy a hostlist object. Frees all memory allocated to the hostlist.
 */
extern void slurm_hostlist_destroy(hostlist_t hl);

/* slurm_hostlist_find():
 *
 * Searches hostlist hl for the first host matching hostname
 * and returns position in list if found.
 *
 * Returns -1 if host is not found.
 */
extern int slurm_hostlist_find(hostlist_t hl, const char *hostname);

/* slurm_hostlist_push():
 *
 * push a string representation of hostnames onto a hostlist.
 *
 * The hosts argument may take the same form as in slurm_hostlist_create()
 *
 * Returns the number of hostnames inserted into the list,
 * or 0 on failure.
 */
extern int slurm_hostlist_push(hostlist_t hl, const char *hosts);

/* slurm_hostlist_push_host():
 *
 * Push a single host onto the hostlist hl.
 * This function is more efficient than slurm_hostlist_push() for a single
 * hostname, since the argument does not need to be checked for ranges.
 *
 * return value is 1 for success, 0 for failure.
 */
extern int slurm_hostlist_push_host(hostlist_t hl, const char *host);

/* slurm_hostlist_ranged_string():
 *
 * Write the string representation of the hostlist hl into buf,
 * writing at most n chars. Returns the number of bytes written,
 * or -1 if truncation occurred.
 *
 * The result will be NULL terminated.
 *
 * slurm_hostlist_ranged_string() will write a bracketed hostlist representation
 * where possible.
 */
extern ssize_t slurm_hostlist_ranged_string(hostlist_t hl, size_t n, char *buf);

/* slurm_hostlist_ranged_string_malloc():
 *
 * Return the string representation of the hostlist hl.
 *
 * The result must be released using free();
 */
extern char *slurm_hostlist_ranged_string_malloc(hostlist_t hl);

/* hostlist_ranged_string_xmalloc():
 *
 * Wrapper of hostlist_ranged_string(), with result buffer dynamically
 * allocated using xmalloc().
 * The result will be NULL on failure (out of memory).
 *
 * Caller should free the result string using xfree().
 */
extern char *slurm_hostlist_ranged_string_xmalloc(hostlist_t hl);

/*
 * slurm_hostlist_shift():
 *
 * Returns the string representation of the first host in the hostlist
 * or NULL if the hostlist is empty or there was an error allocating memory.
 * The host is removed from the hostlist.
 *
 * Note: Caller is responsible for freeing the returned memory.
 */
extern char *slurm_hostlist_shift(hostlist_t hl);

/* slurm_hostlist_uniq():
 *
 * Sort the hostlist hl and remove duplicate entries.
 *
 */
extern void slurm_hostlist_uniq(hostlist_t hl);

/*****************************************************************************\
 *      SLURM LIST FUNCTIONS
\*****************************************************************************/

#ifndef   __list_datatypes_defined
#  define __list_datatypes_defined
typedef struct xlist * List;
/*
 *  List opaque data type.
 */

typedef struct listIterator * ListIterator;
/*
 *  List Iterator opaque data type.
 */

typedef void (*ListDelF) (void *x);
/*
 *  Function prototype to deallocate data stored in a list.
 *    This function is responsible for freeing all memory associated
 *    with an item, including all subordinate items (if applicable).
 */

typedef int (*ListCmpF) (void *x, void *y);
/*
 *  Function prototype for comparing two items in a list.
 *  Returns less-than-zero if (x<y), zero if (x==y), and
 *    greather-than-zero if (x>y).
 */

typedef int (*ListFindF) (void *x, void *key);
/*
 *  Function prototype for matching items in a list.
 *  Returns non-zero if (x==key); o/w returns zero.
 */

typedef int (*ListForF) (void *x, void *arg);
/*
 *  Function prototype for operating on each item in a list.
 *  Returns less-than-zero on error.
 */
#endif

/* slurm_list_append():
 *
 *  Inserts data [x] at the end of list [l].
 *  Returns the data's ptr, or lsd_nomem_error() if insertion failed.
 */
extern void *slurm_list_append(List l, void *x);

/* slurm_list_count():
 *
 *  Returns the number of items in list [l].
 */
extern int slurm_list_count(List l);

/* slurm_list_create():
 *
 *  Creates and returns a new empty list, or lsd_nomem_error() on failure.
 *  The deletion function [f] is used to deallocate memory used by items
 *    in the list; if this is NULL, memory associated with these items
 *    will not be freed when the list is destroyed.
 *  Note: Abandoning a list without calling slurm_list_destroy() will result
 *    in a memory leak.
 */
extern List slurm_list_create(ListDelF f);

/* slurm_list_destroy():
 *
 *  Destroys list [l], freeing memory used for list iterators and the
 *    list itself; if a deletion function was specified when the list
 *    was created, it will be called for each item in the list.
 */
extern void slurm_list_destroy(List l);

/* slurm_list_find():
 *
 *  Traverses the list from the point of the list iterator [i]
 *    using [f] to match each item with [key].
 *  Returns a ptr to the next item for which the function [f]
 *    returns non-zero, or NULL once the end of the list is reached.
 *  Example: i=slurm_list_iterator_reset(i);
 *	     while ((x=slurm_list_find(i,f,k))) {...}
 */
extern void *slurm_list_find(ListIterator i, ListFindF f, void *key);

/* slurm_list_is_empty():
 *
 *  Returns non-zero if list [l] is empty; o/w returns zero.
 */
extern int slurm_list_is_empty(List l);

/*
 *  Creates and returns a list iterator for non-destructively traversing
 *    list [l], or lsd_nomem_error() on failure.
 */
extern ListIterator slurm_list_iterator_create(List l);

/* slurm_list_iterator_reset():
 *
 *  Resets the list iterator [i] to start traversal at the beginning
 *    of the list.
 */
extern void slurm_list_iterator_reset(ListIterator i);

/*
 *  Destroys the list iterator [i]; list iterators not explicitly destroyed
 *    in this manner will be destroyed when the list is deallocated via
 *    list_destroy().
 */
extern void slurm_list_iterator_destroy(ListIterator i);

/* slurm_list_next():
 *
 *  Returns a ptr to the next item's data,
 *    or NULL once the end of the list is reached.
 *  Example: i=slurm_list_iterator_create(i);
 *	     while ((x=slurm_list_next(i))) {...}
 */
extern void *slurm_list_next(ListIterator i);

/* slurm_list_sort():
 *
 *  Sorts list [l] into ascending order according to the function [f].
 *  Note: Sorting a list resets all iterators associated with the list.
 *  Note: The sort algorithm is stable.
 */
extern void slurm_list_sort(List l, ListCmpF f);

/* slurm_list_pop():
 *
 *  Pops the data item at the top of the stack [l].
 *  Returns the data's ptr, or NULL if the stack is empty.
 */
extern void *slurm_list_pop(List l);

/*****************************************************************************\
 *      SLURM BITSTR FUNCTIONS
\*****************************************************************************/

#ifndef   __bitstr_datatypes_defined
#  define __bitstr_datatypes_defined

typedef int64_t bitstr_t;
#define BITSTR_SHIFT 		BITSTR_SHIFT_WORD64

typedef bitstr_t bitoff_t;

#endif

#define ALLOC_SID_ADMIN_HOLD	0x00000001	/* admin job hold */
#define ALLOC_SID_USER_HOLD	0x00000002	/* user job hold */

#define JOB_SHARED_NONE         0x0000
#define JOB_SHARED_OK           0x0001
#define JOB_SHARED_USER         0x0002
#define JOB_SHARED_MCS          0x0003

#define SLURM_POWER_FLAGS_LEVEL 0x0001		/* Equal power cap on all nodes */

/*****************************************************************************\
 *	PROTOCOL DATA STRUCTURE DEFINITIONS
\*****************************************************************************/
typedef struct dynamic_plugin_data {
	void *data;
	uint32_t plugin_id;
} dynamic_plugin_data_t;

typedef struct acct_gather_energy {
	uint32_t ave_watts;	  /* average power consump of node, in watts */
	uint64_t base_consumed_energy;
	uint64_t consumed_energy; /* total energy consumed by node, in joules */
	uint32_t current_watts;	  /* current power consump of node, in watts */
	uint64_t previous_consumed_energy;
	time_t poll_time;         /* When information was last retrieved */
} acct_gather_energy_t;

typedef struct ext_sensors_data {
	uint64_t consumed_energy;    /* total energy consumed, in joules */
	uint32_t temperature;	     /* temperature, in celsius */
	time_t   energy_update_time; /* last update time for consumed_energy */
	uint32_t current_watts;      /* current power consumption, in watts */
} ext_sensors_data_t;

typedef struct power_mgmt_data {
	uint32_t cap_watts;	/* power consumption limit of node, in watts */
	uint32_t current_watts;	/* current power consumption, in watts */
	uint64_t joule_counter;	/* total energy consumption by node, in joules */
	uint32_t new_cap_watts;	/* new power consumption limit of node, in watts */
	uint32_t max_watts;	/* maximum power consumption by node, in watts */
	uint32_t min_watts;	/* minimum power consumption by node, in watts */
	time_t new_job_time;	/* set when a new job has been scheduled on the
				 * node, used to trigger higher cap */
	uint16_t state;		/* Power state information */
	uint64_t time_usec;	/* Data timestamp in microseconds since start
				 * of the day */
} power_mgmt_data_t;

#define CORE_SPEC_THREAD 0x8000	/* If set, this is a thread count not core count */

/*
 * Update:
 * _copy_job_desc_to_job_record()
 * slurm_free_job_desc_msg()
 */
typedef struct job_descriptor {	/* For submit, allocate, and update requests */
	char *account;		/* charge to specified account */
	char *acctg_freq;	/* accounting polling intervals (seconds) */
	char *admin_comment;	/* administrator's arbitrary comment (update only) */
	uint32_t admin_prio_factor; /* factor to consider in priority */
	char *alloc_node;	/* node making resource allocation request
				 * NOTE: Normally set by slurm_submit* or
				 * slurm_allocate* function */
	uint16_t alloc_resp_port; /* port to send allocation confirmation to */
	uint32_t alloc_sid;	/* local sid making resource allocation request
				 * NOTE: Normally set by slurm_submit* or
				 * slurm_allocate* function
				 * NOTE: Also used for update flags, see
				 * ALLOC_SID_* flags */
	uint32_t argc;		/* number of arguments to the script */
	char **argv;		/* arguments to the script */
	char *array_inx;	/* job array index values */
	void *array_bitmap;	/* NOTE: Set by slurmctld */
	char *batch_features;	/* features required for batch script's node */
	time_t begin_time;	/* delay initiation until this time */
	uint32_t bitflags;      /* bitflags */
	char *burst_buffer;	/* burst buffer specifications */
	uint16_t ckpt_interval;	/* periodically checkpoint this job */
	char *ckpt_dir;	 	/* directory to store checkpoint images */
	char *clusters;		/* cluster names used for multi-cluster jobs */
	char *cluster_features;	/* required cluster feature specification,
				 * default NONE */
	char *comment;		/* arbitrary comment */
	uint16_t contiguous;	/* 1 if job requires contiguous nodes,
				 * 0 otherwise,default=0 */
	uint16_t core_spec;	/* specialized core/thread count,
				 * see CORE_SPEC_THREAD */
	char *cpu_bind;		/* binding map for map/mask_cpu - This
				 * currently does not matter to the
				 * job allocation, setting this does
				 * not do anything for steps. */
	uint16_t cpu_bind_type;	/* see cpu_bind_type_t - This
				 * currently does not matter to the
				 * job allocation, setting this does
				 * not do anything for steps. */
	uint32_t cpu_freq_min;  /* Minimum cpu frequency  */
	uint32_t cpu_freq_max;  /* Maximum cpu frequency  */
	uint32_t cpu_freq_gov;  /* cpu frequency governor */
	char *cpus_per_tres;	/* semicolon delimited list of TRES=# values */
	time_t deadline;	/* deadline */
	uint32_t delay_boot;	/* delay boot for desired node state */
	char *dependency;	/* synchronize job execution with other jobs */
	time_t end_time;	/* time by which job must complete, used for
				 * job update only now, possible deadline
				 * scheduling in the future */
	char **environment;	/* environment variables to set for job,
				 *  name=value pairs, one per line */
	uint32_t env_size;	/* element count in environment */
	char *extra;		/* unused */
	char *exc_nodes;	/* comma separated list of nodes excluded
				 * from job's allocation, default NONE */
	char *features;		/* required feature specification,
				 * default NONE */
	uint64_t fed_siblings_active; /* Bitmap of active fed sibling ids */
	uint64_t fed_siblings_viable; /* Bitmap of viable fed sibling ids */
	uint32_t group_id;	/* group to assume, if run as root. */
	uint16_t immediate;	/* 1 if allocate to run or fail immediately,
				 * 0 if to be queued awaiting resources */
	uint32_t job_id;	/* job ID, default set by Slurm */
	char * job_id_str;      /* string representation of the jobid */
	uint16_t kill_on_node_fail; /* 1 if node failure to kill job,
				     * 0 otherwise,default=1 */
	char *licenses;		/* licenses required by the job */
	uint16_t mail_type;	/* see MAIL_JOB_ definitions above */
	char *mail_user;	/* user to receive notification */
	char *mcs_label;	/* mcs_label if mcs plugin in use */
	char *mem_bind;		/* binding map for map/mask_cpu */
	uint16_t mem_bind_type;	/* see mem_bind_type_t */
	char *mem_per_tres;	/* semicolon delimited list of TRES=# values */
	char *name;		/* name of the job, default "" */
	char *network;		/* network use spec */
	uint32_t nice;		/* requested priority change,
				 * NICE_OFFSET == no change */
	uint32_t num_tasks;	/* number of tasks to be started,
				 * for batch only */
	uint8_t open_mode;	/* out/err open mode truncate or append,
				 * see OPEN_MODE_* */
	char *origin_cluster;	/* cluster name that initiated the job. */
	uint16_t other_port;	/* port to send various notification msg to */
	uint8_t overcommit;	/* over subscribe resources, for batch only */
	uint32_t pack_job_offset; /* pack job index */
	char *partition;	/* name of requested partition,
				 * default in Slurm config */
	uint16_t plane_size;	/* plane size when task_dist =
				   SLURM_DIST_PLANE */
	uint8_t power_flags;	/* power management flags,
				 * see SLURM_POWER_FLAGS_ */
	uint32_t priority;	/* relative priority of the job,
				 * explicitly set only for user root,
				 * 0 == held (don't initiate) */
	uint32_t profile;	/* Level of acct_gather_profile {all | none} */
	char *qos;		/* Quality of Service */
	uint16_t reboot;	/* force node reboot before startup */
	char *resp_host;	/* NOTE: Set by slurmctld */
	uint16_t restart_cnt;	/* count of job restarts */
	char *req_nodes;	/* comma separated list of required nodes
				 * default NONE */
	uint16_t requeue;	/* enable or disable job requeue option */
	char *reservation;	/* name of reservation to use */
	char *script;		/* the actual job script, default NONE */
	void *script_buf;	/* job script as mmap buf */
	uint16_t shared;	/* 2 if the job can only share nodes with other
				 *   jobs owned by that user,
				 * 1 if job can share nodes with other jobs,
				 * 0 if job needs exclusive access to the node,
				 * or NO_VAL to accept the system default.
				 * SHARED_FORCE to eliminate user control. */
	char **spank_job_env;	/* environment variables for job prolog/epilog
				 * scripts as set by SPANK plugins */
	uint32_t spank_job_env_size; /* element count in spank_env */
	uint32_t task_dist;	/* see enum task_dist_state */
	uint32_t time_limit;	/* maximum run time in minutes, default is
				 * partition limit */
	uint32_t time_min;	/* minimum run time in minutes, default is
				 * time_limit */
	char *tres_bind;	/* Task to TRES binding directives */
	char *tres_freq;	/* TRES frequency directives */
	char *tres_per_job;	/* semicolon delimited list of TRES=# values */
	char *tres_per_node;	/* semicolon delimited list of TRES=# values */
	char *tres_per_socket;	/* semicolon delimited list of TRES=# values */
	char *tres_per_task;	/* semicolon delimited list of TRES=# values */
	uint32_t user_id;	/* set only if different from current UID,
				 * can only be explicitly set by user root */
	uint16_t wait_all_nodes;/* 0 to start job immediately after allocation
				 * 1 to start job after all nodes booted
				 * or NO_VAL to use system default */
	uint16_t warn_flags;	/* flags  related to job signals
				 * (eg. KILL_JOB_BATCH) */
	uint16_t warn_signal;	/* signal to send when approaching end time */
	uint16_t warn_time;	/* time before end to send signal (seconds) */
	char *work_dir;		/* pathname of working directory */

	/* job constraints: */
	uint16_t cpus_per_task;	/* number of processors required for
				 * each task */
	uint32_t min_cpus;	/* minimum number of processors required,
				 * default=0 */
	uint32_t max_cpus;	/* maximum number of processors required,
				 * default=0 */
	uint32_t min_nodes;	/* minimum number of nodes required by job,
				 * default=0 */
	uint32_t max_nodes;	/* maximum number of nodes usable by job,
				 * default=0 */
	uint16_t boards_per_node; /* boards per node required by job  */
	uint16_t sockets_per_board;/* sockets per board required by job */
	uint16_t sockets_per_node;/* sockets per node required by job */
	uint16_t cores_per_socket;/* cores per socket required by job */
	uint16_t threads_per_core;/* threads per core required by job */
	uint16_t ntasks_per_node;/* number of tasks to invoke on each node */
	uint16_t ntasks_per_socket;/* number of tasks to invoke on
				    * each socket */
	uint16_t ntasks_per_core;/* number of tasks to invoke on each core */
	uint16_t ntasks_per_board;/* number of tasks to invoke on each board */
	uint16_t pn_min_cpus;    /* minimum # CPUs per node, default=0 */
	uint64_t pn_min_memory;  /* minimum real memory per node OR
				  * real memory per CPU | MEM_PER_CPU,
				  * default=0 (no limit) */
	uint32_t pn_min_tmp_disk;/* minimum tmp disk per node,
				  * default=0 */

	uint32_t req_switch;    /* Minimum number of switches */
	dynamic_plugin_data_t *select_jobinfo; /* opaque data type,
					   * Slurm internal use only */
	char *std_err;		/* pathname of stderr */
	char *std_in;		/* pathname of stdin */
	char *std_out;		/* pathname of stdout */
	uint64_t *tres_req_cnt; /* used internally in the slurmctld,
				   DON'T PACK */
	uint32_t wait4switch;   /* Maximum time to wait for minimum switches */
	char *wckey;            /* wckey for job */
	uint16_t x11;		/* --x11 flags */
	char *x11_magic_cookie;	/* automatically stolen from submit node */
	char *x11_target;	/* target hostname, or unix socket if port == 0 */
	uint16_t x11_target_port; /* target tcp port, 6000 + the display number */
} job_desc_msg_t;

typedef struct job_info {
	char *account;		/* charge to specified account */
	time_t accrue_time;	/* time job is eligible for running */
	char *admin_comment;	/* administrator's arbitrary comment */
	uint32_t admin_prio_factor; /* factor to consider in priority */
	char    *alloc_node;	/* local node making resource alloc */
	uint32_t alloc_sid;	/* local sid making resource alloc */
	void *array_bitmap;	/* NOTE: set on unpack */
	uint32_t array_job_id;	/* job_id of a job array or 0 if N/A */
	uint32_t array_task_id;	/* task_id of a job array */
	uint32_t array_max_tasks; /* Maximum number of running tasks */
	char *array_task_str;	/* string expression of task IDs in this record */
	uint32_t assoc_id;	/* association id for job */
	char *batch_features;	/* features required for batch script's node */
	uint16_t batch_flag;	/* 1 if batch: queued job with script */
	char *batch_host;	/* name of host running batch script */
	uint32_t bitflags;      /* Various job flags */
	uint16_t boards_per_node;  /* boards per node required by job   */
	char *burst_buffer;	/* burst buffer specifications */
	char *burst_buffer_state; /* burst buffer state info */
	char *cluster;		/* name of cluster that the job is on */
	char *cluster_features;	/* comma separated list of required cluster
				 * features */
	char *command;		/* command to be executed, built from submitted
				 * job's argv and NULL for salloc command */
	char *comment;		/* arbitrary comment */
	uint16_t contiguous;	/* 1 if job requires contiguous nodes */
	uint16_t core_spec;	/* specialized core count */
	uint16_t cores_per_socket; /* cores per socket required by job  */
	double billable_tres;	/* billable TRES cache. updated upon resize */
	uint16_t cpus_per_task;	/* number of processors required for
				 * each task */
	uint32_t cpu_freq_min;  /* Minimum cpu frequency  */
	uint32_t cpu_freq_max;  /* Maximum cpu frequency  */
	uint32_t cpu_freq_gov;  /* cpu frequency governor */
	char *cpus_per_tres;	/* semicolon delimited list of TRES=# values */
	time_t deadline;	/* deadline */
	uint32_t delay_boot;	/* delay boot for desired node state */
	char *dependency;	/* synchronize job execution with other jobs */
	uint32_t derived_ec;	/* highest exit code of all job steps */
	time_t eligible_time;	/* time job is eligible for running */
	time_t end_time;	/* time of termination, actual or expected */
	char *exc_nodes;	/* comma separated list of excluded nodes */
	int32_t *exc_node_inx;	/* excluded list index pairs into node_table:
				 * start_range_1, end_range_1,
				 * start_range_2, .., -1  */
	uint32_t exit_code;	/* exit code for job (status from wait call) */
	char *features;		/* comma separated list of required features */
	char *fed_origin_str;	/* Origin cluster's name */
	uint64_t fed_siblings_active;  /* bitmap of active fed sibling ids */
	char *fed_siblings_active_str; /* string of active sibling names */
	uint64_t fed_siblings_viable;  /* bitmap of viable fed sibling ids */
	char *fed_siblings_viable_str; /* string of viable sibling names */
	uint32_t gres_detail_cnt; /* Count of gres_detail_str records,
				 * one per allocated node */
	char **gres_detail_str;	/* Details of GRES count/index alloc per node */
	uint32_t group_id;	/* group job submitted as */
	uint32_t job_id;	/* job ID */
	job_resources_t *job_resrcs; /* opaque data type, job resources */
	uint32_t job_state;	/* state of the job, see enum job_states */
	time_t last_sched_eval; /* last time job was evaluated for scheduling */
	char *licenses;		/* licenses required by the job */
	uint32_t max_cpus;	/* maximum number of cpus usable by job */
	uint32_t max_nodes;	/* maximum number of nodes usable by job */
	char *mcs_label;	/* mcs_label if mcs plugin in use */
	char *mem_per_tres;	/* semicolon delimited list of TRES=# values */
	char *name;		/* name of the job */
	char *network;		/* network specification */
	char *nodes;		/* list of nodes allocated to job */
	uint32_t nice;	  	/* requested priority change */
	int32_t *node_inx;	/* list index pairs into node_table for *nodes:
				 * start_range_1, end_range_1,
				 * start_range_2, .., -1  */
	uint16_t ntasks_per_core;/* number of tasks to invoke on each core */
	uint16_t ntasks_per_node;/* number of tasks to invoke on each node */
	uint16_t ntasks_per_socket;/* number of tasks to invoke on each socket*/
	uint16_t ntasks_per_board; /* number of tasks to invoke on each board */
	uint32_t num_cpus;	/* minimum number of cpus required by job */
	uint32_t num_nodes;	/* minimum number of nodes required by job */
	uint32_t num_tasks;	/* requested task count */
	uint32_t pack_job_id;	/* lead job ID of pack job leader */
	char *pack_job_id_set;	/* job IDs for all components */
	uint32_t pack_job_offset; /* pack job index */
	char *partition;	/* name of assigned partition */
	uint64_t pn_min_memory; /* minimum real memory per node, default=0 */
	uint16_t pn_min_cpus;   /* minimum # CPUs per node, default=0 */
	uint32_t pn_min_tmp_disk; /* minimum tmp disk per node, default=0 */
	uint8_t power_flags;	/* power management flags,
				 * see SLURM_POWER_FLAGS_ */
	time_t preempt_time;	/* preemption signal time */
	time_t pre_sus_time;	/* time job ran prior to last suspend */
	uint32_t priority;	/* relative priority of the job,
				 * 0=held, 1=required nodes DOWN/DRAINED */
	uint32_t profile;	/* Level of acct_gather_profile {all | none} */
	char *qos;		/* Quality of Service */
	uint8_t reboot;		/* node reboot requested before start */
	char *req_nodes;	/* comma separated list of required nodes */
	int32_t *req_node_inx;	/* required list index pairs into node_table:
				 * start_range_1, end_range_1,
				 * start_range_2, .., -1  */
	uint32_t req_switch;    /* Minimum number of switches */
	uint16_t requeue;       /* enable or disable job requeue option */
	time_t resize_time;	/* time of latest size change */
	uint16_t restart_cnt;	/* count of job restarts */
	char *resv_name;	/* reservation name */
	char *sched_nodes;	/* list of nodes scheduled to be used for job */
	dynamic_plugin_data_t *select_jobinfo; /* opaque data type,
						* process using
						* slurm_get_select_jobinfo()
						*/
	uint16_t shared;	/* 1 if job can share nodes with other jobs */
	uint16_t show_flags;	/* conveys level of details requested */
	uint16_t sockets_per_board;/* sockets per board required by job */
	uint16_t sockets_per_node; /* sockets per node required by job  */
	time_t start_time;	/* time execution begins, actual or expected */
	uint16_t start_protocol_ver; /* Slurm version step was started with
				      *	either srun or the lowest slurmd version
				      *	it is talking to */
	char *state_desc;	/* optional details for state_reason */
	uint16_t state_reason;	/* reason job still pending or failed, see
				 * slurm.h:enum job_state_reason */
	char *std_err;		/* pathname of job's stderr file */
	char *std_in;		/* pathname of job's stdin file */
	char *std_out;		/* pathname of job's stdout file */
	time_t submit_time;	/* time of job submission */
	time_t suspend_time;	/* time job last suspended or resumed */
	char *system_comment;	/* slurmctld's arbitrary comment */
	uint32_t time_limit;	/* maximum run time in minutes or INFINITE */
	uint32_t time_min;	/* minimum run time in minutes or INFINITE */
	uint16_t threads_per_core; /* threads per core required by job  */
	char *tres_bind;	/* Task to TRES binding directives */
	char *tres_freq;	/* TRES frequency directives */
	char *tres_per_job;	/* semicolon delimited list of TRES=# values */
	char *tres_per_node;	/* semicolon delimited list of TRES=# values */
	char *tres_per_socket;	/* semicolon delimited list of TRES=# values */
	char *tres_per_task;	/* semicolon delimited list of TRES=# values */
	char *tres_req_str;	/* tres reqeusted in the job */
	char *tres_alloc_str;   /* tres used in the job */
	uint32_t user_id;	/* user the job runs as */
	char *user_name;	/* user_name or null. not always set, but
				 * accurate if set (and can avoid a local
				 * lookup call) */
	uint32_t wait4switch;   /* Maximum time to wait for minimum switches */
	char *wckey;            /* wckey for job */
	char *work_dir;		/* pathname of working directory */
} slurm_job_info_t;

typedef struct priority_factors_object {
	char *cluster_name;	/* Cluster name ONLY set in federation */
	uint32_t job_id;
	char *partition;
	uint32_t user_id;

	uint32_t priority_admin;
	double	 priority_age;
	double	 priority_assoc;
	double	 priority_fs;
	double	 priority_js;
	double	 priority_part;
	double	 priority_qos;

	double   *priority_tres;/* tres priorities with weights applied. */
	uint32_t  tres_cnt;     /* number of configured tres' on system. */
	char    **tres_names;	/* packed as assoc_mgr_tres_names[] */
	double   *tres_weights; /* PriorityWeightTRES weights as an array */

	uint32_t nice;
} priority_factors_object_t;

typedef struct priority_factors_response_msg {
	List	 priority_factors_list;	/* priority_factors_object_t list */
} priority_factors_response_msg_t;

#ifndef __PERMAPI__H__
/* If on an IBM PERCS machine the libpermapi.so file we generate in
 * the switch/nrt plugin will need to link to this file and the
 * permapi.h file which both have a job_info_t structure defined in
 * it.  So to avoid conflict only define job_info_t if we haven't
 * included that file first.  Then when in the libpermapi environment
 * we can use slurm_job_info_t to access the job_info_t data.  If not
 * in that environment we should never know anything changed.
 */
typedef slurm_job_info_t job_info_t;
#endif

typedef struct job_info_msg {
	time_t last_update;	/* time of latest info */
	uint32_t record_count;	/* number of records */
	slurm_job_info_t *job_array;	/* the job records */
} job_info_msg_t;

typedef struct step_update_request_msg {
	time_t end_time;	/* step end time */
	uint32_t exit_code;	/* exit code for job (status from wait call) */
	uint32_t job_id;
	jobacctinfo_t *jobacct;
	char *name;             /* step name */
	time_t start_time;	/* step start time */
	uint32_t step_id;
	uint32_t time_limit;	/* In minutes */
} step_update_request_msg_t;

typedef struct {
	char *node_list; /* nodelist corresponding to task layout */
	uint16_t *cpus_per_node; /* cpus per node */
	uint32_t *cpu_count_reps; /* how many nodes have same cpu count */
	uint32_t num_hosts; /* number of hosts we have */
	uint32_t num_tasks; /* number of tasks to distribute across these cpus*/
	uint16_t *cpus_per_task; /* number of cpus per task */
	uint32_t *cpus_task_reps; /* how many nodes have same per task count */
	uint32_t task_dist; /* type of distribution we are using */
	uint16_t plane_size; /* plane size (only needed for plane distribution*/
} slurm_step_layout_req_t;

typedef struct slurm_step_layout {
	char *front_end;	/* If a front-end architecture, the name of
				 * of the node running all tasks,
				 * NULL otherwise */
	uint32_t node_cnt;	/* node count */
	char *node_list;        /* list of nodes in step */
	uint16_t plane_size;	/* plane size when task_dist =
				 * SLURM_DIST_PLANE */
	uint16_t start_protocol_ver; /* Slurm version step was started with
				      *	either srun or the lowest slurmd version
				      *	it is talking to */
	/* Array of length "node_cnt". Each element of the array
	 * is the number of tasks assigned to the corresponding node */
	uint16_t *tasks;
	uint32_t task_cnt;	/* total number of tasks in the step */
	uint32_t task_dist;	/* see enum task_dist_state */
	/* Array (of length "node_cnt") of task ID arrays.  The length
	 * of each subarray is designated by the corresponding value in
	 * the tasks array. */
	uint32_t **tids;	/* host id => task id mapping */
} slurm_step_layout_t;

typedef struct slurm_step_io_fds {
	struct {
		int fd;
		uint32_t taskid;
		uint32_t nodeid;
	} input, out, err;
} slurm_step_io_fds_t;

#define SLURM_STEP_IO_FDS_INITIALIZER {{0, (uint32_t)-1, (uint32_t)-1},	\
		{1, (uint32_t)-1, (uint32_t)-1},			\
		{2, (uint32_t)-1, (uint32_t)-1}}

typedef struct launch_tasks_response_msg {
	uint32_t job_id;
	uint32_t step_id;
	uint32_t return_code;
	char    *node_name;
	uint32_t srun_node_id;
	uint32_t count_of_pids;
	uint32_t *local_pids;
	uint32_t *task_ids; /* array of length count_of_pids */
} launch_tasks_response_msg_t;

typedef struct task_ext_msg {
	uint32_t num_tasks;
	uint32_t *task_id_list;
	uint32_t return_code;
	uint32_t job_id;
	uint32_t step_id;
} task_exit_msg_t;

typedef struct {
	uint32_t job_id;	/* slurm job_id */
	uint32_t flags;		/* flags */
	uint16_t port;		/* target TCP port */
	char *target;		/* target host or UNIX socket */
} net_forward_msg_t;

typedef struct srun_ping_msg {
	uint32_t job_id;	/* slurm job_id */
	uint32_t step_id;	/* step_id or NO_VAL */
} srun_ping_msg_t;

typedef struct srun_job_complete_msg {
	uint32_t job_id;        /* slurm job_id */
	uint32_t step_id;       /* step_id or NO_VAL */
} srun_job_complete_msg_t;

typedef struct srun_timeout_msg {
	uint32_t job_id;	/* slurm job_id */
	uint32_t step_id;	/* step_id or NO_VAL */
	time_t   timeout;	/* when job scheduled to be killed */
} srun_timeout_msg_t;

typedef struct srun_user_msg {
	uint32_t job_id;	/* slurm job_id */
	char *msg;		/* message to user's srun */
} srun_user_msg_t;

typedef struct srun_node_fail_msg {
	uint32_t job_id;	/* slurm job_id */
	char *nodelist;		/* name of failed node(s) */
	uint32_t step_id;	/* step_id or NO_VAL */
} srun_node_fail_msg_t;

typedef struct srun_step_missing_msg {
	uint32_t job_id;	/* slurm job_id */
	char *nodelist;		/* name of node(s) lacking this step */
	uint32_t step_id;	/* step_id or NO_VAL */
} srun_step_missing_msg_t;

enum suspend_opts {
	SUSPEND_JOB,		/* Suspend a job now */
	RESUME_JOB		/* Resume a job now */
};

/* NOTE: Set either job_id_str (NULL by default) or job_id */
typedef struct suspend_msg {
	uint16_t op;		/* suspend operation, see enum suspend_opts */
	uint32_t job_id;	/* slurm job ID (number) */
	char *   job_id_str;	/* slurm job ID (string) */
} suspend_msg_t;

/* NOTE: Set either job_id_str (NULL by default) or job_id */
typedef struct top_job_msg {
	uint16_t op;		/* suspend operation, see enum suspend_opts */
	uint32_t job_id;	/* slurm job ID (number) */
	char *   job_id_str;	/* slurm job ID (string) */
} top_job_msg_t;

typedef struct {
	uint16_t ckpt_interval;	/* checkpoint interval in minutes */
	uint32_t cpu_count;	/* number of required processors */
	uint32_t cpu_freq_min;	/* Minimum cpu frequency  */
	uint32_t cpu_freq_max;	/* Maximum cpu frequency  */
	uint32_t cpu_freq_gov;	/* cpu frequency governor */
	char *cpus_per_tres;	/* semicolon delimited list of TRES=# values */
	uint16_t exclusive;	/* 1 if CPUs not shared with other steps */
	char *features;		/* required node features, default NONE */
	uint16_t immediate;	/* 1 if allocate to run or fail immediately,
				 * 0 if to be queued awaiting resources */
	uint32_t job_id;	/* job ID */
	uint64_t pn_min_memory; /* minimum real memory per node OR
				 * real memory per CPU | MEM_PER_CPU,
				 * default=0 (use job limit) */
	char *ckpt_dir;		/* directory to store checkpoint image files */
	char *name;		/* name of the job step */
	char *network;		/* network use spec */
	uint32_t profile;	/* Level of acct_gather_profile {all | none} */
	uint8_t no_kill;	/* 1 if no kill on node failure */
	uint32_t min_nodes;	/* minimum number of nodes required by job,
				 * default=0 */
	uint32_t max_nodes;	/* maximum number of nodes usable by job,
				 * default=0 */
	char *mem_per_tres;	/* semicolon delimited list of TRES=# values */
	char *node_list;	/* list of required nodes */
	bool overcommit;	/* "true" to allow the allocation of more tasks
				 * to a node than available processors,
				 * "false" to accept at most one task per
				 * processor. "false" by default. */
	uint16_t plane_size;	/* plane size when task_dist =
				 * SLURM_DIST_PLANE */
	uint16_t relative;	/* first node to use of job's allocation */
	uint16_t resv_port_cnt;	/* reserve ports if set */
	uint32_t step_id;	/* desired step ID or NO_VAL */
	uint32_t task_count;	/* number of tasks required */
	uint32_t task_dist;	/* see enum task_dist_state, default
				 * is SLURM_DIST_CYCLIC */
	uint32_t time_limit;	/* step time limit */
	char *tres_bind;	/* Task to TRES binding directives */
	char *tres_freq;	/* TRES frequency directives */
	char *tres_per_step;	/* semicolon delimited list of TRES=# values */
	char *tres_per_node;	/* semicolon delimited list of TRES=# values */
	char *tres_per_socket;	/* semicolon delimited list of TRES=# values */
	char *tres_per_task;	/* semicolon delimited list of TRES=# values */
	uid_t uid;		/* user ID */
	uint16_t verbose_level; /* for extra logging decisions in step
				 * launch api */
} slurm_step_ctx_params_t;

typedef struct {
	char *alias_list;	/* node name/address/hostnamne aliases */
	uint32_t argc;
	char **argv;
	uint32_t envc;
	char **env;
	char *cwd;
	bool user_managed_io;
	uint32_t msg_timeout; /* timeout set for sending message */
	uint16_t ntasks_per_board;/* number of tasks to invoke on each board */
	uint16_t ntasks_per_core; /* number of tasks to invoke on each core */
	uint16_t ntasks_per_socket;/* number of tasks to invoke on
				    * each socket */

	/* START - only used if user_managed_io is false */
	bool buffered_stdio;
	bool labelio;
	char *remote_output_filename;
	char *remote_error_filename;
	char *remote_input_filename;
	slurm_step_io_fds_t local_fds;
	/*  END  - only used if user_managed_io is false */

	uint32_t gid;
	bool multi_prog;
	bool no_alloc;
	uint32_t slurmd_debug;  /* remote slurmd debug level */
	uint32_t node_offset;	/* Pack job node offset or NO_VAL */
	uint32_t pack_jobid;	/* pack job ID or NO_VAL */
	uint32_t pack_nnodes;	/* total task count for entire pack job */
	uint32_t pack_ntasks;	/* total task count for entire pack job */
	uint16_t *pack_task_cnts; /* Number of tasks on each node in pack job */
	uint32_t **pack_tids;	/* Task IDs on each node in pack job */
	uint32_t pack_offset;	/* Pack job offset or NO_VAL */
	uint32_t pack_task_offset; /* Pack job task offset or NO_VAL */
	char *pack_node_list;	/* Pack step node list */
	bool parallel_debug;
	uint32_t profile;	/* Level of acct_gather_profile {all | none} */
	char *task_prolog;
	char *task_epilog;
	uint16_t cpu_bind_type;	/* use cpu_bind_type_t */
	char *cpu_bind;
	uint32_t cpu_freq_min;	/* Minimum cpu frequency  */
	uint32_t cpu_freq_max;	/* Maximum cpu frequency  */
	uint32_t cpu_freq_gov;	/* cpu frequency governor */
	uint16_t mem_bind_type;	/* use mem_bind_type_t */
	char *mem_bind;
	uint16_t accel_bind_type; /* --accel-bind= */

	uint16_t max_sockets;
	uint16_t max_cores;
	uint16_t max_threads;
	uint16_t cpus_per_task;
	uint32_t task_dist;
	char *partition;
	bool preserve_env;

	char *mpi_plugin_name;
	uint8_t open_mode;
	char *acctg_freq;
	bool pty;
	char *ckpt_dir;
	char *restart_dir;
	char **spank_job_env;	/* environment variables for job prolog/epilog
				 * scripts as set by SPANK plugins */
	uint32_t spank_job_env_size;	/* element count in spank_env */
	char *tres_bind;
	char *tres_freq;
} slurm_step_launch_params_t;

typedef struct {
	void (*step_complete)(srun_job_complete_msg_t *);
	void (*step_signal)(int);
	void (*step_timeout)(srun_timeout_msg_t *);
	void (*task_start)(launch_tasks_response_msg_t *);
	void (*task_finish)(task_exit_msg_t *);
} slurm_step_launch_callbacks_t;

typedef struct {
	void (*ping)(srun_ping_msg_t *);
	void (*job_complete)(srun_job_complete_msg_t *);
	void (*timeout)(srun_timeout_msg_t *);
	void (*user_msg)(srun_user_msg_t *);
	void (*node_fail)(srun_node_fail_msg_t *);
	void (*job_suspend)(suspend_msg_t *);
} slurm_allocation_callbacks_t;

typedef struct {
	void (*acct_full)();
	void (*dbd_fail)();
	void (*dbd_resumed)();
	void (*db_fail)();
	void (*db_resumed)();
} slurm_trigger_callbacks_t;

typedef struct {
	uint32_t array_job_id;	/* job_id of a job array or 0 if N/A */
	uint32_t array_task_id;	/* task_id of a job array */
	char *ckpt_dir;		/* path to store checkpoint image files */
	uint16_t ckpt_interval;	/* checkpoint interval in minutes */
	char *cluster;		/* cluster that the step is running on. */
	uint32_t cpu_freq_min;	/* Minimum cpu frequency  */
	uint32_t cpu_freq_max;	/* Maximum cpu frequency  */
	uint32_t cpu_freq_gov;	/* cpu frequency governor */
	char *cpus_per_tres;	/* comma delimited list of TRES=# values */
	uint32_t job_id;	/* job ID */
	char *mem_per_tres;	/* comma delimited list of TRES=# values */
	char *name;		/* name of job step */
	char *network;		/* network specs for job step */
	char *nodes;		/* list of nodes allocated to job_step */
	int32_t *node_inx;	/* list index pairs into node_table for *nodes:
				 * start_range_1, end_range_1,
				 * start_range_2, .., -1  */
	uint32_t num_cpus;	/* how many cpus are being used by step */
	uint32_t num_tasks;	/* number of tasks */
	char *partition;	/* name of assigned partition */
	char *resv_ports;	/* ports allocated for MPI */
	time_t run_time;	/* net run time (factor out time suspended) */
	dynamic_plugin_data_t *select_jobinfo; /* opaque data type,
						* process using
						* slurm_get_select_jobinfo()
						*/
	char *srun_host;	/* host of srun command */
	uint32_t srun_pid;	/* PID of srun command */
	time_t start_time;	/* step start time */
	uint16_t start_protocol_ver; /* Slurm version step was started with
				      *	either srun or the lowest slurmd version
				      *	it is talking to */
	uint32_t state;		/* state of the step, see enum job_states */
	uint32_t step_id;	/* step ID */
	uint32_t task_dist;	/* see enum task_dist_state */
	uint32_t time_limit;	/* step time limit */
	char *tres_alloc_str;   /* tres used in the job */
	char *tres_bind;	/* Task to TRES binding directives */
	char *tres_freq;	/* TRES frequency directives */
	char *tres_per_step;	/* comma delimited list of TRES=# values */
	char *tres_per_node;	/* comma delimited list of TRES=# values */
	char *tres_per_socket;	/* comma delimited list of TRES=# values */
	char *tres_per_task;	/* comma delimited list of TRES=# values */
	uint32_t user_id;	/* user the job runs as */
} job_step_info_t;

typedef struct job_step_info_response_msg {
	time_t last_update;		/* time of latest info */
	uint32_t job_step_count;	/* number of records */
	job_step_info_t *job_steps;	/* the job step records */
} job_step_info_response_msg_t;

typedef struct {
   	char *node_name;
	uint32_t *pid;
	uint32_t pid_cnt;
} job_step_pids_t;

typedef struct {
	uint32_t job_id;
	List pid_list; /* List of job_step_pids_t *'s */
	uint32_t step_id;
} job_step_pids_response_msg_t;

typedef struct {
	jobacctinfo_t *jobacct;
	uint32_t num_tasks;
   	uint32_t return_code;
	job_step_pids_t *step_pids;
} job_step_stat_t;

typedef struct {
	uint32_t job_id;	/* job ID */
	List stats_list;	/* List of job_step_stat_t *'s */
	uint32_t step_id;
} job_step_stat_response_msg_t;

typedef struct node_info {
	char *arch;		/* computer architecture */
	uint16_t boards;        /* total number of boards per node  */
	time_t boot_time;	/* time of node boot */
	char *cluster_name;	/* Cluster name ONLY set in federation */
	uint16_t cores;         /* number of cores per socket       */
	uint16_t core_spec_cnt; /* number of specialized cores on node */
	uint32_t cpu_bind;	/* Default task binding */
	uint32_t cpu_load;	/* CPU load * 100 */
	uint64_t free_mem;	/* free memory in MiB */
	uint16_t cpus;		/* configured count of cpus running on
				 * the node */
	char *cpu_spec_list;	/* node's specialized cpus */
	acct_gather_energy_t *energy;	 /* energy data */
	ext_sensors_data_t *ext_sensors; /* external sensor data */
	power_mgmt_data_t *power;        /* power management data */
	char *features;		/* list of a node's available features */
	char *features_act;	/* list of a node's current active features,
				 * Same as "features" if NULL */
	char *gres;		/* list of a node's generic resources */
	char *gres_drain;	/* list of drained GRES */
	char *gres_used;	/* list of GRES in current use */
	char *mcs_label;	/* mcs label if mcs plugin in use */
	uint64_t mem_spec_limit; /* MB memory limit for specialization */
	char *name;		/* node name to slurm */
	uint32_t next_state;	/* state after reboot (enum node_states) */
	char *node_addr;	/* communication name (optional) */
	char *node_hostname;	/* node's hostname (optional) */
	uint32_t node_state;	/* see enum node_states */
	char *os;		/* operating system currently running */
	uint32_t owner;		/* User allowed to use this node or NO_VAL */
	char *partitions;	/* Comma separated list of partitions containing
				 * this node, NOT supplied by slurmctld, but
				 * populated by scontrol */
	uint16_t port;		/* TCP port number of the slurmd */
	uint64_t real_memory;	/* configured MB of real memory on the node */
	char *reason;		/* reason for node being DOWN or DRAINING */
	time_t reason_time;	/* Time stamp when reason was set, ignore if
				 * no reason is set. */
	uint32_t reason_uid;   	/* User that set the reason, ignore if
				 * no reason is set. */
	dynamic_plugin_data_t *select_nodeinfo;  /* opaque data structure,
						  * use
						  * slurm_get_select_nodeinfo()
						  * to access contents */
	time_t slurmd_start_time;/* time of slurmd startup */
	uint16_t sockets;       /* total number of sockets per node */
	uint16_t threads;       /* number of threads per core */
	uint32_t tmp_disk;	/* configured MB of total disk in TMP_FS */
	uint32_t weight;	/* arbitrary priority of node for scheduling */
	char *tres_fmt_str;	/* str representing configured TRES on node */
	char *version;		 /* Slurm version number */
} node_info_t;

typedef struct node_info_msg {
	time_t last_update;		/* time of latest info */
	uint32_t record_count;		/* number of records */
	node_info_t *node_array;	/* the node records */
} node_info_msg_t;

typedef struct front_end_info {
	char *allow_groups;		/* allowed group string */
	char *allow_users;		/* allowed user string */
	time_t boot_time;		/* Time of node boot,
					 * computed from up_time */
	char *deny_groups;		/* denied group string */
	char *deny_users;		/* denied user string */
	char *name;			/* node name */
	uint32_t node_state;		/* see enum node_states */
	char *reason;			/* reason for node being DOWN or
					 * DRAINING */
	time_t reason_time;		/* Time stamp when reason was set,
					 * ignore if no reason is set. */
	uint32_t reason_uid;   		/* User that set the reason,
					 * ignore if no reason is set. */
	time_t slurmd_start_time;	/* Time of slurmd startup */
	char *version;			/* Slurm version number */
} front_end_info_t;

typedef struct front_end_info_msg {
	time_t last_update;		/* time of latest info */
	uint32_t record_count;		/* number of records */
	front_end_info_t *front_end_array;	/* the front_end records */
} front_end_info_msg_t;

typedef struct topo_info {
	uint16_t level;			/* level in hierarchy, leaf=0 */
	uint32_t link_speed;		/* link speed, arbitrary units */
	char *name;			/* switch name */
	char *nodes;			/* name if direct descendent nodes */
	char *switches;			/* name if direct descendent switches */
} topo_info_t;

typedef struct topo_info_response_msg {
	uint32_t record_count;		/* number of records */
	topo_info_t *topo_array;	/* the switch topology records */
} topo_info_response_msg_t;

typedef struct job_alloc_info_msg {
	uint32_t job_id;	/* job ID */
	char    *req_cluster;   /* requesting cluster */
} job_alloc_info_msg_t;

typedef struct layout_info_msg {
	uint32_t record_count;	/* number of char* */
	char** records;		/* layout or list of layouts */
} layout_info_msg_t;

typedef struct update_layout_msg {
	char* layout;
	char* arg;
} update_layout_msg_t;

typedef struct step_alloc_info_msg {
	uint32_t job_id;		/* job ID (or pack job ID) */
	uint32_t pack_job_offset;	/* pack job index (or NO_VAL) */
	uint32_t step_id;		/* step ID (or NO_VAL for whole job) */
} step_alloc_info_msg_t;

typedef struct powercap_info_msg {
	uint32_t power_cap;	/* power cap value in watts */
	uint32_t power_floor;	/* power floor value in watts */
	uint32_t power_change;	/* power change rate limit in watts/minute */
	uint32_t min_watts;	/* min consumption of the cluster in watts */
	uint32_t cur_max_watts;	/* current max consumption of the cluster in
				 * watts */
	uint32_t adj_max_watts;	/* adjusted (removing DownNodes) max consumption
				 * of the cluster in watts */
	uint32_t max_watts;	/* max consumption of the cluster in watts */
} powercap_info_msg_t;

typedef struct powercap_info_msg update_powercap_msg_t;

typedef struct acct_gather_node_resp_msg {
	acct_gather_energy_t *energy;
	char *node_name;	  /* node name */
	uint16_t sensor_cnt;
} acct_gather_node_resp_msg_t;

typedef struct acct_gather_energy_req_msg {
	uint16_t delta;
} acct_gather_energy_req_msg_t;

#define JOB_DEF_CPU_PER_GPU	0x0001
#define JOB_DEF_MEM_PER_GPU	0x0002
typedef struct job_defaults {
	uint16_t type;	/* See JOB_DEF_* above */
	uint64_t value;	/* Value */
} job_defaults_t;

/* Current partition state information and used to set partition options
 * using slurm_update_partition(). */
#define PART_FLAG_DEFAULT	0x0001	/* Set if default partition */
#define PART_FLAG_HIDDEN	0x0002	/* Set if partition is hidden */
#define PART_FLAG_NO_ROOT	0x0004	/* Set if user root jobs disabled */
#define PART_FLAG_ROOT_ONLY	0x0008	/* Set if only root can submit jobs */
#define PART_FLAG_REQ_RESV	0x0010	/* Set if reservation is required */
#define PART_FLAG_LLN		0x0020	/* Set if least loaded node selection
					 * is desired */
#define PART_FLAG_EXCLUSIVE_USER 0x0040	/* Set if nodes allocated exclusively
					 * by user */
/* Used with slurm_update_partition() to clear flags associated with existing
 * partitions. For example, if a partition is currently hidden and you want
 * to make it visible then set flags to PART_FLAG_HIDDEN_CLR and call
 * slurm_update_partition(). */
#define PART_FLAG_DEFAULT_CLR	0x0100	/* Clear DEFAULT partition flag */
#define PART_FLAG_HIDDEN_CLR	0x0200	/* Clear HIDDEN partition flag */
#define PART_FLAG_NO_ROOT_CLR	0x0400	/* Clear NO_ROOT partition flag */
#define PART_FLAG_ROOT_ONLY_CLR	0x0800	/* Clear ROOT_ONLY partition flag */
#define PART_FLAG_REQ_RESV_CLR	0x1000	/* Clear RES_REQ partition flag */
#define PART_FLAG_LLN_CLR	0x2000	/* Clear LLN partition flag */
#define PART_FLAG_EXC_USER_CLR	0x4000	/* Clear EXCLUSIVE_USER flag */

typedef struct partition_info {
	char *allow_alloc_nodes;/* list names of allowed allocating
				 * nodes */
	char *allow_accounts;   /* comma delimited list of accounts,
				 * null indicates all */
	char *allow_groups;	/* comma delimited list of groups,
				 * null indicates all */
	char *allow_qos;	/* comma delimited list of qos,
				 * null indicates all */
	char *alternate; 	/* name of alternate partition */
	char *billing_weights_str;/* per TRES billing weights string */
	char *cluster_name;	/* Cluster name ONLY set in federation */
	uint16_t cr_type;	/* see CR_* values */
	uint32_t cpu_bind;	/* Default task binding */
	uint64_t def_mem_per_cpu; /* default MB memory per allocated CPU */
	uint32_t default_time;	/* minutes, NO_VAL or INFINITE */
	char *deny_accounts;    /* comma delimited list of denied accounts */
	char *deny_qos;		/* comma delimited list of denied qos */
	uint16_t flags;		/* see PART_FLAG_* above */
	uint32_t grace_time; 	/* preemption grace time in seconds */
	List job_defaults_list;	/* List of job_defaults_t elements */
	char *job_defaults_str;	/* String of job defaults,
				 * used only for partition update RPC */
	uint32_t max_cpus_per_node; /* maximum allocated CPUs per node */
	uint64_t max_mem_per_cpu; /* maximum MB memory per allocated CPU */
	uint32_t max_nodes;	/* per job or INFINITE */
	uint16_t max_share;	/* number of jobs to gang schedule */
	uint32_t max_time;	/* minutes or INFINITE */
	uint32_t min_nodes;	/* per job */
	char *name;		/* name of the partition */
	int32_t *node_inx;	/* list index pairs into node_table:
				 * start_range_1, end_range_1,
				 * start_range_2, .., -1  */
	char *nodes;		/* list names of nodes in partition */
	uint16_t over_time_limit; /* job's time limit can be exceeded by this
				   * number of minutes before cancellation */
	uint16_t preempt_mode;	/* See PREEMPT_MODE_* in slurm/slurm.h */
	uint16_t priority_job_factor;	/* job priority weight factor */
	uint16_t priority_tier;	/* tier for scheduling and preemption */
	char *qos_char;	        /* The partition QOS name */
	uint16_t state_up;	/* see PARTITION_ states above */
	uint32_t total_cpus;	/* total number of cpus in the partition */
	uint32_t total_nodes;	/* total number of nodes in the partition */
	char    *tres_fmt_str;	/* str of configured TRES in partition */
} partition_info_t;

typedef struct delete_partition_msg {
	char *name;		/* name of partition to be delete */
} delete_part_msg_t;

typedef struct resource_allocation_response_msg {
	char *account;          /* allocation account */
	uint32_t job_id;	/* assigned job id */
	char *alias_list;	/* node name/address/hostnamne aliases */
	uint32_t cpu_freq_min;  /* Minimum cpu frequency  */
	uint32_t cpu_freq_max;  /* Maximum cpu frequency  */
	uint32_t cpu_freq_gov;  /* cpu frequency governor */
	uint16_t *cpus_per_node;/* cpus per node */
	uint32_t *cpu_count_reps;/* how many nodes have same cpu count */
	uint32_t env_size;	/* element count in environment */
	char **environment;	/* environment variables to set for job,
				 *  name=value pairs, one per line */
	uint32_t error_code;	/* error code for warning message */
	char *job_submit_user_msg;/* job_submit plugin user_msg */
	slurm_addr_t *node_addr;  /* network addresses */
	uint32_t node_cnt;	/* count of nodes */
	char *node_list;	/* assigned list of nodes */
	uint16_t ntasks_per_board;/* number of tasks to invoke on each board */
	uint16_t ntasks_per_core; /* number of tasks to invoke on each core */
	uint16_t ntasks_per_socket;/* number of tasks to invoke on
				    * each socket */
	uint32_t num_cpu_groups;/* size of cpus_per_node and cpu_count_reps */
	char *partition;	/* name of partition used to run job */
	uint64_t pn_min_memory;  /* minimum real memory per node OR
				  * real memory per CPU | MEM_PER_CPU,
				  * default=0 (no limit) */
	char *qos;               /* allocation qos */
	char *resv_name;         /* allocation reservation */
	dynamic_plugin_data_t *select_jobinfo;	/* opaque data structure,
						 * use
						 * slurm_get_select_jobinfo()
						 * to access contents */
	void *working_cluster_rec; /* Cluster to direct remaining messages to.
				    * slurmdb_cluster_rec_t* because slurm.h
				    * doesn't know about slurmdb.h. */
} resource_allocation_response_msg_t;

typedef struct partition_info_msg {
	time_t last_update;	/* time of latest info */
	uint32_t record_count;	/* number of records */
	partition_info_t *partition_array; /* the partition records */
} partition_info_msg_t;

typedef struct will_run_response_msg {
	uint32_t job_id;	/* ID of job to start */
	char *job_submit_user_msg; /* job submit plugin user_msg */
	char *node_list;	/* nodes where job will start */
	char *part_name;	/* partition where job will start */
	List preemptee_job_id;	/* jobs preempted to start this job */
	uint32_t proc_cnt;	/* CPUs allocated to job at start */
	time_t start_time;	/* time when job will start */
	double sys_usage_per;	/* System usage percentage */
} will_run_response_msg_t;

/*********************************/

/*
 * Resource reservation data structures.
 * Create, show, modify and delete functions are required
 */
#define RESERVE_FLAG_MAINT		0x00000001	/* Set MAINT flag */
#define RESERVE_FLAG_NO_MAINT		0x00000002	/* Clear MAINT flag */
#define RESERVE_FLAG_DAILY		0x00000004	/* Set DAILY flag */
#define RESERVE_FLAG_NO_DAILY		0x00000008	/* Clear DAILY flag */
#define RESERVE_FLAG_WEEKLY		0x00000010	/* Set WEEKLY flag */
#define RESERVE_FLAG_NO_WEEKLY		0x00000020	/* Clear WEEKLY flag */
#define RESERVE_FLAG_IGN_JOBS		0x00000040	/* Ignore running jobs */
#define RESERVE_FLAG_NO_IGN_JOB		0x00000080	/* Clear ignore running
							 * jobs flag */
#define RESERVE_FLAG_ANY_NODES		0x00000100	/* Use any compute
							 * nodes */
#define RESERVE_FLAG_NO_ANY_NODES	0x00000200	/* Clear any compute
							 * node flag */
#define RESERVE_FLAG_STATIC     	0x00000400	/* Static node allocation */
#define RESERVE_FLAG_NO_STATIC  	0x00000800	/* Clear static node
							 * allocation */
#define RESERVE_FLAG_PART_NODES		0x00001000	/* Use partition nodes
							 * only */
#define RESERVE_FLAG_NO_PART_NODES	0x00002000	/* Clear partition
							 * nodes only flag */
#define RESERVE_FLAG_OVERLAP		0x00004000	/* Permit to overlap
							 * others */
#define RESERVE_FLAG_SPEC_NODES		0x00008000	/* Contains specific
							 * nodes */
#define RESERVE_FLAG_FIRST_CORES	0x00010000	/* Use only first cores
							 * on each node */
#define RESERVE_FLAG_TIME_FLOAT		0x00020000	/* Time offset is
							 * relative */
#define RESERVE_FLAG_REPLACE		0x00040000	/* Replace resources
							 * as assigned to jobs */
#define RESERVE_FLAG_ALL_NODES		0x00080000	/* Use all compute
							 * nodes */
#define RESERVE_FLAG_PURGE_COMP		0x00100000	/* Purge reservation
							 * after last job done */
#define RESERVE_FLAG_WEEKDAY		0x00200000	/* Set WEEKDAY flag */
#define RESERVE_FLAG_NO_WEEKDAY		0x00400000	/* Clear WEEKDAY flag */
#define RESERVE_FLAG_WEEKEND		0x00800000	/* Set WEEKEND flag */
#define RESERVE_FLAG_NO_WEEKEND		0x01000000	/* Clear WEEKEND flag */
#define RESERVE_FLAG_FLEX		0x02000000	/* Set FLEX flag */
#define RESERVE_FLAG_NO_FLEX		0x04000000	/* Clear FLEX flag */
#define RESERVE_FLAG_DUR_PLUS		0x08000000	/* Add duration time,
							 * only used on
							 * modifying a
							 * reservation */
#define RESERVE_FLAG_DUR_MINUS		0x10000000	/* Remove duration time,
							 * only used on
							 * modifying a
							 * reservation */
#define RESERVE_FLAG_NO_HOLD_JOBS	0x20000000	/* No hold jobs after
							 * end of reservation */
#define RESERVE_FLAG_REPLACE_DOWN	0x40000000	/* Replace DOWN or
							 * DRAINED nodes */
#define RESERVE_FLAG_NO_PURGE_COMP	0x80000000	/* Clear PURGE flag */

typedef struct resv_core_spec {
	char *node_name;	/* Name of reserved node */
	char *core_id;		/* IDs of reserved cores */
} resv_core_spec_t;

typedef struct reserve_info {
	char *accounts;		/* names of accounts permitted to use */
	char *burst_buffer;	/* burst buffer resources to be included */
	uint32_t core_cnt;	/* count of cores required */
	uint32_t core_spec_cnt;	/* count of core_spec records */
	resv_core_spec_t *core_spec; /* reserved cores specification */
	time_t end_time;	/* end time of reservation */
	char *features;		/* required node features */
	uint64_t flags;		/* see RESERVE_FLAG_* above */
	char *licenses;		/* names of licenses to be reserved */
	char *name;		/* name of reservation */
	uint32_t node_cnt;	/* count of nodes required */
	int32_t *node_inx;	/* list index pairs into node_table for *nodes:
				 * start_range_1, end_range_1,
				 * start_range_2, .., -1  */
	char *node_list;	/* list of reserved nodes or ALL */
	char *partition;	/* name of partition to be used */
	time_t start_time;	/* start time of reservation */
	uint32_t resv_watts;    /* amount of power to reserve  */
	char *tres_str;         /* list of TRES's used by reservation */
	char *users;		/* names of users permitted to use */
} reserve_info_t;

typedef struct reserve_info_msg {
	time_t last_update;	/* time of latest info */
	uint32_t record_count;	/* number of records */
	reserve_info_t *reservation_array; /* the reservation records */
} reserve_info_msg_t;

typedef struct resv_desc_msg {
	char *accounts;		/* names of accounts permitted to use */
	char *burst_buffer;	/* burst buffer resources to be included */
	uint32_t *core_cnt;	/* Count of cores required */
	uint32_t duration;	/* duration of reservation in minutes */
	time_t end_time;	/* end time of reservation */
	char *features;		/* required node features */
	uint64_t flags;		/* see RESERVE_FLAG_* above */
	char *licenses;		/* names of licenses to be reserved */
	char *name;		/* name of reservation (optional on create) */
	uint32_t *node_cnt;	/* Count of nodes required. Specify set of job
				 * sizes with trailing zero to optimize layout
				 * for those jobs just specify their total size
				 * to ignore optimized topology. For example,
				 * {512,512,1024,0} OR {2048,0}. */
	char *node_list;	/* list of reserved nodes or ALL */
	char *partition;	/* name of partition to be used */
	time_t start_time;	/* start time of reservation */
	uint32_t resv_watts;    /* amount of power to reserve  */
	char *tres_str;         /* list of TRES's used by reservation */
	char *users;		/* names of users permitted to use */
} resv_desc_msg_t;

typedef struct reserve_response_msg {
	char *name;		/* name of reservation */
} reserve_response_msg_t;

typedef struct reservation_name_msg {
	char *name;		/* name of reservation just created or
				 * to be delete */
} reservation_name_msg_t;


#define DEBUG_FLAG_SELECT_TYPE	0x0000000000000001 /* SelectType plugin */
#define DEBUG_FLAG_STEPS	0x0000000000000002 /* slurmctld steps */
#define DEBUG_FLAG_TRIGGERS	0x0000000000000004 /* slurmctld triggers */
#define DEBUG_FLAG_CPU_BIND	0x0000000000000008 /* CPU binding */
#define DEBUG_FLAG_WIKI		0x0000000000000010 /* unused, was wiki plugin */
#define DEBUG_FLAG_NO_CONF_HASH	0x0000000000000020 /* no warning about
						    * slurm.conf files checksum
						    * mismatch */
#define DEBUG_FLAG_GRES		0x0000000000000040 /* Generic Resource info */
#define DEBUG_FLAG_TRES_NODE    0x0000000000000080 /* Print debug for limits
						    * dealing with TRES=NODE */
/* #define DEBUG_FLAG_FREE 	0x0000000000000100 */
/* #define DEBUG_FLAG_FREE 	0x0000000000000200 */
/* #define DEBUG_FLAG_FREE 	0x0000000000000400 */
#define DEBUG_FLAG_PRIO 	0x0000000000000800 /* debug for priority
						    * plugin */
#define DEBUG_FLAG_BACKFILL	0x0000000000001000 /* debug for
						    * sched/backfill */
#define DEBUG_FLAG_GANG		0x0000000000002000 /* debug gang scheduler */
#define DEBUG_FLAG_RESERVATION	0x0000000000004000 /* advanced reservations */
#define DEBUG_FLAG_FRONT_END	0x0000000000008000 /* front-end nodes */
#define DEBUG_FLAG_NO_REALTIME	0x0000000000010000 /* get debug when the
						    * realtime server dies
						    * on a bluegene system */
#define DEBUG_FLAG_SWITCH	0x0000000000020000 /* SwitchType plugin */
#define DEBUG_FLAG_ENERGY	0x0000000000040000 /* AcctGatherEnergy plugin */
#define DEBUG_FLAG_EXT_SENSORS	0x0000000000080000 /* ExtSensorsType plugin */
#define DEBUG_FLAG_LICENSE	0x0000000000100000 /* AcctGatherProfile
						    * plugin */
#define DEBUG_FLAG_PROFILE	0x0000000000200000 /* AcctGatherProfile
						    * plugin */
#define DEBUG_FLAG_INTERCONNECT	0x0000000000400000 /* AcctGatherInterconnect
						    * plugin */
#define DEBUG_FLAG_FILESYSTEM 	0x0000000000800000 /* AcctGatherFilesystem
						    * plugin */
#define DEBUG_FLAG_JOB_CONT 	0x0000000001000000 /* JobContainer plugin */
#define DEBUG_FLAG_TASK 	0x0000000002000000 /* TaskType plugin */
#define DEBUG_FLAG_PROTOCOL	0x0000000004000000 /* Communication protocol */
#define DEBUG_FLAG_BACKFILL_MAP	0x0000000008000000 /* Backfill scheduler node
						    * map */
#define DEBUG_FLAG_TRACE_JOBS   0x0000000010000000 /* Trace jobs by id
						    * and state */
#define DEBUG_FLAG_ROUTE 	0x0000000020000000 /* Route plugin */
#define DEBUG_FLAG_DB_ASSOC     0x0000000040000000 /* Association debug */
#define DEBUG_FLAG_DB_EVENT     0x0000000080000000 /* Event debug */
#define DEBUG_FLAG_DB_JOB       0x0000000100000000 /* Database job debug */
#define DEBUG_FLAG_DB_QOS       0x0000000200000000 /* QOS debug */
#define DEBUG_FLAG_DB_QUERY     0x0000000400000000 /* Database query debug */
#define DEBUG_FLAG_DB_RESV      0x0000000800000000 /* Reservation debug */
#define DEBUG_FLAG_DB_RES       0x0000001000000000 /* Resource debug */
#define DEBUG_FLAG_DB_STEP      0x0000002000000000 /* Database step debug */
#define DEBUG_FLAG_DB_USAGE     0x0000004000000000 /* Usage/Rollup debug */
#define DEBUG_FLAG_DB_WCKEY     0x0000008000000000 /* Database WCKey debug */
#define DEBUG_FLAG_BURST_BUF    0x0000010000000000 /* Burst buffer plugin */
#define DEBUG_FLAG_CPU_FREQ     0x0000020000000000 /* --cpu_freq debug */
#define DEBUG_FLAG_POWER        0x0000040000000000 /* Power plugin debug */
#define DEBUG_FLAG_TIME_CRAY    0x0000080000000000 /* Time Cray components */
#define DEBUG_FLAG_DB_ARCHIVE	0x0000100000000000 /* DBD Archiving/Purging */
#define DEBUG_FLAG_DB_TRES      0x0000200000000000 /* Database TRES debug */
#define DEBUG_FLAG_ESEARCH      0x0000400000000000 /* Elasticsearch debug */
#define DEBUG_FLAG_NODE_FEATURES 0x0000800000000000 /* Node Features debug */
#define DEBUG_FLAG_FEDR         0x0001000000000000 /* Federation debug */
#define DEBUG_FLAG_HETERO_JOBS  0x0002000000000000 /* Heterogeneous job debug */
#define DEBUG_FLAG_ACCRUE       0x0004000000000000 /* Accrue counters debug */

#define PREEMPT_MODE_OFF	0x0000	/* disable job preemption */
#define PREEMPT_MODE_SUSPEND	0x0001	/* suspend jobs to preempt */
#define PREEMPT_MODE_REQUEUE	0x0002	/* requeue or kill jobs to preempt */
#define PREEMPT_MODE_CHECKPOINT	0x0004	/* checkpoint job to preempt,
					 * no automatic restart */
#define PREEMPT_MODE_CANCEL	0x0008	/* always cancel the job */
#define PREEMPT_MODE_GANG	0x8000	/* enable gang scheduling */

#define RECONFIG_KEEP_PART_INFO 0x0001 /* keep dynamic partition info on scontrol reconfig */
#define RECONFIG_KEEP_PART_STAT 0x0002 /* keep dynamic partition state on scontrol reconfig */

#define HEALTH_CHECK_NODE_IDLE	0x0001	/* execute on idle nodes */
#define HEALTH_CHECK_NODE_ALLOC	0x0002	/* execute on fully allocated nodes */
#define HEALTH_CHECK_NODE_MIXED	0x0004	/* execute on partially allocated nodes */
#define HEALTH_CHECK_CYCLE	0x8000	/* cycle through nodes node */
#define HEALTH_CHECK_NODE_ANY	0x000f	/* execute on all node states */

#define PROLOG_FLAG_ALLOC	0x0001 /* execute prolog upon allocation */
#define PROLOG_FLAG_NOHOLD	0x0002 /* don't block salloc/srun until
					* slurmctld knows the prolog has
					* run on each node in the allocation */
#define PROLOG_FLAG_CONTAIN 	0x0004 /* Use proctrack plugin to create a
					* container upon allocation */
#define PROLOG_FLAG_SERIAL 	0x0008 /* serially execute prolog/epilog */
#define PROLOG_FLAG_X11		0x0010 /* enable slurm x11 forwarding support */

#define LOG_FMT_ISO8601_MS      0
#define LOG_FMT_ISO8601         1
#define LOG_FMT_RFC5424_MS      2
#define LOG_FMT_RFC5424         3
#define LOG_FMT_CLOCK           4
#define LOG_FMT_SHORT           5
#define LOG_FMT_THREAD_ID       6

typedef struct slurm_ctl_conf {
	time_t last_update;	/* last update time of the build parameters */
	char *accounting_storage_tres; /* list of tres */
	uint16_t accounting_storage_enforce; /* job requires valid association:
					      * user/account/partition/cluster */
	char *accounting_storage_backup_host;	/* accounting storage
						 * backup host */
	char *accounting_storage_host;	/* accounting storage host */
	char *accounting_storage_loc;	/* accounting storage (db table)
					 * location */
	char *accounting_storage_pass;	/* accounting storage
					 * password */
	uint32_t accounting_storage_port;/* node accountinging storage port */
	char *accounting_storage_type; /* accounting storage type */
	char *accounting_storage_user; /* accounting storage user */
	uint16_t acctng_store_job_comment; /* send job comment to accounting */
	void *acct_gather_conf; /* account gather config */
	char *acct_gather_energy_type; /* energy accounting type */
	char *acct_gather_profile_type; /* profile accounting type */
	char *acct_gather_interconnect_type; /* interconnect accounting type */
	char *acct_gather_filesystem_type; /* filesystem accounting type */
	uint16_t acct_gather_node_freq; /* secs between node acct request */
	char *authalttypes;	/* alternate authentication types */
	char *authinfo;		/* authentication info */
	char *authtype;		/* authentication type */
	uint16_t batch_start_timeout;	/* max secs for batch job to start */
	char *bb_type;		/* burst buffer plugin type */
	time_t boot_time;	/* time slurmctld last booted */
	void *cgroup_conf;	/* cgroup support config file */
	char *checkpoint_type;	/* checkpoint plugin type */
	char *core_spec_plugin;	/* core specialization plugin name */
	char *cluster_name;     /* general name of the entire cluster */
	char *comm_params;     /* Communication parameters */
	uint16_t complete_wait;	/* seconds to wait for job completion before
				 * scheduling another job */
	char **control_addr;	/* comm path of slurmctld
				 * primary server and backups */
	uint32_t control_cnt;	/* Length of control_addr & control_machine */
	char **control_machine;	/* name of slurmctld primary
				 * server and backups */
	uint32_t cpu_freq_def;	/* default cpu frequency / governor */
	uint32_t cpu_freq_govs;	/* cpu freq governors allowed */
	char *cred_type;	/* credential signature plugin */
	uint64_t debug_flags;	/* see DEBUG_FLAG_* above for values */
	uint64_t def_mem_per_cpu; /* default MB memory per allocated CPU */
	uint16_t disable_root_jobs; /* if set then user root can't run jobs */
	uint16_t eio_timeout;     /* timeout for the eio thread */
	uint16_t enforce_part_limits;	/* if set, reject job exceeding
					 * partition size and/or time limits */
	char *epilog;		/* pathname of job epilog */
	uint32_t epilog_msg_time;  /* usecs for slurmctld to process an
				    * epilog complete message */
	char *epilog_slurmctld;	/* pathname of job epilog run by slurmctld */
	char *ext_sensors_type; /* external sensors plugin type */
	uint16_t ext_sensors_freq; /* secs between ext sensors sampling */
	void *ext_sensors_conf; /* external sensors config file*/
	uint16_t fast_schedule;	/* 1 to *not* check configurations by node
				 * (only check configuration file, faster) */
	char *fed_params;       /* Federation parameters */
	uint32_t first_job_id;	/* first slurm generated job_id to assign */
	uint16_t fs_dampening_factor; /* dampening for Fairshare factor */
	uint16_t get_env_timeout; /* timeout for srun --get-user-env option */
	char * gres_plugins;	/* list of generic resource plugins */
	uint16_t group_time;    /* update group time interval */
	uint16_t group_force;   /* update group/partition info even if no change
				 * detected */
	char *gpu_freq_def;	/* default GPU frequency / voltage */
	uint32_t hash_val;      /* Hash value of the slurm.conf file */
	uint16_t health_check_interval;	/* secs between health checks */
	uint16_t health_check_node_state; /* Node states on which to execute
				 * health check program, see
				 * HEALTH_CHECK_NODE_* above */
	char * health_check_program;	/* pathname of health check program */
	uint16_t inactive_limit;/* seconds of inactivity before a
				 * inactive resource allocation is released */
	char *job_acct_gather_freq; /* poll frequency for job accounting
					* gather plugins */
	char *job_acct_gather_type; /* job accounting gather type */
	char *job_acct_gather_params; /* job accounting gather parameters */
	uint16_t job_acct_oom_kill; /* Enforce mem limit at runtime y|n */
	char *job_ckpt_dir;	/* directory saving job record checkpoint */
	char *job_comp_host;	/* job completion logging host */
	char *job_comp_loc;	/* job completion logging location */
	char *job_comp_pass;	/* job completion storage password */
	uint32_t job_comp_port;	/* job completion storage port */
	char *job_comp_type;	/* job completion storage type */
	char *job_comp_user;	/* job completion storage user */
	char *job_container_plugin; /* job container plugin type */
	char *job_credential_private_key;	/* path to private key */
	char *job_credential_public_certificate;/* path to public certificate*/
	List job_defaults_list;	/* List of job_defaults_t elements */
	uint16_t job_file_append; /* if set, append to stdout/err file */
	uint16_t job_requeue;	/* If set, jobs get requeued on node failre */
	char *job_submit_plugins;  /* List of job_submit plugins to use */
	uint16_t keep_alive_time;  /* Keep alive time for srun I/O sockets */
	uint16_t kill_on_bad_exit; /* If set, the job will be
				    * terminated immediately when one of
				    * the processes is aborted or crashed */
	uint16_t kill_wait;	/* seconds between SIGXCPU to SIGKILL
				 * on job termination */
	char *launch_params;	/* step launcher plugin options */
	char *launch_type;	/* type of step launcher to use */
	char *layouts;		/* comma separted list of layouts plugins */
	char *licenses;		/* licenses available on this cluster */
	char *licenses_used;	/* licenses used on this cluster */
	uint16_t log_fmt;       /* Log file timestamp format */
	char *mail_domain;	/* default domain to append to usernames */
	char *mail_prog;	/* pathname of mail program */
	uint32_t max_array_sz;	/* Maximum job array size */
	uint32_t max_job_cnt;	/* maximum number of active jobs */
	uint32_t max_job_id;	/* maximum job id before using first_job_id */
	uint64_t max_mem_per_cpu; /* maximum MB memory per allocated CPU */
	uint32_t max_step_cnt;	/* maximum number of steps per job */
	uint16_t max_tasks_per_node; /* maximum tasks per node */
	char *mcs_plugin; /* mcs plugin type */
	char *mcs_plugin_params; /* mcs plugin parameters */
	uint32_t min_job_age;	/* COMPLETED jobs over this age (secs)
				 * purged from in memory records */
	char *mpi_default;	/* Default version of MPI in use */
	char *mpi_params;	/* MPI parameters */
	char *msg_aggr_params;  /* Message aggregation parameters */
	uint16_t msg_timeout;	/* message timeout */
	uint16_t tcp_timeout;	/* tcp timeout */
	uint32_t next_job_id;	/* next slurm generated job_id to assign */
	void *node_features_conf; /* Node Features Plugin config file */
	char *node_features_plugins; /* List of node_features plugins to use */
	char *node_prefix;      /* prefix of nodes in partition, only set in
				   bluegene clusters NULL otherwise */
	uint16_t over_time_limit; /* job's time limit can be exceeded by this
				   * number of minutes before cancellation */
	char *plugindir;	/* pathname to plugins */
	char *plugstack;        /* pathname to plugin stack config file */
	char *power_parameters;	/* power management parameters */
	char *power_plugin;	/* power management plugin type */
	uint16_t preempt_mode;	/* See PREEMPT_MODE_* in slurm/slurm.h */
	char *preempt_type;	/* job preemption selection plugin */
	uint32_t priority_decay_hl; /* priority decay half life in
				     * seconds */
	uint32_t priority_calc_period; /* seconds between priority decay
					* calculation */
	uint16_t priority_favor_small; /* favor small jobs over large */
	uint16_t priority_flags; /* set some flags for priority configuration,
				  * see PRIORITY_FLAGS_* above */
	uint32_t priority_max_age; /* time when not to add any more
				    * priority to a job if reached */
    	char *priority_params;	/* priority plugin parameters */
	uint16_t priority_reset_period; /* when to clear usage,
					 * see PRIORITY_RESET_* */
	char *priority_type;    /* priority type plugin */
	uint32_t priority_weight_age; /* weight for age factor */
	uint32_t priority_weight_assoc; /* weight for assoc factor */
	uint32_t priority_weight_fs; /* weight for Fairshare factor */
	uint32_t priority_weight_js; /* weight for Job Size factor */
	uint32_t priority_weight_part; /* weight for Partition factor */
	uint32_t priority_weight_qos; /* weight for QOS factor */
	char    *priority_weight_tres; /* weights (str) for different TRES' */
	uint16_t private_data;	/* block viewing of information,
				 * see PRIVATE_DATA_* */
	char *proctrack_type;	/* process tracking plugin type */
	char *prolog;		/* pathname of job prolog run by slurmd */
	uint16_t prolog_epilog_timeout; /* prolog/epilog timeout */
	char *prolog_slurmctld;	/* pathname of job prolog run by slurmctld */
	uint16_t propagate_prio_process; /* process priority propagation,
					  * see PROP_PRIO_* */
	uint16_t prolog_flags; /* set some flags for prolog configuration
				  see PROLOG_FLAG_* */
	char *propagate_rlimits;/* Propagate (all/specific) resource limits */
	char *propagate_rlimits_except;/* Propagate all rlimits except these */
	char *reboot_program;	/* program to reboot the node */
	uint16_t reconfig_flags;/* see RECONFIG_* */
	char *requeue_exit;      /* requeue exit values */
	char *requeue_exit_hold; /* requeue exit hold values */
	char *resume_fail_program; /* program to handle failed resume tries */
	char *resume_program;	/* program to make nodes full power */
	uint16_t resume_rate;	/* nodes to make full power, per minute */
	uint16_t resume_timeout;/* time required in order to perform a node
				 * resume operation */
	char *resv_epilog;	/* path of reservation epilog run by slurmctld */
	uint16_t resv_over_run;	/* how long a running job can exceed
				 * reservation time */
	char *resv_prolog;	/* path of reservation prolog run by slurmctld */
	uint16_t ret2service;	/* 1 return DOWN node to service at
				 * registration */
	char *route_plugin;     /* route plugin */
	char *salloc_default_command; /* default salloc command */
	char *sbcast_parameters; /* sbcast command options */
	char *sched_logfile;    /* where slurm Scheduler log gets written */
	uint16_t sched_log_level;  /* configured level of slurm Scheduler log */
	char *sched_params;	/* SchedulerParameters OR
				 * contents of scheduler plugin config file */
	uint16_t sched_time_slice;	/* gang scheduler slice time, secs */
	char *schedtype;	/* type of scheduler to use */
	char *select_type;	/* type of node selector to use */
	void *select_conf_key_pairs; /* key-pair list which can be
				      * listed with slurm_print_key_pairs() */
	uint16_t select_type_param; /* Parameters
				     * describing the select_type plugin */
	char *slurm_conf;	/* pathname of slurm config file */
	uint32_t slurm_user_id;	/* uid of slurm_user_name */
	char *slurm_user_name;	/* user that slurmctld runs as */
	uint32_t slurmd_user_id;/* uid of slurmd_user_name */
	char *slurmd_user_name;	/* user that slurmd runs as */
	char *slurmctld_addr;	/* Address used for communications to the
				 * currently active slurmctld daemon */
	uint16_t slurmctld_debug; /* slurmctld logging level */
	char *slurmctld_logfile;/* where slurmctld error log gets written */
	char *slurmctld_pidfile;/* where to put slurmctld pidfile         */
	char *slurmctld_plugstack;/* generic slurmctld plugins */
	void *slurmctld_plugstack_conf ;/* generic slurmctld plugins configs */
	uint32_t slurmctld_port;  /* default communications port to slurmctld */
	uint16_t slurmctld_port_count; /* number of slurmctld comm ports */
	char *slurmctld_primary_off_prog; /* Run when becomes slurmctld backup */
	char *slurmctld_primary_on_prog;  /* Run when becomes slurmctld primary */
	uint16_t slurmctld_syslog_debug; /* slurmctld output to
					  * local logfile and syslog*/
	uint16_t slurmctld_timeout;/* seconds that backup controller waits
				    * on non-responding primarly controller */
	char *slurmctld_params;	/* SlurmctldParameters */
	uint16_t slurmd_debug;	/* slurmd logging level */
	char *slurmd_logfile;	/* where slurmd error log gets written */
	char *slurmd_params;	/* SlurmdParameters */
	char *slurmd_pidfile;   /* where to put slurmd pidfile           */
	uint32_t slurmd_port;	/* default communications port to slurmd */
	char *slurmd_spooldir;	/* where slurmd put temporary state info */
	uint16_t slurmd_syslog_debug; /* slurmd output to
				       * local logfile and syslog*/
	uint16_t slurmd_timeout;/* how long slurmctld waits for slurmd before
				 * considering node DOWN */
	char *srun_epilog;      /* srun epilog program */
	uint16_t *srun_port_range; /* port range for srun */
	char *srun_prolog;      /* srun prolog program */
	char *state_save_location;/* pathname of slurmctld state save
				   * directory */
	char *suspend_exc_nodes;/* nodes to not make power saving */
	char *suspend_exc_parts;/* partitions to not make power saving */
	char *suspend_program;	/* program to make nodes power saving */
	uint16_t suspend_rate;	/* nodes to make power saving, per minute */
	uint32_t suspend_time;	/* node idle for this long before power save mode */
	uint16_t suspend_timeout;/* time required in order to perform a node
				  * suspend operation */
	char *switch_type;	/* switch or interconnect type */
	char *task_epilog;	/* pathname of task launch epilog */
	char *task_plugin;	/* task launch plugin */
	uint32_t task_plugin_param;	/* see CPU_BIND_* */
	char *task_prolog;	/* pathname of task launch prolog */
	char *tmp_fs;		/* pathname of temporary file system */
	char *topology_param;	/* network topology parameters */
	char *topology_plugin;	/* network topology plugin */
	uint16_t track_wckey;    /* see if we are using wckey or not */
	uint16_t tree_width;    /* number of threads per node to span */
	char *unkillable_program; /* program run by the slurmstepd when
				   * processes in a job step are unkillable */
	uint16_t unkillable_timeout; /* time in seconds, after processes in a
				      * job step have been signaled, before
				      * they are considered "unkillable". */
	uint16_t use_pam;	/* enable/disable PAM support */
	uint16_t use_spec_resources; /* enable/disable job control over
				      * specialized resources */
	char *version;		/* version of slurmctld */
	uint16_t vsize_factor;	/* virtual memory limit size factor */
	uint16_t wait_time;	/* default job --wait time */
	char *x11_params;	/* X11Parameters */
} slurm_ctl_conf_t;

typedef struct slurmd_status_msg {
	time_t booted;			/* when daemon was started */
	time_t last_slurmctld_msg;	/* time of last slurmctld message */
	uint16_t slurmd_debug;		/* logging level */
	uint16_t actual_cpus;		/* actual logical processor count */
	uint16_t actual_boards;	 	/* actual total boards count      */
	uint16_t actual_sockets;	/* actual total sockets count     */
	uint16_t actual_cores;		/* actual core per socket count   */
	uint16_t actual_threads;	/* actual thread per core count */
	uint64_t actual_real_mem;	/* actual real memory in MB */
	uint32_t actual_tmp_disk;	/* actual temp disk space in MB */
	uint32_t pid;			/* process ID */
	char *hostname;			/* local hostname */
	char *slurmd_logfile;		/* slurmd log file location */
	char *step_list;		/* list of active job steps */
	char *version;			/* version running */
} slurmd_status_t;

typedef struct submit_response_msg {
	uint32_t job_id;	/* job ID */
	uint32_t step_id;	/* step ID */
	uint32_t error_code;	/* error code for warning message */
	char *job_submit_user_msg; /* job submit plugin user_msg */
} submit_response_msg_t;

/* NOTE: If setting node_addr and/or node_hostname then comma separate names
 * and include an equal number of node_names */
typedef struct slurm_update_node_msg {
	uint32_t cpu_bind;	/* default CPU binding type */
	char *features;		/* new available feature for node */
	char *features_act;	/* new active feature for node */
	char *gres;		/* new generic resources for node */
	char *node_addr;	/* communication name (optional) */
	char *node_hostname;	/* node's hostname (optional) */
	char *node_names;	/* nodelist expression */
	uint32_t node_state;	/* see enum node_states */
	char *reason;		/* reason for node being DOWN or DRAINING */
	uint32_t reason_uid;	/* user ID of sending (needed if user
				 * root is sending message) */
	uint32_t weight;	/* new weight for node */
} update_node_msg_t;

typedef struct slurm_update_front_end_msg {
	char *name;		/* comma separated list of front end nodes */
	uint32_t node_state;	/* see enum node_states */
	char *reason;		/* reason for node being DOWN or DRAINING */
	uint32_t reason_uid;	/* user ID of sending (needed if user
				 * root is sending message) */
} update_front_end_msg_t;

typedef struct partition_info update_part_msg_t;

typedef struct job_sbcast_cred_msg {
	uint32_t      job_id;		/* assigned job id */
	slurm_addr_t  *node_addr;	/* network addresses */
	uint32_t      node_cnt;		/* count of nodes */
	char         *node_list;	/* assigned list of nodes */
	sbcast_cred_t *sbcast_cred;	/* opaque data structure */
} job_sbcast_cred_msg_t;

/* Opaque data type for slurm_step_ctx_* functions */
typedef struct slurm_step_ctx_struct slurm_step_ctx_t;

#define STAT_COMMAND_RESET	0x0000
#define STAT_COMMAND_GET	0x0001
typedef struct stats_info_request_msg {
	uint16_t command_id;
} stats_info_request_msg_t;

typedef struct stats_info_response_msg {
	uint32_t parts_packed;
	time_t req_time;
	time_t req_time_start;
	uint32_t server_thread_count;
	uint32_t agent_queue_size;
	uint32_t agent_count;
	uint32_t dbd_agent_queue_size;
	uint32_t gettimeofday_latency;

	uint32_t schedule_cycle_max;
	uint32_t schedule_cycle_last;
	uint32_t schedule_cycle_sum;
	uint32_t schedule_cycle_counter;
	uint32_t schedule_cycle_depth;
	uint32_t schedule_queue_len;

	uint32_t jobs_submitted;
	uint32_t jobs_started;
	uint32_t jobs_completed;
	uint32_t jobs_canceled;
	uint32_t jobs_failed;

	uint32_t jobs_pending;
	uint32_t jobs_running;
	time_t   job_states_ts;

	uint32_t bf_backfilled_jobs;
	uint32_t bf_last_backfilled_jobs;
	uint32_t bf_backfilled_pack_jobs;
	uint32_t bf_cycle_counter;
	uint64_t bf_cycle_sum;
	uint32_t bf_cycle_last;
	uint32_t bf_cycle_max;
	uint32_t bf_last_depth;
	uint32_t bf_last_depth_try;
	uint32_t bf_depth_sum;
	uint32_t bf_depth_try_sum;
	uint32_t bf_queue_len;
	uint32_t bf_queue_len_sum;
	time_t   bf_when_last_cycle;
	uint32_t bf_active;

	uint32_t rpc_type_size;
	uint16_t *rpc_type_id;
	uint32_t *rpc_type_cnt;
	uint64_t *rpc_type_time;

	uint32_t rpc_user_size;
	uint32_t *rpc_user_id;
	uint32_t *rpc_user_cnt;
	uint64_t *rpc_user_time;

	uint32_t rpc_queue_type_count;
	uint32_t *rpc_queue_type_id;
	uint32_t *rpc_queue_count;

	uint32_t rpc_dump_count;
	uint32_t *rpc_dump_types;
	char **rpc_dump_hostlist;
} stats_info_response_msg_t;

#define TRIGGER_FLAG_PERM		0x0001

#define TRIGGER_RES_TYPE_JOB            0x0001
#define TRIGGER_RES_TYPE_NODE           0x0002
#define TRIGGER_RES_TYPE_SLURMCTLD      0x0003
#define TRIGGER_RES_TYPE_SLURMDBD       0x0004
#define TRIGGER_RES_TYPE_DATABASE       0x0005
#define TRIGGER_RES_TYPE_FRONT_END      0x0006
#define TRIGGER_RES_TYPE_OTHER          0x0007

#define TRIGGER_TYPE_UP                 0x00000001
#define TRIGGER_TYPE_DOWN               0x00000002
#define TRIGGER_TYPE_FAIL               0x00000004
#define TRIGGER_TYPE_TIME               0x00000008
#define TRIGGER_TYPE_FINI               0x00000010
#define TRIGGER_TYPE_RECONFIG           0x00000020
/*  was TRIGGER_TYPE_BLOCK_ERR          0x00000040, removed v18.08 */
#define TRIGGER_TYPE_IDLE               0x00000080
#define TRIGGER_TYPE_DRAINED            0x00000100
#define TRIGGER_TYPE_PRI_CTLD_FAIL      0x00000200
#define TRIGGER_TYPE_PRI_CTLD_RES_OP    0x00000400
#define TRIGGER_TYPE_PRI_CTLD_RES_CTRL  0x00000800
#define TRIGGER_TYPE_PRI_CTLD_ACCT_FULL 0x00001000
#define TRIGGER_TYPE_BU_CTLD_FAIL       0x00002000
#define TRIGGER_TYPE_BU_CTLD_RES_OP     0x00004000
#define TRIGGER_TYPE_BU_CTLD_AS_CTRL    0x00008000
#define TRIGGER_TYPE_PRI_DBD_FAIL       0x00010000
#define TRIGGER_TYPE_PRI_DBD_RES_OP     0x00020000
#define TRIGGER_TYPE_PRI_DB_FAIL        0x00040000
#define TRIGGER_TYPE_PRI_DB_RES_OP      0x00080000
#define TRIGGER_TYPE_BURST_BUFFER       0x00100000


typedef struct trigger_info {
	uint16_t flags;		/* TRIGGER_FLAG_* */
	uint32_t trig_id;	/* trigger ID */
	uint16_t res_type;	/* TRIGGER_RES_TYPE_* */
	char *   res_id;	/* resource ID */
	uint32_t control_inx;	/* controller index */
	uint32_t trig_type;	/* TRIGGER_TYPE_* */
	uint16_t offset;	/* seconds from trigger, 0x8000 origin */
	uint32_t user_id;	/* user requesting trigger */
	char *   program;	/* program to execute */
} trigger_info_t;

typedef struct trigger_info_msg {
	uint32_t record_count;		/* number of records */
	trigger_info_t *trigger_array;	/* the trigger records */
} trigger_info_msg_t;


/* Individual license information
 */
typedef struct slurm_license_info {
	char *name;          /* license name */
	uint32_t total;      /* total number of available licenses */
	uint32_t in_use;     /* number of license in use */
	uint32_t available;  /* number of available license */
	uint8_t remote;      /* non-zero if remote license (not
			      * defined in slurm.conf) */
} slurm_license_info_t;

/* License information array as returned by the controller.
 */
typedef struct license_info_msg {
	time_t last_update;
	uint32_t num_lic;
	slurm_license_info_t *lic_array;
} license_info_msg_t;

typedef struct {
	uint32_t  job_array_count;
	char    **job_array_id; /* Note: The string may be truncated */
	uint32_t *error_code;
} job_array_resp_msg_t;

/* Association manager state running in the slurmctld */
typedef struct {
	List assoc_list; /* list of slurmdb_assoc_rec_t with usage packed */
	List qos_list;   /* list of slurmdb_qos_rec_t with usage packed */
	uint32_t tres_cnt;
	char **tres_names;
	List user_list;  /* list of slurmdb_user_rec_t */
} assoc_mgr_info_msg_t;

#define ASSOC_MGR_INFO_FLAG_ASSOC 0x00000001
#define ASSOC_MGR_INFO_FLAG_USERS 0x00000002
#define ASSOC_MGR_INFO_FLAG_QOS   0x00000004

typedef struct {
	List acct_list; /* char * list of account names */
	uint32_t flags; /* flags determining what is returned */
	List qos_list;  /* char * list of qos names */
	List user_list; /* char * list of user names */
} assoc_mgr_info_request_msg_t;

typedef struct network_callerid_msg {
	unsigned char ip_src[16];
	unsigned char ip_dst[16];
	uint32_t port_src;
	uint32_t port_dst;
	int32_t af;	/* NOTE: un/packed as uint32_t */
} network_callerid_msg_t;

/*****************************************************************************\
 *	RESOURCE ALLOCATION FUNCTIONS
\*****************************************************************************/

/*
 * slurm_init_job_desc_msg - initialize job descriptor with
 *	default values
 * OUT job_desc_msg - user defined job descriptor
 */
extern void slurm_init_job_desc_msg(job_desc_msg_t *job_desc_msg);

/*
 * slurm_allocate_resources - allocate resources for a job request
 *   If the requested resources are not immediately available, the slurmctld
 *   will send the job_alloc_resp_msg to the sepecified node and port.
 * IN job_desc_msg - description of resource allocation request
 * OUT job_alloc_resp_msg - response to request.  This only represents
 *   a job allocation if resources are immediately.  Otherwise it just contains
 *   the job id of the enqueued job request.
 * RET SLURM_SUCCESS on success, otherwise return SLURM_ERROR with errno set
 * NOTE: free the response using slurm_free_resource_allocation_response_msg()
 */
extern int slurm_allocate_resources(job_desc_msg_t *job_desc_msg,
				    resource_allocation_response_msg_t **job_alloc_resp_msg);

/*
 * slurm_allocate_resources_blocking
 *	allocate resources for a job request.  This call will block until
 *	the allocation is granted, or the specified timeout limit is reached.
 * IN req - description of resource allocation request
 * IN timeout - amount of time, in seconds, to wait for a response before
 * 	giving up.
 *	A timeout of zero will wait indefinitely.
 * IN pending_callback - If the allocation cannot be granted immediately,
 *      the controller will put the job in the PENDING state.  If
 *      pending callback is not NULL, it will be called with the job_id
 *      of the pending job as the sole parameter.
 *
 * RET allocation structure on success, NULL on error set errno to
 *	indicate the error (errno will be ETIMEDOUT if the timeout is reached
 *      with no allocation granted)
 * NOTE: free the response using slurm_free_resource_allocation_response_msg()
 */
extern resource_allocation_response_msg_t *slurm_allocate_resources_blocking(
	const job_desc_msg_t *user_req,
	time_t timeout,
	void (*pending_callback)(uint32_t job_id));

/*
 * slurm_free_resource_allocation_response_msg - free slurm resource
 *	allocation response message
 * IN msg - pointer to allocation response message
 * NOTE: buffer is loaded by slurm_allocate_resources
 */
extern void slurm_free_resource_allocation_response_msg(resource_allocation_response_msg_t *msg);

/*
 * slurm_allocate_pack_job_blocking
 *	allocate resources for a list of job requests.  This call will block
 *	until the entire allocation is granted, or the specified timeout limit
 *	is reached.
 * IN job_req_list - List of resource allocation requests, type job_desc_msg_t
 * IN timeout - amount of time, in seconds, to wait for a response before
 * 	giving up.
 *	A timeout of zero will wait indefinitely.
 * IN pending_callback - If the allocation cannot be granted immediately,
 *      the controller will put the job in the PENDING state.  If
 *      pending callback is not NULL, it will be called with the job_id
 *      of the pending job as the sole parameter.
 *
 * RET List of allocation structures on success, NULL on error set errno to
 *	indicate the error (errno will be ETIMEDOUT if the timeout is reached
 *      with no allocation granted)
 * NOTE: free the response using list_destroy()
 */
List slurm_allocate_pack_job_blocking(List job_req_list, time_t timeout,
				      void(*pending_callback)(uint32_t job_id));

/*
 * slurm_allocation_lookup - retrieve info for an existing resource
 *			     allocation
 * IN job_id - job allocation identifier
 * OUT resp - job allocation information
 * RET SLURM_SUCCESS on success, otherwise return SLURM_ERROR with errno set
 * NOTE: free the response using slurm_free_resource_allocation_response_msg()
 */
extern int slurm_allocation_lookup(uint32_t job_id,
				   resource_allocation_response_msg_t **resp);

/*
 * slurm_pack_job_lookup - retrieve info for an existing heterogeneous job
 * 			   allocation without the addrs and such
 * IN jobid - job allocation identifier
 * OUT resp - list of job allocation information, type
 *	      resource_allocation_response_msg_t
 * RET SLURM_SUCCESS on success, otherwise return SLURM_ERROR with errno set
 * NOTE: returns information an individual job as well
 * NOTE: free the response using list_destroy()
 */
extern int slurm_pack_job_lookup(uint32_t jobid, List *resp);

/*
 * slurm_read_hostfile - Read a Slurm hostfile specified by "filename".
 *	"filename" must contain a list of Slurm NodeNames, one per line.
 *	Reads up to "n" number of hostnames from the file. Returns a
 *	string representing a hostlist ranged string of the contents of
 *	the file.  This is a helper function, it does not contact any
 *	Slurm daemons.
 *
 * IN filename - name of Slurm Hostlist file to be read.
 * IN n - number of NodeNames required
 * RET - a string representing the hostlist.  Returns NULL if there are
 *	fewer than "n" hostnames in the file, or if an error occurs.
 *
 * NOTE: Returned string must be freed with free().
 */
extern char *slurm_read_hostfile(const char *filename, int n);

/*
 * slurm_allocation_msg_thr_create - startup a message handler talking
 * with the controller dealing with messages from the controller during an
 * allocation.
 * IN port - port we are listening for messages on from the controller
 * IN callbacks - callbacks for different types of messages
 * RET allocation_msg_thread_t * or NULL on failure
 */
extern allocation_msg_thread_t *slurm_allocation_msg_thr_create(uint16_t *port,
				const slurm_allocation_callbacks_t *callbacks);

/*
 * slurm_allocation_msg_thr_destroy - shutdown the message handler talking
 * with the controller dealing with messages from the controller during an
 * allocation.
 * IN msg_thr - allocation_msg_thread_t pointer allocated with
 *              slurm_allocation_msg_thr_create
 */
extern void slurm_allocation_msg_thr_destroy(allocation_msg_thread_t *msg_thr);

/*
 * slurm_submit_batch_job - issue RPC to submit a job for later execution
 * NOTE: free the response using slurm_free_submit_response_response_msg
 * IN job_desc_msg - description of batch job request
 * OUT slurm_alloc_msg - response to request
 * RET SLURM_SUCCESS on success, otherwise return SLURM_ERROR with errno set
 */
extern int slurm_submit_batch_job(job_desc_msg_t *job_desc_msg,
				  submit_response_msg_t **slurm_alloc_msg);

/*
 * slurm_submit_batch_pack_job - issue RPC to submit a heterogeneous job for
 *				 later execution
 * NOTE: free the response using slurm_free_submit_response_response_msg
 * IN job_req_list - List of resource allocation requests, type job_desc_msg_t
 * OUT slurm_alloc_msg - response to request
 * RET SLURM_SUCCESS on success, otherwise return SLURM_ERROR with errno set
 */
extern int slurm_submit_batch_pack_job(List job_req_list,
				       submit_response_msg_t **slurm_alloc_msg);

/*
 * slurm_free_submit_response_response_msg - free slurm
 *	job submit response message
 * IN msg - pointer to job submit response message
 * NOTE: buffer is loaded by slurm_submit_batch_job
 */
extern void slurm_free_submit_response_response_msg(submit_response_msg_t *msg);

/*
 * slurm_job_batch_script - retrieve the batch script for a given jobid
 * returns SLURM_SUCCESS, or appropriate error code
 */
extern int slurm_job_batch_script(FILE *out, uint32_t jobid);

/*
 * slurm_job_will_run - determine if a job would execute immediately if
 *	submitted now
 * IN job_desc_msg - description of resource allocation request
 * RET SLURM_SUCCESS on success, otherwise return SLURM_ERROR with errno set
 */
extern int slurm_job_will_run(job_desc_msg_t *job_desc_msg);

/*
 * slurm_pack_job_will_run - determine if a heterogenous job would execute
 *	immediately if submitted now
 * IN job_req_list - List of job_desc_msg_t structures describing the resource
 *		allocation request
 * RET SLURM_SUCCESS on success, otherwise return SLURM_ERROR with errno set
 */
extern int slurm_pack_job_will_run(List job_req_list);


/*
 * slurm_job_will_run2 - determine if a job would execute immediately if
 *      submitted now
 * IN job_desc_msg - description of resource allocation request
 * OUT will_run_resp - job run time data
 *      free using slurm_free_will_run_response_msg()
 * RET SLURM_SUCCESS on success, otherwise return SLURM_ERROR with errno set
 */
extern int slurm_job_will_run2(job_desc_msg_t *req,
			       will_run_response_msg_t **will_run_resp);

/*
 * slurm_sbcast_lookup - retrieve info for an existing resource allocation
 *	including a credential needed for sbcast
 * IN job_id - job allocation identifier (or pack job ID)
 * IN pack_job_offset - pack job index (or NO_VAL if not pack job)
 * IN step_id - step allocation identifier (or NO_VAL for entire job)
 * OUT info - job allocation information including a credential for sbcast
 * RET SLURM_SUCCESS on success, otherwise return SLURM_ERROR with errno set
 * NOTE: free the "resp" using slurm_free_sbcast_cred_msg
 */
extern int slurm_sbcast_lookup(uint32_t job_id, uint32_t pack_job_offset,
			       uint32_t step_id, job_sbcast_cred_msg_t **info);

extern void slurm_free_sbcast_cred_msg(job_sbcast_cred_msg_t *msg);

/* slurm_load_licenses()
 *
 * Retrieve license information from the controller.
 * IN feature - feature name or NULL
 * OUT
 *
 */
extern int slurm_load_licenses(time_t, license_info_msg_t **, uint16_t);
extern void slurm_free_license_info_msg(license_info_msg_t *);

/* get the running assoc_mgr info
 * IN assoc_mgr_info_request_msg_t: request filtering data returned
 * OUT assoc_mgr_info_msg_t: returned structure filled in with
 * assoc_mgr lists, must be freed by slurm_free_assoc_mgr_info_msg
 * RET SLURM_SUCCESS on success, otherwise return SLURM_ERROR with errno set
 */
extern int slurm_load_assoc_mgr_info(assoc_mgr_info_request_msg_t *,
				     assoc_mgr_info_msg_t **);
extern void slurm_free_assoc_mgr_info_msg(assoc_mgr_info_msg_t *);
extern void slurm_free_assoc_mgr_info_request_members(assoc_mgr_info_request_msg_t *);
extern void slurm_free_assoc_mgr_info_request_msg(assoc_mgr_info_request_msg_t *);


/*****************************************************************************\
 *	JOB/STEP SIGNALING FUNCTIONS
\*****************************************************************************/

typedef struct job_step_kill_msg {
	uint32_t job_id;
	char *sjob_id;
	uint32_t job_step_id;
	uint16_t signal;
	uint16_t flags;
	char *sibling;
} job_step_kill_msg_t;

/* NOTE: Only 8 bits available for kill flags. kill_tasks_msg_t->signal is
 * uint32_t and only 12 bits are used for the signal. These flags are << 24
 * leaving 8 bits for flags.
 * See _signal_batch_job() controller and _rpc_signal_tasks() in slurmd. */
#define KILL_JOB_BATCH	 0x0001	/* signal batch shell only */
#define KILL_JOB_ARRAY	 0x0002	/* kill all elements of a job array */
#define KILL_STEPS_ONLY	 0x0004	/* Do not signal batch script */
#define KILL_FULL_JOB	 0x0008	/* Signal all steps, including batch script */
#define KILL_FED_REQUEUE 0x0010 /* Mark job as requeued when requeued */
#define KILL_HURRY	 0x0020	/* Skip burst buffer stage out */
#define KILL_OOM	 0x0040	/* Kill due to Out-Of-Memory */
#define KILL_NO_SIBS	 0x0080	/* Don't kill other sibling jobs */

/* Use top bit of uint16_t in conjuction with KILL_* flags to indicate signal
 * has been sent to job previously. Does not need to be passed to slurmd. */
#define WARN_SENT	 0x8000  /* warn already sent, clear this on requeue */

/*
 * slurm_kill_job - send the specified signal to all steps of an existing job
 * IN job_id     - the job's id
 * IN signal     - signal number
 * IN flags      - see KILL_JOB_* flags above
 * RET SLURM_SUCCESS on success, otherwise return SLURM_ERROR with errno set
 */
extern int slurm_kill_job(uint32_t job_id, uint16_t signal, uint16_t flags);

/*
 * slurm_kill_job_step - send the specified signal to an existing job step
 * IN job_id  - the job's id
 * IN step_id - the job step's id
 * IN signal  - signal number
 * RET SLURM_SUCCESS on success, otherwise return SLURM_ERROR with errno set
 */
extern int slurm_kill_job_step(uint32_t job_id,
			       uint32_t step_id,
			       uint16_t signal);
/*
 * slurm_kill_job2()
 */
extern int slurm_kill_job2(const char *job_id, uint16_t signal, uint16_t flags);

/*
 * slurm_kill_job_msg - send kill msg to and existing job or step.
 *
 * IN msg_type - msg_type to send
 * IN kill_msg - job_step_kill_msg_t parameters.
 * RET SLURM_SUCCESS on success, otherwise return SLURM_ERROR with errno set
 */
extern int slurm_kill_job_msg(uint16_t msg_type, job_step_kill_msg_t *kill_msg);

/*
 * slurm_signal_job - send the specified signal to all steps of an existing job
 * IN job_id     - the job's id
 * IN signal     - signal number
 * RET SLURM_SUCCESS on success, otherwise return SLURM_ERROR with errno set
 */
extern int slurm_signal_job(uint32_t job_id, uint16_t signal);

/*
 * slurm_signal_job_step - send the specified signal to an existing job step
 * IN job_id  - the job's id
 * IN step_id - the job step's id - use SLURM_BATCH_SCRIPT as the step_id
 *              to send a signal to a job's batch script
 * IN signal  - signal number
 * RET SLURM_SUCCESS on success, otherwise return SLURM_ERROR with errno set
 */
extern int slurm_signal_job_step(uint32_t job_id,
				 uint32_t step_id,
				 uint32_t signal);


/*****************************************************************************\
 *	JOB/STEP COMPLETION FUNCTIONS
\*****************************************************************************/

/*
 * slurm_complete_job - note the completion of a job and all of its steps
 * IN job_id - the job's id
 * IN job_return_code - the highest exit code of any task of the job
 * RET SLURM_SUCCESS on success, otherwise return SLURM_ERROR with errno set
 */
extern int slurm_complete_job(uint32_t job_id, uint32_t job_return_code);

/*
 * slurm_terminate_job_step - terminates a job step by sending a
 * 	REQUEST_TERMINATE_TASKS rpc to all slurmd of a job step, and then
 *	calls slurm_complete_job_step() after verifying that all
 *	nodes in the job step no longer have running tasks from the job
 *	step.  (May take over 35 seconds to return.)
 * IN job_id  - the job's id
 * IN step_id - the job step's id - use SLURM_BATCH_SCRIPT as the step_id
 *              to terminate a job's batch script
 * RET SLURM_SUCCESS on success, otherwise return SLURM_ERROR with errno set
 */
extern int slurm_terminate_job_step(uint32_t job_id, uint32_t step_id);

/*****************************************************************************\
 *	SLURM TASK SPAWNING FUNCTIONS
\*****************************************************************************/

/*
 * slurm_step_ctx_params_t_init - This initializes parameters
 *	in the structure that you will pass to slurm_step_ctx_create().
 *	This function will NOT allocate any new memory.
 * IN ptr - pointer to a structure allocated by the user.  The structure will
 *      be initialized.
 */
extern void slurm_step_ctx_params_t_init(slurm_step_ctx_params_t *ptr);

/*
 * slurm_step_ctx_create - Create a job step and its context.
 * IN step_params - job step parameters
 * RET the step context or NULL on failure with slurm errno set
 * NOTE: Free allocated memory using slurm_step_ctx_destroy.
 */
extern slurm_step_ctx_t *slurm_step_ctx_create(const slurm_step_ctx_params_t *step_params);

/*
 * slurm_step_ctx_create_timeout - Create a job step and its context.
 * IN step_params - job step parameters
 * IN timeout - in milliseconds
 * RET the step context or NULL on failure with slurm errno set
 * NOTE: Free allocated memory using slurm_step_ctx_destroy.
 */
extern slurm_step_ctx_t *slurm_step_ctx_create_timeout(const slurm_step_ctx_params_t *step_params,
						       int timeout);

/*
 * Return TRUE if the job step create request should be retried later
 * (i.e. the errno set by slurm_step_ctx_create_timeout() is recoverable).
 */
extern bool slurm_step_retry_errno(int rc);

/*
 * slurm_step_ctx_create_no_alloc - Create a job step and its context without
 *                                  getting an allocation.
 * IN step_params - job step parameters
 * IN step_id     - since we are faking it give me the id to use
 * RET the step context or NULL on failure with slurm errno set
 * NOTE: Free allocated memory using slurm_step_ctx_destroy.
 */
extern slurm_step_ctx_t *slurm_step_ctx_create_no_alloc(const slurm_step_ctx_params_t *step_params,
							uint32_t step_id);

/*
 * slurm_step_ctx_get - get parameters from a job step context.
 * IN ctx - job step context generated by slurm_step_ctx_create
 * RET SLURM_SUCCESS or SLURM_ERROR (with slurm_errno set)
 */
extern int slurm_step_ctx_get(slurm_step_ctx_t *ctx, int ctx_key, ...);

/*
 * slurm_jobinfo_ctx_get - get parameters from jobinfo context.
 * IN jobinfo - job information from context, returned by slurm_step_ctx_get()
 * IN data_type - type of data required, specific to the switch type
 * OUT data - the requested data type
 * RET SLURM_SUCCESS or SLURM_ERROR (with slurm_errno set)
 */
extern int slurm_jobinfo_ctx_get(dynamic_plugin_data_t *jobinfo,
				 int data_type,
				 void *data);

/*
 * slurm_step_ctx_daemon_per_node_hack - Hack the step context
 *	to run a single process per node, regardless of the settings
 *	selected at slurm_step_ctx_create time.
 *
 *	This is primarily used when launching 1 task per node as done
 * 	with IBM's PE where we want to launch a single pmd daemon
 *	on each node regardless of the number of tasks running on each
 *	node.
 * IN ctx - job step context generated by slurm_step_ctx_create
 * IN node_list - node list of nodes to run on
 * IN node_cnt - number of nodes to run on
 * IN/OUT curr_task_num - task_id of newest task, initialze to zero
 * RET SLURM_SUCCESS or SLURM_ERROR (with slurm_errno set)
 */
extern int slurm_step_ctx_daemon_per_node_hack(slurm_step_ctx_t *ctx,
					       char *node_list,
					       uint32_t node_cnt,
					       uint32_t *curr_task_num);

/*
 * slurm_step_ctx_destroy - free allocated memory for a job step context.
 * IN ctx - job step context generated by slurm_step_ctx_create
 * RET SLURM_SUCCESS or SLURM_ERROR (with slurm_errno set)
 */
extern int slurm_step_ctx_destroy(slurm_step_ctx_t *ctx);

/*
 * slurm_step_launch_params_t_init - initialize a user-allocated
 *      slurm_step_launch_params_t structure with default values.
 *	default values.  This function will NOT allocate any new memory.
 * IN ptr - pointer to a structure allocated by the use.  The structure will
 *      be initialized.
 */
extern void slurm_step_launch_params_t_init(slurm_step_launch_params_t *ptr);

/*
 * slurm_step_launch - launch a parallel job step
 * IN ctx - job step context generated by slurm_step_ctx_create
 * IN params - job step parameters
 * IN callbacks - Identify functions to be called when various events occur
 * IN pack_job_cnt - Total count of pack job steps to be launched, -1 otherwise
 * RET SLURM_SUCCESS or SLURM_ERROR (with errno set)
 */
extern int slurm_step_launch(slurm_step_ctx_t *ctx,
			     const slurm_step_launch_params_t *params,
			     const slurm_step_launch_callbacks_t *callbacks,
			     int pack_job_cnt);

/*
 * slurm_step_launch_add - Add tasks to a step that was already started
 * IN ctx - job step context generated by slurm_step_ctx_create
 * IN first_ctx - job step context generated by slurm_step_ctx_create for
 *		first component of the job step
 * IN params - job step parameters
 * IN node_list - list of extra nodes to add
 * IN start_nodeid - in the global scheme which node id is the first
 *                   node in node_list.
 * RET SLURM_SUCCESS or SLURM_ERROR (with errno set)
 */
extern int slurm_step_launch_add(slurm_step_ctx_t *ctx,
				 slurm_step_ctx_t *first_ctx,
				 const slurm_step_launch_params_t *params,
				 char *node_list, int start_nodeid);

/*
 * Block until all tasks have started.
 */
extern int slurm_step_launch_wait_start(slurm_step_ctx_t *ctx);

/*
 * Block until all tasks have finished (or failed to start altogether).
 */
extern void slurm_step_launch_wait_finish(slurm_step_ctx_t *ctx);

/*
 * Abort an in-progress launch, or terminate the fully launched job step.
 *
 * Can be called from a signal handler.
 */
extern void slurm_step_launch_abort(slurm_step_ctx_t *ctx);

/*
 * Forward a signal to all those nodes with running tasks
 */
extern void slurm_step_launch_fwd_signal(slurm_step_ctx_t *ctx, int signo);

/*
 * Wake tasks stopped for debugging on nodes with running tasks
 */
extern void slurm_step_launch_fwd_wake(slurm_step_ctx_t *ctx);

/*
 * Specify the plugin name to be used. This may be needed to specify the
 * non-default MPI plugin when using Slurm API to launch tasks.
 * IN plugin name - "none", "pmi2", etc.
 * RET SLURM_SUCCESS or SLURM_ERROR (with errno set)
 */
extern int slurm_mpi_plugin_init(char *plugin_name);

/*****************************************************************************\
 *	SLURM CONTROL CONFIGURATION READ/PRINT/UPDATE FUNCTIONS
\*****************************************************************************/

/*
 * slurm_api_version - Return a single number reflecting the Slurm API's
 *	version number. Use the macros SLURM_VERSION_NUM, SLURM_VERSION_MAJOR,
 *	SLURM_VERSION_MINOR, and SLURM_VERSION_MICRO to work with this value
 * RET API's version number
 */
extern long slurm_api_version(void);

/*
 * slurm_load_ctl_conf - issue RPC to get slurm control configuration
 *	information if changed since update_time
 * IN update_time - time of current configuration data
 * IN slurm_ctl_conf_ptr - place to store slurm control configuration
 *	pointer
 * RET SLURM_SUCCESS on success, otherwise return SLURM_ERROR with errno set
 * NOTE: free the response using slurm_free_ctl_conf
 */
extern int slurm_load_ctl_conf(time_t update_time,
			       slurm_ctl_conf_t **slurm_ctl_conf_ptr);

/*
 * slurm_free_ctl_conf - free slurm control information response message
 * IN msg - pointer to slurm control information response message
 * NOTE: buffer is loaded by slurm_load_ctl_conf
 */
extern void slurm_free_ctl_conf(slurm_ctl_conf_t *slurm_ctl_conf_ptr);

/*
 * slurm_print_ctl_conf - output the contents of slurm control configuration
 *	message as loaded using slurm_load_ctl_conf
 * IN out - file to write to
 * IN slurm_ctl_conf_ptr - slurm control configuration pointer
 */
extern void slurm_print_ctl_conf(FILE *out,
				 slurm_ctl_conf_t *slurm_ctl_conf_ptr);

/*
 * slurm_write_ctl_conf - write the contents of slurm control configuration
 *	message as loaded using slurm_load_ctl_conf to a file
 * IN out - file to write to
 * IN slurm_ctl_conf_ptr - slurm control configuration pointer
 * IN node_info_ptr - pointer to node table of information
 * IN part_info_ptr - pointer to partition information
 */
extern void slurm_write_ctl_conf(slurm_ctl_conf_t *slurm_ctl_conf_ptr,
				 node_info_msg_t *node_info_ptr,
				 partition_info_msg_t *part_info_ptr);

/*
 * slurm_ctl_conf_2_key_pairs - put the slurm_ctl_conf_t variables into
 *	a List of opaque data type config_key_pair_t
 * IN slurm_ctl_conf_ptr - slurm control configuration pointer
 * RET List of opaque data type config_key_pair_t
 */
extern void *slurm_ctl_conf_2_key_pairs(slurm_ctl_conf_t *slurm_ctl_conf_ptr);

/*
 * slurm_print_key_pairs - output the contents of key_pairs
 * which is a list of opaque data type config_key_pair_t
 * IN out - file to write to
 * IN key_pairs - List containing key pairs to be printed
 * IN title - title of key pair list
 */
extern void slurm_print_key_pairs(FILE *out, void *key_pairs, char *title);

/*
 * slurm_load_slurmd_status - issue RPC to get the status of slurmd
 *	daemon on this machine
 * IN slurmd_status_ptr - place to store slurmd status information
 * RET 0 or -1 on error
 * NOTE: free the response using slurm_free_slurmd_status()
 */
extern int slurm_load_slurmd_status(slurmd_status_t **slurmd_status_ptr);

/*
 * slurm_free_slurmd_status - free slurmd state information
 * IN msg - pointer to slurmd state information
 * NOTE: buffer is loaded by slurm_load_slurmd_status
 */
extern void slurm_free_slurmd_status(slurmd_status_t* slurmd_status_ptr);

/*
 * slurm_print_slurmd_status - output the contents of slurmd status
 *	message as loaded using slurm_load_slurmd_status
 * IN out - file to write to
 * IN slurmd_status_ptr - slurmd status pointer
 */
void slurm_print_slurmd_status(FILE *out, slurmd_status_t *slurmd_status_ptr);

/*
 * slurm_init_update_step_msg - initialize step update message with default
 *	values before calling slurm_update_step()
 * OUT step_msg - step update messasge descriptor
 */
extern void slurm_init_update_step_msg(step_update_request_msg_t *step_msg);

/* Get scheduling statistics */
extern int slurm_get_statistics(stats_info_response_msg_t **buf,
				stats_info_request_msg_t *req);

/* Reset scheduling statistics */
extern int slurm_reset_statistics(stats_info_request_msg_t *req);

/*****************************************************************************\
 *	SLURM JOB RESOURCES READ/PRINT FUNCTIONS
\*****************************************************************************/

/*
 * slurm_job_cpus_allocated_on_node_id -
 *                        get the number of cpus allocated to a job
 *			  on a node by node id
 * IN job_resrcs_ptr	- pointer to job_resources structure
 * IN node_id		- zero-origin node id in allocation
 * RET number of CPUs allocated to job on this node or -1 on error
 */
extern int slurm_job_cpus_allocated_on_node_id(job_resources_t *job_resrcs_ptr,
					       int node_id);

/*
 * slurm_job_cpus_allocated_on_node -
 *                        get the number of cpus allocated to a job
 *			  on a node by node name
 * IN job_resrcs_ptr	- pointer to job_resources structure
 * IN node_name		- name of node
 * RET number of CPUs allocated to job on this node or -1 on error
 */
extern int slurm_job_cpus_allocated_on_node(job_resources_t *job_resrcs_ptr,
					    const char *node_name);

/*
 * slurm_job_cpus_allocated_str_on_node_id -
 *                        get the string representation of cpus allocated
 *                        to a job on a node by node id
 * IN cpus		- str where the resulting cpu list is returned
 * IN cpus_len		- max size of cpus str
 * IN job_resrcs_ptr	- pointer to job_resources structure
 * IN node_id		- zero-origin node id in allocation
 * RET 0 on success or -1 on error
 */
extern int slurm_job_cpus_allocated_str_on_node_id(char *cpus,
						   size_t cpus_len,
						   job_resources_t *job_resrcs_ptr,
						   int node_id);

/*
 * slurm_job_cpus_allocated_str_on_node -
 *                        get the string representation of cpus allocated
 *                        to a job on a node by node name
 * IN cpus		- str where the resulting cpu list is returned
 * IN cpus_len		- max size of cpus str
 * IN job_resrcs_ptr	- pointer to job_resources structure
 * IN node_name		- name of node
 * RET 0 on success or -1 on error
 */
extern int slurm_job_cpus_allocated_str_on_node(char *cpus,
						size_t cpus_len,
						job_resources_t *job_resrcs_ptr,
						const char *node_name);

/*****************************************************************************\
 *	SLURM JOB CONTROL CONFIGURATION READ/PRINT/UPDATE FUNCTIONS
\*****************************************************************************/

/*
 * slurm_free_job_info_msg - free the job information response message
 * IN msg - pointer to job information response message
 * NOTE: buffer is loaded by slurm_load_jobs()
 */
extern void slurm_free_job_info_msg(job_info_msg_t *job_buffer_ptr);

/*
 * slurm_free_priority_factors_response_msg - free the job priority factor
 *	information response message
 * IN msg - pointer to job priority information response message
 * NOTE: buffer is loaded by slurm_load_job_prio()
 */
extern void slurm_free_priority_factors_response_msg(
	priority_factors_response_msg_t *factors_resp);

/*
 * slurm_get_end_time - get the expected end time for a given slurm job
 * IN jobid     - slurm job id
 * end_time_ptr - location in which to store scheduled end time for job
 * RET 0 or -1 on error
 */
extern int slurm_get_end_time(uint32_t jobid, time_t *end_time_ptr);

/* Given a job record pointer, return its stderr path */
extern void slurm_get_job_stderr(char *buf, int buf_size, job_info_t *job_ptr);

/* Given a job record pointer, return its stdin path */
extern void slurm_get_job_stdin(char *buf, int buf_size, job_info_t *job_ptr);

/* Given a job record pointer, return its stdout path */
extern void slurm_get_job_stdout(char *buf, int buf_size, job_info_t *job_ptr);

/*
 * slurm_get_rem_time - get the expected time remaining for a given job
 * IN jobid     - slurm job id
 * RET remaining time in seconds or -1 on error
 */
extern long slurm_get_rem_time(uint32_t jobid);

/*
 * slurm_job_node_ready - report if nodes are ready for job to execute now
 * IN job_id - slurm job id
 * RET: READY_* values defined above
 */
extern int slurm_job_node_ready(uint32_t job_id);

/*
 * slurm_load_job - issue RPC to get job information for one job ID
 * IN job_info_msg_pptr - place to store a job configuration pointer
 * IN job_id -  ID of job we want information about
 * IN show_flags - job filtering options
 * RET 0 or -1 on error
 * NOTE: free the response using slurm_free_job_info_msg
 */
extern int slurm_load_job(job_info_msg_t **resp,
			  uint32_t job_id,
			  uint16_t show_flags);

/*
 * slurm_load_job_prio - issue RPC to get job priority information for
 *	jobs which pass filter test
 * OUT factors_resp - job priority factors
 * IN job_id_list - list of job IDs to be reported
 * IN partitions - comma delimited list of partition names to be reported
 * IN uid_list - list of user IDs to be reported
 * IN show_flags -  job filtering option: 0 or SHOW_LOCAL
 * RET 0 or -1 on error
 * NOTE: free the response using slurm_free_priority_factors_response_msg()
 */
extern int slurm_load_job_prio(priority_factors_response_msg_t **factors_resp,
			       List job_id_list, char *partitions,
			       List uid_list, uint16_t show_flags);

/*
 * slurm_load_job_user - issue RPC to get slurm information about all jobs
 *	to be run as the specified user
 * IN/OUT job_info_msg_pptr - place to store a job configuration pointer
 * IN user_id - ID of user we want information for
 * IN show_flags - job filtering options
 * RET 0 or -1 on error
 * NOTE: free the response using slurm_free_job_info_msg
 */
extern int slurm_load_job_user(job_info_msg_t **job_info_msg_pptr,
			       uint32_t user_id,
			       uint16_t show_flags);

/*
 * slurm_load_jobs - issue RPC to get slurm all job configuration
 *	information if changed since update_time
 * IN update_time - time of current configuration data
 * IN/OUT job_info_msg_pptr - place to store a job configuration pointer
 * IN show_flags - job filtering options
 * RET 0 or -1 on error
 * NOTE: free the response using slurm_free_job_info_msg
 */
extern int slurm_load_jobs(time_t update_time,
			   job_info_msg_t **job_info_msg_pptr,
			   uint16_t show_flags);

/*
 * slurm_notify_job - send message to the job's stdout,
 *	usable only by user root
 * IN job_id - slurm job_id or 0 for all jobs
 * IN message - arbitrary message
 * RET 0 or -1 on error
 */
extern int slurm_notify_job(uint32_t job_id, char *message);

/*
 * slurm_pid2jobid - issue RPC to get the slurm job_id given a process_id
 *	on this machine
 * IN job_pid - process_id of interest on this machine
 * OUT job_id_ptr - place to store a slurm job_id
 * RET 0 or -1 on error
 */
extern int slurm_pid2jobid(pid_t job_pid, uint32_t *job_id_ptr);

/*
 * slurm_print_job_info - output information about a specific Slurm
 *	job based upon message as loaded using slurm_load_jobs
 * IN out - file to write to
 * IN job_ptr - an individual job information record pointer
 * IN one_liner - print as a single line if true
 */
extern void slurm_print_job_info(FILE *out,
				 slurm_job_info_t *job_ptr,
				 int one_liner);

/*
 * slurm_print_job_info_msg - output information about all Slurm
 *	jobs based upon message as loaded using slurm_load_jobs
 * IN out - file to write to
 * IN job_info_msg_ptr - job information message pointer
 * IN one_liner - print as a single line if true
 */
extern void slurm_print_job_info_msg(FILE *out,
				     job_info_msg_t *job_info_msg_ptr,
				     int one_liner);

/*
 * slurm_sprint_job_info - output information about a specific Slurm
 *	job based upon message as loaded using slurm_load_jobs
 * IN job_ptr - an individual job information record pointer
 * IN one_liner - print as a single line if true
 * RET out - char * containing formatted output (must be freed after call)
 *           NULL is returned on failure.
 */
extern char *slurm_sprint_job_info(slurm_job_info_t *job_ptr,
				   int one_liner);

/*
 * slurm_update_job - issue RPC to a job's configuration per request,
 *	only usable by user root or (for some parameters) the job's owner
 * IN job_msg - description of job updates
 * RET SLURM_SUCCESS on success, otherwise return SLURM_ERROR with errno set
 */
extern int slurm_update_job(job_desc_msg_t *job_msg);

/*
 * slurm_update_job2 - issue RPC to a job's configuration per request,
 *	only usable by user root or (for some parameters) the job's owner
 * IN job_msg - description of job updates
 * OUT resp - per task response to the request,
 *	      free using slurm_free_job_array_resp()
 * RET SLURM_SUCCESS on success, otherwise return SLURM_ERROR with errno set
 */
extern int slurm_update_job2(job_desc_msg_t *job_msg,
			     job_array_resp_msg_t **resp);

/*
 * slurm_xlate_job_id - Translate a Slurm job ID string into a slurm job ID
 *	number. If this job ID contains an array index, map this to the
 *	equivalent Slurm job ID number (e.g. "123_2" to 124)
 *
 * IN job_id_str - String containing a single job ID number
 * RET - equivalent job ID number or 0 on error
 */
extern uint32_t slurm_xlate_job_id(char *job_id_str);


/*****************************************************************************\
 *	SLURM JOB STEP CONFIGURATION READ/PRINT/UPDATE FUNCTIONS
\*****************************************************************************/

/*
 * slurm_get_job_steps - issue RPC to get specific slurm job step
 *	configuration information if changed since update_time.
 *	a job_id value of NO_VAL implies all jobs, a step_id value of
 *	NO_VAL implies all steps
 * IN update_time - time of current configuration data
 * IN job_id - get information for specific job id, NO_VAL for all jobs
 * IN step_id - get information for specific job step id, NO_VAL for all
 *	job steps
 * IN step_response_pptr - place to store a step response pointer
 * IN show_flags - job step filtering options
 * RET SLURM_SUCCESS on success, otherwise return SLURM_ERROR with errno set
 * NOTE: free the response using slurm_free_job_step_info_response_msg
 */
extern int slurm_get_job_steps(time_t update_time,
			       uint32_t job_id,
			       uint32_t step_id,
			       job_step_info_response_msg_t **step_response_pptr,
			       uint16_t show_flags);

/*
 * slurm_free_job_step_info_response_msg - free the job step
 *	information response message
 * IN msg - pointer to job step information response message
 * NOTE: buffer is loaded by slurm_get_job_steps.
 */
extern void slurm_free_job_step_info_response_msg(job_step_info_response_msg_t *msg);

/*
 * slurm_print_job_step_info_msg - output information about all Slurm
 *	job steps based upon message as loaded using slurm_get_job_steps
 * IN out - file to write to
 * IN job_step_info_msg_ptr - job step information message pointer
 * IN one_liner - print as a single line if true
 */
extern void slurm_print_job_step_info_msg(FILE *out,
					  job_step_info_response_msg_t *job_step_info_msg_ptr,
					  int one_liner);

/*
 * slurm_print_job_step_info - output information about a specific Slurm
 *	job step based upon message as loaded using slurm_get_job_steps
 * IN out - file to write to
 * IN job_ptr - an individual job step information record pointer
 * IN one_liner - print as a single line if true
 */
extern void slurm_print_job_step_info(FILE *out,
				      job_step_info_t *step_ptr,
				      int one_liner);

/*
 * slurm_job_step_layout_get - get the slurm_step_layout_t structure for
 *      a particular job step
 *
 * IN job_id
 * IN step_id
 * RET pointer to a slurm_step_layout_t (free with
 *   slurm_free_step_layout) on success, and NULL on error.
 */
extern slurm_step_layout_t *slurm_job_step_layout_get(uint32_t job_id,
						      uint32_t step_id);

/*
 * slurm_sprint_job_step_info - output information about a specific Slurm
 *	job step based upon message as loaded using slurm_get_job_steps
 * IN job_ptr - an individual job step information record pointer
 * IN one_liner - print as a single line if true
 * RET out - char * containing formatted output (must be freed after call)
 *           NULL is returned on failure.
 */
extern char *slurm_sprint_job_step_info(job_step_info_t *step_ptr,
					int one_liner);

/*
 * slurm_job_step_stat - status a current step
 *
 * IN job_id
 * IN step_id
 * IN node_list, optional, if NULL then all nodes in step are returned.
 * OUT resp
 * RET SLURM_SUCCESS on success SLURM_ERROR else
 */
extern int slurm_job_step_stat(uint32_t job_id,
			       uint32_t step_id,
			       char *node_list,
			       uint16_t use_protocol_ver,
			       job_step_stat_response_msg_t **resp);

/*
 * slurm_job_step_get_pids - get the complete list of pids for a given
 *      job step
 *
 * IN job_id
 * IN step_id
 * OUT resp
 * RET SLURM_SUCCESS on success SLURM_ERROR else
 */
extern int slurm_job_step_get_pids(uint32_t job_id,
				   uint32_t step_id,
				   char *node_list,
				   job_step_pids_response_msg_t **resp);

extern void slurm_job_step_layout_free(slurm_step_layout_t *layout);
extern void slurm_job_step_pids_free(job_step_pids_t *object);
extern void slurm_job_step_pids_response_msg_free(void *object);
extern void slurm_job_step_stat_free(job_step_stat_t *object);
extern void slurm_job_step_stat_response_msg_free(void *object);

/* Update the time limit of a job step,
 * IN step_msg - step update messasge descriptor
 * RET 0 or -1 on error */
extern int slurm_update_step(step_update_request_msg_t *step_msg);

/*****************************************************************************\
 *	SLURM NODE CONFIGURATION READ/PRINT/UPDATE FUNCTIONS
\*****************************************************************************/

/*
 * slurm_load_node - issue RPC to get slurm all node configuration information
 *	if changed since update_time
 * IN update_time - time of current configuration data
 * OUT resp - place to store a node configuration pointer
 * IN show_flags - node filtering options (e.g. SHOW_FEDERATION)
 * RET 0 or a slurm error code
 * NOTE: free the response using slurm_free_node_info_msg
 */
extern int slurm_load_node(time_t update_time, node_info_msg_t **resp,
			   uint16_t show_flags);

/*
 * slurm_load_node2 - equivalent to slurm_load_node() with addition
 *	of cluster record for communications in a federation
 */
extern int slurm_load_node2(time_t update_time, node_info_msg_t **resp,
			    uint16_t show_flags,
			    slurmdb_cluster_rec_t *cluster);

/*
 * slurm_load_node_single - issue RPC to get slurm configuration information
 *	for a specific node
 * OUT resp - place to store a node configuration pointer
 * IN node_name - name of the node for which information is requested
 * IN show_flags - node filtering options
 * RET 0 or a slurm error code
 * NOTE: free the response using slurm_free_node_info_msg
 */
extern int slurm_load_node_single(node_info_msg_t **resp, char *node_name,
				  uint16_t show_flags);

/*
 * slurm_load_node_single2 - equivalent to slurm_load_node_single() with
 *	addition of cluster record for communications in a federation
 */
extern int slurm_load_node_single2(node_info_msg_t **resp, char *node_name,
				   uint16_t show_flags,
				   slurmdb_cluster_rec_t *cluster);

/* Given data structures containing information about nodes and partitions,
 * populate the node's "partitions" field */
void
slurm_populate_node_partitions(node_info_msg_t *node_buffer_ptr,
			       partition_info_msg_t *part_buffer_ptr);

/*
 * slurm_get_node_energy_n - issue RPC to get the energy data of all
 * configured sensors on the target machine
 * IN  host  - name of node to query, NULL if localhost
 * IN  delta - Use cache if data is newer than this in seconds
 * OUT sensor_cnt - number of sensors
 * OUT energy - array of acct_gather_energy_t structures on success or
 *                NULL other wise
 * RET 0 on success or a slurm error code
 * NOTE: free the response using xfree
 */
extern int slurm_get_node_energy(char *host,
				 uint16_t delta,
				 uint16_t *sensors_cnt,
				 acct_gather_energy_t **energy);

/*
 * slurm_free_node_info_msg - free the node information response message
 * IN msg - pointer to node information response message
 * NOTE: buffer is loaded by slurm_load_node.
 */
extern void slurm_free_node_info_msg(node_info_msg_t *node_buffer_ptr);

/*
 * slurm_print_node_info_msg - output information about all Slurm nodes
 *	based upon message as loaded using slurm_load_node
 * IN out - file to write to
 * IN node_info_msg_ptr - node information message pointer
 * IN one_liner - print as a single line if true
 */
extern void slurm_print_node_info_msg(FILE *out,
				      node_info_msg_t *node_info_msg_ptr,
				      int one_liner);

/*
 * slurm_print_node_table - output information about a specific Slurm nodes
 *	based upon message as loaded using slurm_load_node
 * IN out - file to write to
 * IN node_ptr - an individual node information record pointer
 * IN one_liner - print as a single line if true
 */
extern void slurm_print_node_table(FILE *out,
				   node_info_t *node_ptr,
				   int one_liner);

/*
 * slurm_sprint_node_table - output information about a specific Slurm nodes
 *	based upon message as loaded using slurm_load_node
 * IN node_ptr - an individual node information record pointer
 * IN one_liner - print as a single line if true
 * RET out - char * containing formatted output (must be freed after call)
 *           NULL is returned on failure.
 */
extern char *slurm_sprint_node_table(node_info_t *node_ptr,
				     int one_liner);

/*
 * slurm_init_update_node_msg - initialize node update message
 * OUT update_node_msg - user defined node descriptor
 */
void slurm_init_update_node_msg(update_node_msg_t *update_node_msg);

/*
 * slurm_update_node - issue RPC to a node's configuration per request,
 *	only usable by user root
 * IN node_msg - description of node updates
 * RET SLURM_SUCCESS on success, otherwise return SLURM_ERROR with errno set
 */
extern int slurm_update_node(update_node_msg_t *node_msg);


/*****************************************************************************\
 *	SLURM FRONT_END CONFIGURATION READ/PRINT/UPDATE FUNCTIONS
\*****************************************************************************/

/*
 * slurm_load_front_end - issue RPC to get slurm all front_end configuration
 *	information if changed since update_time
 * IN update_time - time of current configuration data
 * IN front_end_info_msg_pptr - place to store a front_end configuration pointer
 * RET 0 or a slurm error code
 * NOTE: free the response using slurm_free_front_end_info_msg
 */
extern int slurm_load_front_end(time_t update_time,
				front_end_info_msg_t **resp);

/*
 * slurm_free_front_end_info_msg - free the front_end information response
 *	message
 * IN msg - pointer to front_end information response message
 * NOTE: buffer is loaded by slurm_load_front_end.
 */
extern void slurm_free_front_end_info_msg(front_end_info_msg_t *front_end_buffer_ptr);

/*
 * slurm_print_front_end_info_msg - output information about all Slurm
 *	front_ends based upon message as loaded using slurm_load_front_end
 * IN out - file to write to
 * IN front_end_info_msg_ptr - front_end information message pointer
 * IN one_liner - print as a single line if true
 */
extern void slurm_print_front_end_info_msg(FILE *out,
					   front_end_info_msg_t *front_end_info_msg_ptr,
					   int one_liner);
/*
 * slurm_print_front_end_table - output information about a specific Slurm
 *	front_ends based upon message as loaded using slurm_load_front_end
 * IN out - file to write to
 * IN front_end_ptr - an individual front_end information record pointer
 * IN one_liner - print as a single line if true
 */
extern void slurm_print_front_end_table(FILE *out,
					front_end_info_t *front_end_ptr,
					int one_liner);

/*
 * slurm_sprint_front_end_table - output information about a specific Slurm
 *	front_end based upon message as loaded using slurm_load_front_end
 * IN front_end_ptr - an individual front_end information record pointer
 * IN one_liner - print as a single line if true
 * RET out - char * containing formatted output (must be freed after call)
 *           NULL is returned on failure.
 */
extern char *slurm_sprint_front_end_table(front_end_info_t *front_end_ptr,
					  int one_liner);

/*
 * slurm_init_update_front_end_msg - initialize front_end node update message
 * OUT update_front_end_msg - user defined node descriptor
 */
void slurm_init_update_front_end_msg(update_front_end_msg_t *update_front_end_msg);

/*
 * slurm_update_front_end - issue RPC to a front_end node's configuration per
 *	request, only usable by user root
 * IN front_end_msg - description of front_end node updates
 * RET SLURM_SUCCESS on success, otherwise return SLURM_ERROR with errno set
 */
extern int slurm_update_front_end(update_front_end_msg_t *front_end_msg);


/*****************************************************************************\
 *	SLURM SWITCH TOPOLOGY CONFIGURATION READ/PRINT FUNCTIONS
\*****************************************************************************/

/*
 * slurm_load_topo - issue RPC to get slurm all switch topology configuration
 *	information
 * IN node_info_msg_pptr - place to store a node configuration pointer
 * RET 0 or a slurm error code
 * NOTE: free the response using slurm_free_topo_info_msg
 */
extern int slurm_load_topo(topo_info_response_msg_t **topo_info_msg_pptr);

/*
 * slurm_free_topo_info_msg - free the switch topology configuration
 *	information response message
 * IN msg - pointer to switch topology configuration response message
 * NOTE: buffer is loaded by slurm_load_topo.
 */
extern void slurm_free_topo_info_msg(topo_info_response_msg_t *msg);

/*
 * slurm_print_topo_info_msg - output information about all switch topology
 *	configuration information based upon message as loaded using
 *	slurm_load_topo
 * IN out - file to write to
 * IN topo_info_msg_ptr - switch topology information message pointer
 * IN one_liner - print as a single line if not zero
 */
extern void slurm_print_topo_info_msg(FILE *out,
				      topo_info_response_msg_t *topo_info_msg_ptr,
				      int one_liner);

/*
 * slurm_print_topo_record - output information about a specific Slurm topology
 *	record based upon message as loaded using slurm_load_topo
 * IN out - file to write to
 * IN topo_ptr - an individual switch information record pointer
 * IN one_liner - print as a single line if not zero
 * RET out - char * containing formatted output (must be freed after call)
 *	   NULL is returned on failure.
 */
extern void slurm_print_topo_record(FILE *out,
				    topo_info_t *topo_ptr,
				    int one_liner);

/*****************************************************************************\
 *	SLURM POWERCAPPING READ/PRINT/UPDATE FUNCTIONS
\*****************************************************************************/

/*
 * slurm_load_powercap - issue RPC to get slurm powercapping details 
 * IN powercap_info_msg_pptr - place to store a pointer to the result
 * RET 0 or a slurm error code
 * NOTE: free the response using slurm_free_powercap_info_msg
 */
extern int slurm_load_powercap(powercap_info_msg_t **powercap_info_msg_pptr);

/*
 * slurm_free_powercap_info_msg - free the powercapping information
 *	response message
 * IN msg - pointer to powercapping information response message
 * NOTE: buffer is loaded by slurm_load_powercap.
 */
extern void slurm_free_powercap_info_msg(powercap_info_msg_t *msg);

/*
 * slurm_print_powercap_info_msg - output information about powercapping
 *	configuration based upon message as loaded using slurm_load_powercap
 * IN out - file to write to
 * IN powercap_info_msg_ptr - powercapping information message pointer
 * IN one_liner - print as a single line if not zero
 */
extern void slurm_print_powercap_info_msg(FILE *out,
					  powercap_info_msg_t *powercap_info_msg_ptr,
					  int one_liner);

/*
 * slurm_update_powercap - issue RPC to update powercapping cap 
 * IN powercap_msg - description of powercapping updates
 * RET SLURM_SUCCESS on success, otherwise return SLURM_ERROR with errno set
 */
extern int slurm_update_powercap(update_powercap_msg_t *powercap_msg);

/*****************************************************************************\
 *	SLURM SELECT READ/PRINT/UPDATE FUNCTIONS
\*****************************************************************************/

/*
 * slurm_get_select_nodeinfo - get data from a select node credential
 * IN nodeinfo  - updated select node credential
 * IN data_type - type of data to enter into node credential
 * IN state     - state of node query
 * IN/OUT data  - the data to enter into node credential
 * RET 0 or -1 on error
 */
extern int slurm_get_select_nodeinfo(dynamic_plugin_data_t *nodeinfo,
				     enum select_nodedata_type data_type,
				     enum node_states state,
				     void *data);

/*****************************************************************************\
 *	SLURM PARTITION CONFIGURATION READ/PRINT/UPDATE FUNCTIONS
\*****************************************************************************/

/*
 * slurm_init_part_desc_msg - initialize partition descriptor with
 *	default values
 * IN/OUT update_part_msg - user defined partition descriptor
 */
extern void slurm_init_part_desc_msg(update_part_msg_t *update_part_msg);

/*
 * slurm_load_partitions - issue RPC to get slurm all partition configuration
 *	information if changed since update_time
 * IN update_time - time of current configuration data
 * IN partition_info_msg_pptr - place to store a partition configuration
 *	pointer
 * IN show_flags - partitions filtering options (e.g. SHOW_FEDERATION)
 * RET 0 or a slurm error code
 * NOTE: free the response using slurm_free_partition_info_msg
 */
extern int slurm_load_partitions(time_t update_time,
				 partition_info_msg_t **part_buffer_ptr,
				 uint16_t show_flags);

/*
 * slurm_load_partitions2 - equivalent to slurm_load_partitions() with addition
 *	of cluster record for communications in a federation
 */
extern int slurm_load_partitions2(time_t update_time,
				  partition_info_msg_t **resp,
				  uint16_t show_flags,
				  slurmdb_cluster_rec_t *cluster);

/*
 * slurm_free_partition_info_msg - free the partition information
 *	response message
 * IN msg - pointer to partition information response message
 * NOTE: buffer is loaded by slurm_load_partitions
 */
extern void slurm_free_partition_info_msg(partition_info_msg_t *part_info_ptr);

/*
 * slurm_print_partition_info_msg - output information about all Slurm
 *	partitions based upon message as loaded using slurm_load_partitions
 * IN out - file to write to
 * IN part_info_ptr - partitions information message pointer
 * IN one_liner - print as a single line if true
 */
extern void slurm_print_partition_info_msg(FILE *out, partition_info_msg_t *part_info_ptr, int one_liner);

/*
 * slurm_print_partition_info - output information about a specific Slurm
 *	partition based upon message as loaded using slurm_load_partitions
 * IN out - file to write to
 * IN part_ptr - an individual partition information record pointer
 * IN one_liner - print as a single line if true
 */
extern void slurm_print_partition_info(FILE *out,
				       partition_info_t *part_ptr,
				       int one_liner);

/*
 * slurm_sprint_partition_info - output information about a specific Slurm
 *	partition based upon message as loaded using slurm_load_partitions
 * IN part_ptr - an individual partition information record pointer
 * IN one_liner - print as a single line if true
 * RET out - char * with formatted output (must be freed after call)
 *           NULL is returned on failure.
 */
extern char *slurm_sprint_partition_info(partition_info_t *part_ptr,
					 int one_liner);

/*
 * slurm_create_partition - create a new partition, only usable by user root
 * IN part_msg - description of partition configuration
 * RET SLURM_SUCCESS on success, otherwise return SLURM_ERROR with errno set
 */
extern int slurm_create_partition(update_part_msg_t *part_msg);

/*
 * slurm_update_partition - issue RPC to update a partition's configuration
 *	per request, only usable by user root
 * IN part_msg - description of partition updates
 * RET SLURM_SUCCESS on success, otherwise return SLURM_ERROR with errno set
 */
extern int slurm_update_partition(update_part_msg_t *part_msg);

/*
 * slurm_delete_partition - issue RPC to delete a partition, only usable
 *	by user root
 * IN part_msg - description of partition to delete
 * RET SLURM_SUCCESS on success, otherwise return SLURM_ERROR with errno set
 */
extern int slurm_delete_partition(delete_part_msg_t *part_msg);

/*****************************************************************************\
 *      SLURM LAYOUT PRINT/UPDATE FUNCTIONS
\*****************************************************************************/
extern void slurm_print_layout_info(FILE* out,
				    layout_info_msg_t *layout_info_ptr,
				    int one_liner );

extern int slurm_load_layout(char *layout_type,
			     char *entities,
			     char *type,
			     uint32_t no_relation,
			     layout_info_msg_t **resp);

extern int slurm_update_layout(update_layout_msg_t *layout_info_msg);

extern void slurm_free_layout_info_msg(layout_info_msg_t *layout_info_msg);

/*****************************************************************************\
 *	SLURM RESERVATION CONFIGURATION READ/PRINT/UPDATE FUNCTIONS
\*****************************************************************************/

/*
 * slurm_init_resv_desc_msg - initialize reservation descriptor with
 *	default values
 * OUT job_desc_msg - user defined partition descriptor
 */
extern void slurm_init_resv_desc_msg(resv_desc_msg_t *update_resv_msg);
/*
 * slurm_create_reservation - create a new reservation, only usable by user root
 * IN resv_msg - description of reservation
 * RET name of reservation on success (caller must free the memory),
 *	otherwise return NULL and set errno to indicate the error
 */
extern char *slurm_create_reservation(resv_desc_msg_t *resv_msg);

/*
 * slurm_update_reservation - modify an existing reservation, only usable by
 *	user root
 * IN resv_msg - description of reservation
 * RET SLURM_SUCCESS on success, otherwise return SLURM_ERROR with errno set
 */
extern int slurm_update_reservation(resv_desc_msg_t *resv_msg);

/*
 * slurm_delete_reservation - issue RPC to delete a reservation, only usable
 *	by user root
 * IN resv_msg - description of reservation to delete
 * RET SLURM_SUCCESS on success, otherwise return SLURM_ERROR with errno set
 */
extern int slurm_delete_reservation(reservation_name_msg_t *resv_msg);

/*
 * slurm_load_reservations - issue RPC to get all slurm reservation
 *	configuration information if changed since update_time
 * IN update_time - time of current configuration data
 * IN reserve_info_msg_pptr - place to store a reservation configuration
 *	pointer
 * RET 0 or a slurm error code
 * NOTE: free the response using slurm_free_reservation_info_msg
 */
extern int slurm_load_reservations(time_t update_time,
				   reserve_info_msg_t **resp);

/*
 * slurm_print_reservation_info_msg - output information about all Slurm
 *	reservations based upon message as loaded using slurm_load_reservation
 * IN out - file to write to
 * IN resv_info_ptr - reservation information message pointer
 * IN one_liner - print as a single line if true
 */
void slurm_print_reservation_info_msg(FILE* out,
				      reserve_info_msg_t *resv_info_ptr,
				      int one_liner);

/*
 * slurm_print_reservation_info - output information about a specific Slurm
 *	reservation based upon message as loaded using slurm_load_reservation
 * IN out - file to write to
 * IN resv_ptr - an individual reservation information record pointer
 * IN one_liner - print as a single line if true
 */
void slurm_print_reservation_info(FILE* out,
				  reserve_info_t *resv_ptr,
				  int one_liner);

/*
 * slurm_sprint_reservation_info - output information about a specific Slurm
 *	reservation based upon message as loaded using slurm_load_reservations
 * IN resv_ptr - an individual reservation information record pointer
 * IN one_liner - print as a single line if true
 * RET out - char * containing formatted output (must be freed after call)
 *           NULL is returned on failure.
 */
char *slurm_sprint_reservation_info(reserve_info_t *resv_ptr, int one_liner);

/*
 * slurm_free_reservation_info_msg - free the reservation information
 *	response message
 * IN msg - pointer to reservation information response message
 * NOTE: buffer is loaded by slurm_load_reservation
 */
extern void slurm_free_reservation_info_msg(reserve_info_msg_t *resv_info_ptr);

/*****************************************************************************\
 *	SLURM PING/RECONFIGURE/SHUTDOWN FUNCTIONS
\*****************************************************************************/

/*
 * slurm_ping - issue RPC to have Slurm controller (slurmctld)
 * IN dest - controller to contact (0=primary, 1=backup, 2=backup2, etc.)
 * RET 0 or a slurm error code
 */
extern int slurm_ping(int dest);

/*
 * slurm_reconfigure - issue RPC to have Slurm controller (slurmctld)
 *	reload its configuration file
 * RET 0 or a slurm error code
 */
extern int slurm_reconfigure(void);

/*
 * slurm_shutdown - issue RPC to have Slurm controller (slurmctld)
 *	cease operations, both the primary and all backup controllers
 *	are shutdown.
 * IN options - 0: all slurm daemons are shutdown
 *              1: slurmctld generates a core file
 *              2: only the slurmctld is shutdown (no core file)
 * RET 0 or a slurm error code
 */
extern int slurm_shutdown(uint16_t options);

/*
 * slurm_takeover - issue RPC to have a Slurm backup controller take over the
 *                  primary controller. REQUEST_CONTROL is sent by the backup
 *                  to the primary controller to take control
 * backup_inx IN - Index of BackupController to assume controller (typically 1)
 * RET 0 or a slurm error code
 */
extern int slurm_takeover(int backup_inx);

/*
 * slurm_set_debugflags - issue RPC to set slurm controller debug flags
 * IN debug_flags_plus  - debug flags to be added
 * IN debug_flags_minus - debug flags to be removed
 * RET SLURM_SUCCESS on success, otherwise return SLURM_ERROR with errno set
 */
extern int slurm_set_debugflags(uint64_t debug_flags_plus,
				uint64_t debug_flags_minus);

/*
 * slurm_set_debug_level - issue RPC to set slurm controller debug level
 * IN debug_level - requested debug level
 * RET SLURM_SUCCESS on success, otherwise return SLURM_ERROR with errno set
 */
extern int slurm_set_debug_level(uint32_t debug_level);

/*
 * slurm_set_schedlog_level - issue RPC to set slurm scheduler log level
 * IN schedlog_level - requested scheduler log level
 * RET SLURM_SUCCESS on success, otherwise return SLURM_ERROR with errno set
 */
extern int slurm_set_schedlog_level(uint32_t schedlog_level);

/*
 * slurm_set_fs_dampeningfactor - issue RPC to set slurm fs dampening factor
 * IN factor - requested fs dampening factor
 * RET SLURM_SUCCESS on success, otherwise return SLURM_ERROR with errno set
 */
extern int slurm_set_fs_dampeningfactor(uint16_t factor);

/*****************************************************************************\
 *      SLURM JOB SUSPEND FUNCTIONS
\*****************************************************************************/

/*
 * slurm_suspend - suspend execution of a job.
 * IN job_id  - job on which to perform operation
 * RET 0 or a slurm error code
 */
extern int slurm_suspend(uint32_t job_id);

/*
 * slurm_suspend2 - suspend execution of a job.
 * IN job_id in string form  - job on which to perform operation, may be job
 *            array specification (e.g. "123_1-20,44");
 * OUT resp - per task response to the request,
 *	      free using slurm_free_job_array_resp()
 * RET 0 or a slurm error code
 */
extern int slurm_suspend2(char *job_id, job_array_resp_msg_t **resp);

/*
 * slurm_resume - resume execution of a previously suspended job.
 * IN job_id  - job on which to perform operation
 * RET 0 or a slurm error code
 */
extern int slurm_resume(uint32_t job_id);

/*
 * slurm_resume2 - resume execution of a previously suspended job.
 * IN job_id in string form  - job on which to perform operation, may be job
 *            array specification (e.g. "123_1-20,44");
 * OUT resp - per task response to the request,
 *	      free using slurm_free_job_array_resp()
 * RET 0 or a slurm error code
 */
extern int slurm_resume2(char *job_id, job_array_resp_msg_t **resp);

/* Free job array oriented response with individual return codes by task ID */
extern void slurm_free_job_array_resp(job_array_resp_msg_t *resp);

/*
 * slurm_requeue - re-queue a batch job, if already running
 *	then terminate it first
 * IN job_id  - job on which to perform operation
 * IN flags - JOB_SPECIAL_EXIT - job should be placed special exit state and
 *		  held.
 *            JOB_REQUEUE_HOLD - job should be placed JOB_PENDING state and
 *		  held.
 *            JOB_RECONFIG_FAIL - Node configuration for job failed
 *            JOB_RUNNING - Operate only on jobs in a state of
 *		  CONFIGURING, RUNNING, STOPPED or SUSPENDED.
 * RET 0 or a slurm error code
 */
extern int slurm_requeue(uint32_t job_id, uint32_t flags);

/*
 * slurm_requeue2 - re-queue a batch job, if already running
 *	then terminate it first
 * IN job_id in string form  - job on which to perform operation, may be job
 *            array specification (e.g. "123_1-20,44");
 * IN flags - JOB_SPECIAL_EXIT - job should be placed special exit state and
 *		  held.
 *            JOB_REQUEUE_HOLD - job should be placed JOB_PENDING state and
 *		  held.
 *            JOB_RECONFIG_FAIL - Node configuration for job failed
 *            JOB_RUNNING - Operate only on jobs in a state of
 *		  CONFIGURING, RUNNING, STOPPED or SUSPENDED.
 * OUT resp - per task response to the request,
 *	      free using slurm_free_job_array_resp()
 * RET 0 or a slurm error code
 */
extern int slurm_requeue2(char *job_id, uint32_t flags,
			  job_array_resp_msg_t **resp);

/*****************************************************************************\
 *      SLURM JOB CHECKPOINT FUNCTIONS
\*****************************************************************************/

/*
 * slurm_checkpoint_able - determine if the specified job step can presently
 *	be checkpointed
 * IN job_id  - job on which to perform operation
 * IN step_id - job step on which to perform operation
 * OUT start_time - time at which checkpoint request was issued
 * RET 0 (can be checkpoined) or a slurm error code
 */
extern int slurm_checkpoint_able(uint32_t job_id,
				 uint32_t step_id,
				 time_t *start_time);

/*
 * slurm_checkpoint_disable - disable checkpoint requests for some job step
 * IN job_id  - job on which to perform operation
 * IN step_id - job step on which to perform operation
 * RET 0 or a slurm error code
 */
extern int slurm_checkpoint_disable(uint32_t job_id, uint32_t step_id);


/*
 * slurm_checkpoint_enable - enable checkpoint requests for some job step
 * IN job_id  - job on which to perform operation
 * IN step_id - job step on which to perform operation
 * RET 0 or a slurm error code
 */
extern int slurm_checkpoint_enable(uint32_t job_id, uint32_t step_id);

/*
 * slurm_checkpoint_create - initiate a checkpoint requests for some job step.
 *	the job will continue execution after the checkpoint operation completes
 * IN job_id  - job on which to perform operation
 * IN step_id - job step on which to perform operation
 * IN max_wait - maximum wait for operation to complete, in seconds
 * IN image_dir - directory to store image files
 * RET 0 or a slurm error code
 */
extern int slurm_checkpoint_create(uint32_t job_id,
				   uint32_t step_id,
				   uint16_t max_wait,
				   char *image_dir);

/*
 * slurm_checkpoint_requeue - initiate a checkpoint requests for some job.
 *	the job will be requeued after the checkpoint operation completes
 * IN job_id  - job on which to perform operation
 * IN max_wait - maximum wait for operation to complete, in seconds
 * IN image_dir - directory used to get/put checkpoint images
 * RET 0 or a slurm error code
 */
extern int slurm_checkpoint_requeue(uint32_t job_id,
				    uint16_t max_wait,
				    char *image_dir);

/*
 * slurm_checkpoint_vacate - initiate a checkpoint requests for some job step.
 *	the job will terminate after the checkpoint operation completes
 * IN job_id  - job on which to perform operation
 * IN step_id - job step on which to perform operation
 * IN max_wait - maximum wait for operation to complete, in seconds
 * IN image_dir - directory to store image files
 * RET 0 or a slurm error code
 */
extern int slurm_checkpoint_vacate(uint32_t job_id,
				   uint32_t step_id,
				   uint16_t max_wait,
				   char *image_dir);

/*
 * slurm_checkpoint_restart - restart execution of a checkpointed job step.
 * IN job_id  - job on which to perform operation
 * IN step_id - job step on which to perform operation
 * IN stick - stick to nodes previously running on
 * IN image_dir - directory to find checkpoint image files
 * RET 0 or a slurm error code
 */
extern int slurm_checkpoint_restart(uint32_t job_id,
				    uint32_t step_id,
				    uint16_t stick,
				    char *image_dir);

/*
 * slurm_checkpoint_complete - note the completion of a job step's checkpoint
 *	operation.
 * IN job_id  - job on which to perform operation
 * IN step_id - job step on which to perform operation
 * IN begin_time - time at which checkpoint began
 * IN error_code - error code, highest value for all complete calls is preserved
 * IN error_msg - error message, preserved for highest error_code
 * RET 0 or a slurm error code
 */
extern int slurm_checkpoint_complete(uint32_t job_id,
				     uint32_t step_id,
				     time_t begin_time,
				     uint32_t error_code,
				     char *error_msg);

/*
 * slurm_checkpoint_task_complete - note the completion of a task's checkpoint
 *	operation.
 * IN job_id  - job on which to perform operation
 * IN step_id - job step on which to perform operation
 * IN task_id - task which completed the operation
 * IN begin_time - time at which checkpoint began
 * IN error_code - error code, highest value for all complete calls is preserved
 * IN error_msg - error message, preserved for highest error_code
 * RET 0 or a slurm error code
 */
extern int slurm_checkpoint_task_complete(uint32_t job_id,
					  uint32_t step_id,
					  uint32_t task_id,
					  time_t begin_time,
					  uint32_t error_code,
					  char *error_msg);

/*
 * slurm_checkpoint_error - gather error information for the last checkpoint
 *	operation for some job step
 * IN job_id  - job on which to perform operation
 * IN step_id - job step on which to perform operation
 * OUT error_code - error number associated with the last checkpoint operation,
 *	this value is dependent upon the checkpoint plugin used and may be
 *	completely unrelated to slurm error codes, the highest value for all
 *	complete calls is preserved
 * OUT error_msg - error message, preserved for highest error_code, value
 *	must be freed by the caller to prevent memory leak
 * RET 0 or a slurm error code
 */
extern int slurm_checkpoint_error(uint32_t job_id,
				  uint32_t step_id,
				  uint32_t *error_code,
				  char **error_msg);

/*
 * slurm_checkpoint_tasks - send checkpoint request to tasks of
 *     specified step
 * IN job_id: job ID of step
 * IN step_id: step ID of step
 * IN image_dir: location to store ckpt images. parameter to plugin.
 * IN max_wait: seconds to wait for the operation to complete
 * IN nodelist: nodes to send the request
 * RET: 0 on success, non-zero on failure with errno set
 */
extern int slurm_checkpoint_tasks(uint32_t job_id,
				  uint16_t step_id,
				  time_t begin_time,
				  char *image_dir,
				  uint16_t max_wait,
				  char *nodelist);

/*****************************************************************************\
 *      SLURM TRIGGER FUNCTIONS
\*****************************************************************************/

/*
 * slurm_set_trigger - Set an event trigger
 * RET 0 or a slurm error code
 */
extern int slurm_set_trigger(trigger_info_t *trigger_set);

/*
 * slurm_clear_trigger - Clear (remove) an existing event trigger
 * RET 0 or a slurm error code
 */
extern int slurm_clear_trigger(trigger_info_t *trigger_clear);

/*
 * slurm_get_triggers - Get all event trigger information
 * Use slurm_free_trigger_msg() to free the memory allocated by this function
 * RET 0 or a slurm error code
 */
extern int slurm_get_triggers(trigger_info_msg_t **trigger_get);

/*
 * slurm_pull_trigger - Pull an event trigger
 * RET 0 or a slurm error code
 */
extern int slurm_pull_trigger(trigger_info_t *trigger_pull);

/*
 * slurm_free_trigger_msg - Free data structure returned by
 * slurm_get_triggers()
 */
extern void slurm_free_trigger_msg(trigger_info_msg_t *trigger_free);

/*
 * slurm_init_trigger_msg - initialize trigger clear/update message
 * OUT trigger_info_msg - user defined trigger descriptor
 */
void slurm_init_trigger_msg(trigger_info_t *trigger_info_msg);

/*****************************************************************************\
 *      SLURM BURST BUFFER FUNCTIONS
\*****************************************************************************/
#define BB_FLAG_DISABLE_PERSISTENT	0x0001	/* Disable regular user to create
						 * and destroy persistent burst
						 * buffers */
#define BB_FLAG_ENABLE_PERSISTENT	0x0002	/* Allow regular user to create
						 * and destroy persistent burst
						 * buffers */
#define BB_FLAG_EMULATE_CRAY		0x0004	/* Using dw_wlm_cli emulator */
#define BB_FLAG_PRIVATE_DATA		0x0008	/* Buffers only visible to owner */
#define BB_FLAG_TEARDOWN_FAILURE	0x0010	/* Teardown after failed staged in/out */
#define BB_FLAG_SET_EXEC_HOST		0x0020	/* Set execute host */

#define BB_SIZE_IN_NODES	0x8000000000000000
#define BB_STATE_PENDING	0x0000		/* Placeholder: no action started */
#define BB_STATE_ALLOCATING	0x0001		/* Cray: bbs_setup started */
#define BB_STATE_ALLOCATED	0x0002		/* Cray: bbs_setup started */
#define BB_STATE_DELETING	0x0005		/* Cray: bbs_setup started */
#define BB_STATE_DELETED	0x0006		/* Cray: bbs_setup started */
#define BB_STATE_STAGING_IN	0x0011		/* Cray: bbs_data_in started */
#define BB_STATE_STAGED_IN	0x0012		/* Cray: bbs_data_in complete */
#define BB_STATE_PRE_RUN	0x0018		/* Cray: bbs_pre_run started */
#define BB_STATE_ALLOC_REVOKE	0x001a		/* Cray: allocation revoked */
#define BB_STATE_RUNNING	0x0021		/* Job is running */
#define BB_STATE_SUSPEND	0x0022		/* Job is suspended (future) */
#define BB_STATE_POST_RUN	0x0029		/* Cray: bbs_post_run started */
#define BB_STATE_STAGING_OUT	0x0031		/* Cray: bbs_data_out started */
#define BB_STATE_STAGED_OUT	0x0032		/* Cray: bbs_data_out complete */
#define BB_STATE_TEARDOWN	0x0041		/* Cray: bbs_teardown started */
#define BB_STATE_TEARDOWN_FAIL	0x0043		/* Cray: bbs_teardown failed, retrying */
#define BB_STATE_COMPLETE	0x0045		/* Cray: bbs_teardown complete */

/* Information about alternate pools or other burst buffer resources */
typedef struct {
	uint64_t granularity;	/* Granularity of resource allocation size */
	char *name;		/* Resource (pool) name */
	uint64_t total_space;	/* Total size of available resources, unused
				 * by burst_buffer_resv_t */
	uint64_t used_space;	/* Allocated space, in bytes */
	uint64_t unfree_space;	/* used plus drained space, units are bytes */
} burst_buffer_pool_t;

typedef struct {
	char *account;		/* Associated account (for limits) */
	uint32_t array_job_id;
	uint32_t array_task_id;
	time_t create_time;	/* Time of creation */
	uint32_t job_id;
	char *name;		/* Name of persistent burst buffer */
	char *partition;	/* Associated partition (for limits) */
	char *pool;		/* Resource (pool) name */
	char *qos;		/* Associated QOS (for limits) */
	uint64_t size;		/* In bytes by default */
	uint16_t state;		/* See BB_STATE_* */
	uint32_t user_id;
} burst_buffer_resv_t;

typedef struct {
	uint32_t user_id;
	uint64_t used;
} burst_buffer_use_t;

typedef struct {
	char *allow_users;
	char *default_pool;		/* Name of default pool to use */
	char *create_buffer;
	char *deny_users;
	char *destroy_buffer;
	uint32_t flags;			/* See BB_FLAG_* above */
	char *get_sys_state;
	char *get_sys_status;
	uint64_t granularity;		/* Granularity of resource allocation */
	uint32_t pool_cnt;		/* Count of records in pool_ptr */
	burst_buffer_pool_t *pool_ptr;
	char *name;			/* Plugin name */
	uint32_t other_timeout;		/* Seconds or zero */
	uint32_t stage_in_timeout;	/* Seconds or zero */
	uint32_t stage_out_timeout;	/* Seconds or zero */
	char *start_stage_in;
	char *start_stage_out;
	char *stop_stage_in;
	char *stop_stage_out;
	uint64_t total_space;		/* In bytes */
	uint64_t unfree_space;		/* Allocated or drained, in bytes */
	uint64_t used_space;		/* Allocated, in bytes */
	uint32_t validate_timeout;	/* Seconds or zero */

	uint32_t  buffer_count;
	burst_buffer_resv_t *burst_buffer_resv_ptr;

	uint32_t  use_count;
	burst_buffer_use_t *burst_buffer_use_ptr;
} burst_buffer_info_t;

typedef struct {
	burst_buffer_info_t *burst_buffer_array;
	uint32_t  record_count;		/* Elements in burst_buffer_array */
} burst_buffer_info_msg_t;

/*
 * slurm_burst_buffer_state_string - translate burst buffer state number to
 *	it string equivalent
 */
extern char *slurm_burst_buffer_state_string(uint16_t state);

/*
 * slurm_load_burst_buffer_stat - issue RPC to get burst buffer status
 * IN argc - count of status request options
 * IN argv - status request options
 * OUT status_resp - status response, memory must be released using xfree()
 * RET 0 or a slurm error code
 */
extern int slurm_load_burst_buffer_stat(int argc, char **argv,
					char **status_resp);

/*
 * slurm_load_burst_buffer_info - issue RPC to get slurm all burst buffer plugin
 *	information
 * OUT burst_buffer_info_msg_pptr - place to store a burst buffer configuration
 *	pointer
 * RET 0 or a slurm error code
 * NOTE: free the response using slurm_free_burst_buffer_info_msg
 */
extern int slurm_load_burst_buffer_info(burst_buffer_info_msg_t **burst_buffer_info_msg_pptr);

/*
 * slurm_free_burst_buffer_info_msg - free buffer returned by
 *	slurm_load_burst_buffer
 * IN burst_buffer_info_msg_ptr - pointer to burst_buffer_info_msg_t
 * RET 0 or a slurm error code
 */
extern void slurm_free_burst_buffer_info_msg(burst_buffer_info_msg_t *burst_buffer_info_msg);

/*
 * slurm_print_burst_buffer_info_msg - output information about burst buffers
 *	based upon message as loaded using slurm_load_burst_buffer
 * IN out - file to write to
 * IN info_ptr - burst_buffer information message pointer
 * IN one_liner - print as a single line if true
 * IN verbose - higher values to log additional details
 */
extern void slurm_print_burst_buffer_info_msg(FILE *out,
					      burst_buffer_info_msg_t *info_ptr,
					      int one_liner,
					      int verbosity);

/*
 * slurm_print_burst_buffer_record - output information about a specific Slurm
 *	burst_buffer record based upon message as loaded using
 *	slurm_load_burst_buffer_info()
 * IN out - file to write to
 * IN burst_buffer_ptr - an individual burst buffer record pointer
 * IN one_liner - print as a single line if not zero
 * IN verbose - higher values to log additional details
 * RET out - char * containing formatted output (must be freed after call)
 *	   NULL is returned on failure.
 */
extern void slurm_print_burst_buffer_record(FILE *out,
					    burst_buffer_info_t *burst_buffer_ptr,
			 		    int one_liner,
					    int verbose);

/*
 * slurm_network_callerid - issue RPC to get the job id of a job from a remote
 * slurmd based upon network socket information.
 *
 * IN req - Information about network connection in question
 * OUT job_id -  ID of the job or NO_VAL
 * OUT node_name - name of the remote slurmd
 * IN node_name_size - size of the node_name buffer
 * RET SLURM_SUCCESS or SLURM_ERROR on error
 */
extern int slurm_network_callerid(network_callerid_msg_t req,
				  uint32_t *job_id,
				  char *node_name,
				  int node_name_size);

/*
 * Move the specified job ID to the top of the queue for a given user ID,
 *	partition, account, and QOS.
 * IN job_id_str - a job id
 * RET 0 or -1 on error */
extern int slurm_top_job(char *job_id_str);

/*****************************************************************************\
 *      SLURM FEDERATION FUNCTIONS
\*****************************************************************************/

/*
 * slurm_load_federation - issue RPC to get federation status from controller
 * IN/OUT fed_pptr - place to store returned federation information.
 * 		     slurmdb_federation_rec_t treated as a void pointer to since
 * 		     slurm.h doesn't have ties to slurmdb.h.
 * NOTE: Use slurm_destroy_federation_rec() to release the returned memory
 * RET 0 or -1 on error
 */
extern int slurm_load_federation(void **fed_pptr);

/*
 * slurm_print_federation - prints slurmdb_federation_rec_t (passed as void*
 * 			    since slurm.h doesn't know about slurmdb.h).
 */
extern void slurm_print_federation(void *fed);

/*
 * slurm_destroy_federation_rec - Release memory allocated by
 *				  slurm_load_federation()
 */
extern void slurm_destroy_federation_rec(void *fed);

#ifdef __cplusplus
}
#endif

#endif<|MERGE_RESOLUTION|>--- conflicted
+++ resolved
@@ -1019,12 +1019,9 @@
 #define GRES_DISABLE_BIND  0x00080000	/* Disable CPU/GRES binding */
 #define JOB_WAS_RUNNING    0x00100000  /* Job was running */
 #define RESET_ACCRUE_TIME  0x00200000   /* Reset the job's accrue time */
-<<<<<<< HEAD
-#define JOB_MEM_SET        0x00400000	/* Memory limit explicity set by job */
-#define JOB_RESIZED        0x00800000	/* Running job added/removed nodes */
-=======
 #define INVALID_DEPEND     0x00400000	/* Job has invalid dependency(ies). */
->>>>>>> dc4ddb0b
+#define JOB_MEM_SET        0x00800000	/* Memory limit explicity set by job */
+#define JOB_RESIZED        0x01000000	/* Running job added/removed nodes */
 
 #define X11_FORWARD_ALL		0x0001	/* all nodes should setup forward */
 #define X11_FORWARD_BATCH	0x0002  /* only the batch node */
