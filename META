##
# $Id$
##
# Metadata for RPM/TAR makefile targets
##
# See src/api/Makefile.am for guidance on setting API_ values
##
  Meta:		1
  Name:		slurm
  Major:	2
<<<<<<< HEAD
  Minor:	6
  Micro:	0
  Version:	2.6.0
  Release:	0pre4
=======
  Minor:	5
  Micro:	7
  Version:	2.5.7
  Release:	1
>>>>>>> fc3997f9

##
#  When changing API_CURRENT update src/common/slurm_protocol_common.h
#  with a new SLURM_PROTOCOL_VERSION signifing the old one and the version
#  it was so the slurmdbd can continue to send the old protocol version.
#  In src/common/slurm_protocol_util.c check_header_version(),
#  and _get_slurm_version()
#  need to be updated also when changes are added also.
##
  API_CURRENT:	26
  API_AGE:	0
  API_REVISION:	0<|MERGE_RESOLUTION|>--- conflicted
+++ resolved
@@ -8,17 +8,10 @@
   Meta:		1
   Name:		slurm
   Major:	2
-<<<<<<< HEAD
   Minor:	6
   Micro:	0
   Version:	2.6.0
-  Release:	0pre4
-=======
-  Minor:	5
-  Micro:	7
-  Version:	2.5.7
-  Release:	1
->>>>>>> fc3997f9
+  Release:	0pre4 
 
 ##
 #  When changing API_CURRENT update src/common/slurm_protocol_common.h
