#!/usr/bin/env expect
############################################################################
# Purpose: Test for proper handling of different rank end times
############################################################################
# Copyright (C) 2017 SchedMD LLC.
# Written by Morris <jette@schedmd.com>
#
# This file is part of Slurm, a resource management program.
# For details, see <https://slurm.schedmd.com/>.
# Please also read the included file: DISCLAIMER.
#
# Slurm is free software; you can redistribute it and/or modify it under
# the terms of the GNU General Public License as published by the Free
# Software Foundation; either version 2 of the License, or (at your option)
# any later version.
#
# Slurm is distributed in the hope that it will be useful, but WITHOUT ANY
# WARRANTY; without even the implied warranty of MERCHANTABILITY or FITNESS
# FOR A PARTICULAR PURPOSE.  See the GNU General Public License for more
# details.
#
# You should have received a copy of the GNU General Public License along
# with Slurm; if not, write to the Free Software Foundation, Inc.,
# 51 Franklin Street, Fifth Floor, Boston, MA 02110-1301  USA.
############################################################################
source ./globals

set test_id	"38.15"
set exit_code	0
set file_in	"test$test_id.input"
set prompt	"PROMPT: "
set timeout	60

print_header $test_id

if {[test_front_end]} {
    skip "This test is incompatible with front-end systems"
}
<<<<<<< HEAD
if {[test_hetjob_step] == 0} {
	send_user "\nWARNING: heterogeneous steps not currently supported\n"
	exit $exit_code
=======
if {[test_pack_step] == 0} {
	skip "Heterogeneous steps not currently supported"
>>>>>>> 59f33f7e
}

set def_part_name [default_partition]
set nb_nodes [get_node_cnt_in_part $def_part_name]
if {$nb_nodes < 3} {
	skip "Need 3 or more nodes in default partition"
}

proc end_it { exit_code } {
	global het_job_id scancel
	if {$het_job_id > 0} {
		exec $scancel $het_job_id
	}
	if {$exit_code != 0} {
		fail "Test failed due to previous errors (\$exit_code = $exit_code)"
	}
	pass
}

set het_job_id 0
set component(0) 0
set matches 0
set index 0
set timeout $max_job_delay
spawn $salloc -t1 -N1 : -N1 : -N1 $bin_bash
expect {
	-re "job ($number) has been allocated resources" {
		set het_job_id $expect_out(1,string)
		send "export PS1=\"$prompt\"\r"
		exp_continue
	}
	-re "\"$prompt" {
		# skip this, just echo of setting prompt"
		exp_continue
	}
	-re "$prompt" {
		#log_debug "Job initiated"
	}
	timeout {
		log_error "salloc: allocation not granted in $timeout seconds"
		end_it 1
	}
	eof {
		wait
	}
}
<<<<<<< HEAD
if {$het_job_id == 0} {
	log_error "salloc failure\n"
=======
if {$pack_job_id == 0} {
	log_error "salloc failure"
>>>>>>> 59f33f7e
	end_it 1
}

make_bash_script $file_in "
#!/usr/bin/env bash
sleep_time=`expr 3 - \$SLURM_PROCID`
sleep \$sleep_time
env | grep SLURMD_NODENAME
"

set matches 0
send "$srun --label --mpi=none --het-group=0-2 $file_in\r"
expect {
	-re "($number): SLURMD_NODENAME" {
		incr matches
		exp_continue
	}
	-re "$prompt" {
		#break
	}
	timeout {
		log_error "srun not responding"
		end_it 1
	}
	eof {
		wait
	}
}
if {$matches != 3} {
	log_error "srun output failure ($matches != 3)"
	end_it 1
}

make_bash_script $file_in "
#!/usr/bin/env bash
sleep_time=`expr \$SLURM_PROCID`
sleep \$sleep_time
env | grep SLURMD_NODENAME
"

set matches 0
send "$srun --label --mpi=none --het-group=0-2 $file_in\r"
expect {
	-re "($number): SLURMD_NODENAME" {
		incr matches
		exp_continue
	}
	-re "$prompt" {
		#break
	}
	timeout {
		log_error "srun not responding"
		end_it 1
	}
	eof {
		wait
	}
}
if {$matches != 3} {
	log_error "srun output failure ($matches != 3)"
	end_it 1
}

send "exit\r"
expect {
	timeout {
		log_error "srun not responding"
		end_it 1
	}
	eof {
		wait
	}
}

exec $bin_rm -f $file_in
end_it 0<|MERGE_RESOLUTION|>--- conflicted
+++ resolved
@@ -36,14 +36,8 @@
 if {[test_front_end]} {
     skip "This test is incompatible with front-end systems"
 }
-<<<<<<< HEAD
 if {[test_hetjob_step] == 0} {
-	send_user "\nWARNING: heterogeneous steps not currently supported\n"
-	exit $exit_code
-=======
-if {[test_pack_step] == 0} {
 	skip "Heterogeneous steps not currently supported"
->>>>>>> 59f33f7e
 }
 
 set def_part_name [default_partition]
@@ -90,13 +84,8 @@
 		wait
 	}
 }
-<<<<<<< HEAD
 if {$het_job_id == 0} {
-	log_error "salloc failure\n"
-=======
-if {$pack_job_id == 0} {
 	log_error "salloc failure"
->>>>>>> 59f33f7e
 	end_it 1
 }
 
