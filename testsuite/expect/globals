--- conflicted
+++ resolved
@@ -5333,20 +5333,6 @@
 	return 0
 }
 
-<<<<<<< HEAD
-proc check_reason { job_id reason } {
-	global squeue
-
-	set found 0
-	spawn $squeue -j $job_id --noheader -o "%r"
-	expect {
-		-re "$reason" {
-			set found 1
-			exp_continue
-		}
-		timeout {
-			send_user "\nFAILURE: squeue not responding\n"
-=======
 ################################################################
 #
 # Proc: get_node_config
@@ -5402,20 +5388,35 @@
 			send_user "\nFAILURE: srun not responding\n"
 			slow_kill $srun_pid
 			set exit_code 1
->>>>>>> 09ec07ef
-		}
-		eof {
-			wait
-		}
-	}
-<<<<<<< HEAD
+		}
+		eof {
+			wait
+		}
+	}
+	log_user 1
+	set cpus_per_socket [expr $cpus_tot / $sockets_per_node]
+}
+
+proc check_reason { job_id reason } {
+	global squeue
+
+	set found 0
+	spawn $squeue -j $job_id --noheader -o "%r"
+	expect {
+		-re "$reason" {
+			set found 1
+			exp_continue
+		}
+		timeout {
+			send_user "\nFAILURE: squeue not responding\n"
+		}
+		eof {
+			wait
+		}
+	}
 
 	if {$found == 0} {
 		log_error "Job $job_id should have a wait reason of $reason"
 	}
 	return $found
-=======
-	log_user 1
-	set cpus_per_socket [expr $cpus_tot / $sockets_per_node]
->>>>>>> 09ec07ef
 }