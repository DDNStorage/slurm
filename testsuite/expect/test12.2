--- conflicted
+++ resolved
@@ -127,11 +127,7 @@
 	# Compute error in KB
 	set diff_mem [expr $mem_used - $mem_size]
 	set error_mem [expr abs($diff_mem)]
-<<<<<<< HEAD
 	if {($mem_used < $mem_size) || ($error_mem > $max_mem_error)} {
-=======
-	if {$error_mem > 4200} {
->>>>>>> 79ddd5dc
 		send_user "\nFAILURE: sstat memory use discrepancy of $error_mem KB\n"
 		send_user "  Wanted $mem_size KB, got $mem_used KB\n"
 		return 1
