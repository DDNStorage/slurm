#!/usr/bin/env expect
############################################################################
# Purpose: Test of Slurm functionality
#          Test of MPMD (--multi-prog option).
############################################################################
# Copyright (C) 2006 The Regents of the University of California.
# Produced at Lawrence Livermore National Laboratory (cf, DISCLAIMER).
# Written by Morris Jette <jette1@llnl.gov>
# CODE-OCEC-09-009. All rights reserved.
#
# This file is part of Slurm, a resource management program.
# For details, see <https://slurm.schedmd.com/>.
# Please also read the included file: DISCLAIMER.
#
# Slurm is free software; you can redistribute it and/or modify it under
# the terms of the GNU General Public License as published by the Free
# Software Foundation; either version 2 of the License, or (at your option)
# any later version.
#
# Slurm is distributed in the hope that it will be useful, but WITHOUT ANY
# WARRANTY; without even the implied warranty of MERCHANTABILITY or FITNESS
# FOR A PARTICULAR PURPOSE.  See the GNU General Public License for more
# details.
#
# You should have received a copy of the GNU General Public License along
# with Slurm; if not, write to the Free Software Foundation, Inc.,
# 51 Franklin Street, Fifth Floor, Boston, MA 02110-1301  USA.
############################################################################
source ./globals

set test_id     "1.54"
set file_in     "test$test_id.input"
set exit_code   0

print_header $test_id

if {[test_front_end] != 0} {
	skip "This test is incompatible with front-end systems"
}

#
# Delete left-over input script
# Build input script file
#
exec $bin_rm -f $file_in
set file [open $file_in "w"]
puts $file "# multi-program configuration file
1-2   $bin_echo task:%t:offset:%o
0,3   $bin_echo task:%t:offset:%o
"
close $file
exec $bin_chmod 700 $file_in

#
# Submit a slurm job that will execute different programs and arguments by task number
#
set matches 0
set timeout $max_job_delay
set srun_pid [spawn $srun -N1 -n4 --overcommit -l -t1 --multi-prog ./$file_in]
expect {
	-re "($number): *task:($number):offset:($number)" {
		set label       $expect_out(1,string)
		set task_id     $expect_out(2,string)
		set task_offset $expect_out(3,string)
		if {$label == 0 && $task_id == 0 && $task_offset == 0} {
			incr matches
		}
		if {$label == 1 && $task_id == 1 && $task_offset == 0} {
			incr matches
		}
		if {$label == 2 && $task_id == 2 && $task_offset == 1} {
			incr matches
		}
		if {$label == 3 && $task_id == 3 && $task_offset == 1} {
			incr matches
		}
		exp_continue
	}
	timeout {
		log_error "srun not responding"
		slow_kill $srun_pid
		set exit_code 1
	}
	eof {
		wait
	}
}
if {$matches != 4} {
	log_error "Did not get expected multi-program output"
	set exit_code 1
}
if {$exit_code != 0} {
	fail "Test failed due to previous errors (\$exit_code = $exit_code)"
} else {
	log_debug "So far, so good"
}

#
# Submit a slurm job that will execute different executables and check debug info
#
# Timeout is max_job_delay (to spawn task) +
#       60 (job time limit) +
#       60 (slurmctld time limit check poll interval) +
#       KillWait
#
set timeout [expr $max_job_delay + 60 + 60 + 60]

exec $bin_rm -f $file_in
set file [open $file_in "w"]
puts $file "# multi-program configuration file
1-2   $bin_hostname
0,3   $bin_date
"
close $file
exec $bin_chmod 700 $file_in

set job_id    0
set matches   0
set srun_pid [spawn $srun -N1 -n4 --overcommit -l -t1 --multi-prog --debugger-test -v ./$file_in]
expect {
	-re "launching ($number)" {
		set job_id $expect_out(1,string)
		exp_continue
	}
<<<<<<< HEAD
	-re "executable:($alpha)" {
		if {[string compare $expect_out(1,string) "date"] != 0} {
=======
	-re "executable:(/usr)?(/bin/)($re_word_str)" {
		if {[string compare $expect_out(3,string) "date"] != 0} {
>>>>>>> 68d17260
			incr matches
		}
		if {[string compare $expect_out(1,string) "hostname"] != 0} {
			incr matches
		}
		if {$matches == 4} {
			slow_kill $srun_pid
		}
		exp_continue
	}
	timeout {
		log_error "srun not responding"
		slow_kill $srun_pid
		set exit_code 1
	}
	eof {
		wait
	}
}
if {$matches != 4} {
	log_error "Did not generate full list of executables."
	set exit_code 1
}
if {$job_id == 0} {
	log_error "Failed to get job id"
	set exit_code 1
} else {
	cancel_job $job_id
}

if {$exit_code != 0} {
	fail "Test failed due to previous errors (\$exit_code = $exit_code)"
} else {
	log_debug "So far, so good"
}

#
# Submit a slurm job that asks for more tasks than specified in our
# configuration file
#
set matches   0
set srun_pid [spawn $srun -N1 -n5 --overcommit -l -t1 --multi-prog  ./$file_in]
expect {
	-re "Configuration file .* invalid" {
		log_debug "No worries. This error is expected"
		incr matches
	}
	timeout {
		log_error "srun not responding"
		slow_kill $srun_pid
		set exit_code 1
	}
	eof {
		wait
	}
}
if {$matches != 1} {
	log_error "Did not note lack of a executable for task 5."
	set exit_code 1
}


exec $bin_rm -f $file_in
set file [open $file_in "w"]
puts $file "# multi-program configuration file
1-2   $bin_hostname
0,3   $bin_echo aaaa \
task:%t:\\
offset:%o \\
bbbb
"
close $file
exec $bin_chmod 700 $file_in

set matches   0
set srun_pid [spawn $srun -N1 -n4 --overcommit -l -t1 --multi-prog ./$file_in]
expect {
	-re "($number): aaaa task:($number):offset:($number) bbbb" {
		if {$expect_out(1,string) == 0 && $expect_out(2,string) == 0 && $expect_out(3,string) == 0} {
			incr matches
		} elseif {$expect_out(1,string) == 3 && $expect_out(2,string) == 3 && $expect_out(3,string) == 1} {
			incr matches
		} else {
			log_error "Processing MPMD line continuation"
			set exit_code 1
		}
		exp_continue
	}
	timeout {
		log_error "srun not responding"
		slow_kill $srun_pid
		set exit_code 1
	}
	eof {
		wait
	}
}
if {$matches != 2} {
	fail "Processing MPMD line continuation ($matches != 2)"
}

if {$exit_code == 0} {
	exec $bin_rm -f $file_in
} else {
	fail "Test failed due to previous errors (\$exit_code = $exit_code)"
}<|MERGE_RESOLUTION|>--- conflicted
+++ resolved
@@ -122,13 +122,8 @@
 		set job_id $expect_out(1,string)
 		exp_continue
 	}
-<<<<<<< HEAD
-	-re "executable:($alpha)" {
+	-re "executable:($re_word_str)" {
 		if {[string compare $expect_out(1,string) "date"] != 0} {
-=======
-	-re "executable:(/usr)?(/bin/)($re_word_str)" {
-		if {[string compare $expect_out(3,string) "date"] != 0} {
->>>>>>> 68d17260
 			incr matches
 		}
 		if {[string compare $expect_out(1,string) "hostname"] != 0} {
