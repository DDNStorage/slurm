#!/usr/bin/env expect
############################################################################
# Purpose:  Test of slurm_job_step_stat() and slurm_load_job() API calls.
#
# Output:  "TEST: #.#" followed by "SUCCESS" if test was successful, OR
#          "FAILURE: ..." otherwise with an explanation of the failure, OR
#          anything else indicates a failure mode that must be investigated.
#
# Note:    This script generates and then deletes a file in the working
#          directory named test7.12.prog
############################################################################
# Portions Copyright (C) 2014 SchedMD LLC
# Copyright (C) 2010 Lawrence Livermore National Security.
# Produced at Lawrence Livermore National Laboratory (cf, DISCLAIMER).
# Written by Morris Jette <jette@schedmd.com>
# CODE-OCEC-09-009. All rights reserved.
#
# This file is part of Slurm, a resource management program.
# For details, see <https://slurm.schedmd.com/>.
# Please also read the included file: DISCLAIMER.
#
# Slurm is free software; you can redistribute it and/or modify it under
# the terms of the GNU General Public License as published by the Free
# Software Foundation; either version 2 of the License, or (at your option)
# any later version.
#
# Slurm is distributed in the hope that it will be useful, but WITHOUT ANY
# WARRANTY; without even the implied warranty of MERCHANTABILITY or FITNESS
# FOR A PARTICULAR PURPOSE.  See the GNU General Public License for more
# details.
#
# You should have received a copy of the GNU General Public License along
# with Slurm; if not, write to the Free Software Foundation, Inc.,
# 51 Franklin Street, Fifth Floor, Boston, MA 02110-1301  USA.
############################################################################
source ./globals

set test_id     "7.12"
set exit_code   0
set file_in     "test$test_id.input"
set job_id      0
set step_id	0
set pid_count	1
set test_prog   "test$test_id.prog"

print_header $test_id

if {[test_front_end] != 0} {
        send_user "\nWARNING: This test is incompatible with front-end systems\n"
        exit 0
}

#
# Delete left-over program and rebuild it
#
file delete $file_in $test_prog
make_bash_script $file_in "
  $srun $bin_sleep 120
"
<<<<<<< HEAD

send_user "slurm_dir is $slurm_dir\n"

compile_against_libslurm $test_prog 0
=======
compile_against_libslurm ${test_prog}
fail_on_error "Cannot compile test program"
>>>>>>> 37084a7c

#
# Spawn program via sbatch
#
spawn $sbatch -N1 -t1 --output=/dev/null $file_in
expect {
	-re "Submitted batch job ($number)" {
		set job_id $expect_out(1,string)
		exp_continue
	}
	timeout {
		send_user "\nFAILURE: sbatch not responding\n"
		set exit_code 1
		exp_continue
	}
	eof {
		wait
	}
}
if { $job_id == 0 } {
	send_user "\nFAILURE: failed to submit job\n"
	exit 1
}

#
# Wait for job to start
#
if {[wait_for_job $job_id "RUNNING"] != 0} {
	send_user "\nFAILURE: waiting for job to start\n"
	cancel_job $job_id
	exit 1
}
# wait for job step to start
sleep 5
set debug 0
if {$debug} {
	spawn $sstat -j $job_id
	expect {
		eof {
			wait
		}
	}
}

set job_matches  0
set pid_matches  0
set step_matches 0
spawn ./$test_prog $job_id $step_id
expect {
	-re "job_id:$job_id step_id" {
		incr step_matches
		exp_continue
	}
	-re "pid:$number" {
		incr pid_matches
		exp_continue
	}
	-re "job_id:$job_id name" {
		incr job_matches
		exp_continue
	}
	timeout {
		send_user "\nFAILURE: spawn IO not responding\n"
		cancel_job $job_id
		set exit_code 1
	}
	eof {
		wait
	}
}

if {$step_matches != 1} {
	send_user "\nFAILURE: error running slurm_job_step_stat() program ($step_matches != 1)\n"
	set exit_code 1
}
if {$pid_matches != $pid_count} {
	send_user "\nWARNING: Failed to load PIDs associated with job step ($pid_matches != $pid_count).\n"
	send_user "         This is dependent upon the ProctrackType configured.\n"
	send_user "         proctrack/pgid does NOT support this functionality.\n"
}
if {$job_matches != 1} {
	send_user "\nFAILURE: Failed to load job info for this job ($job_matches != 1).\n"
	set exit_code 1
}

cancel_job $job_id
if {$exit_code == 0} {
	file delete $file_in $test_prog
	send_user "\nSUCCESS\n"
}
exit $exit_code<|MERGE_RESOLUTION|>--- conflicted
+++ resolved
@@ -57,15 +57,8 @@
 make_bash_script $file_in "
   $srun $bin_sleep 120
 "
-<<<<<<< HEAD
-
-send_user "slurm_dir is $slurm_dir\n"
-
-compile_against_libslurm $test_prog 0
-=======
 compile_against_libslurm ${test_prog}
 fail_on_error "Cannot compile test program"
->>>>>>> 37084a7c
 
 #
 # Spawn program via sbatch
