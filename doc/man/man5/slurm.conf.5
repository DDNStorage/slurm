.TH "slurm.conf" "5" "Slurm Configuration File" "August 2020" "Slurm Configuration File"

.SH "NAME"
slurm.conf \- Slurm configuration file

.SH "DESCRIPTION"
\fBslurm.conf\fP is an ASCII file which describes general Slurm
configuration information, the nodes to be managed, information about
how those nodes are grouped into partitions, and various scheduling
parameters associated with those partitions. This file should be
consistent across all nodes in the cluster.
.LP
The file location can be modified at system build time using the
DEFAULT_SLURM_CONF parameter or at execution time by setting the SLURM_CONF
environment variable. The Slurm daemons also allow you to override
both the built\-in and environment\-provided location using the "\-f"
option on the command line.
.LP
The contents of the file are case insensitive except for the names of nodes
and partitions. Any text following a "#" in the configuration file is treated
as a comment through the end of that line.
Changes to the configuration file take effect upon restart of
Slurm daemons, daemon receipt of the SIGHUP signal, or execution
of the command "scontrol reconfigure" unless otherwise noted.
.LP
If a line begins with the word "Include" followed by whitespace
and then a file name, that file will be included inline with the current
configuration file. For large or complex systems, multiple configuration files
may prove easier to manage and enable reuse of some files (See INCLUDE
MODIFIERS for more details).
.LP
Note on file permissions:
.LP
The \fIslurm.conf\fR file must be readable by all users of Slurm, since it
is used by many of the Slurm commands.  Other files that are defined
in the \fIslurm.conf\fR file, such as log files and job accounting files,
may need to be created/owned by the user "SlurmUser" to be successfully
accessed.  Use the "chown" and "chmod" commands to set the ownership
and permissions appropriately.
See the section \fBFILE AND DIRECTORY PERMISSIONS\fR for information
about the various files and directories used by Slurm.

.SH "PARAMETERS"
.LP
The overall configuration parameters available include:

.TP
\fBAccountingStorageBackupHost\fR
The name of the backup machine hosting the accounting storage database.
If used with the accounting_storage/slurmdbd plugin, this is where the backup
slurmdbd would be running.
Only used with systems using SlurmDBD, ignored otherwise.

.TP
\fBAccountingStorageEnforce\fR
This controls what level of association\-based enforcement to impose
on job submissions.  Valid options are any combination of
\fIassociations\fR, \fIlimits\fR, \fInojobs\fR, \fInosteps\fR, \fIqos\fR, \fIsafe\fR, and \fIwckeys\fR, or
\fIall\fR for all things (expect nojobs and nosteps, they must be requested as well).

If limits, qos, or wckeys are set, associations will automatically be set.

If wckeys is set, TrackWCKey will automatically be set.

If safe is set, limits and associations will automatically be set.

If nojobs is set nosteps will automatically be set.

By enforcing Associations no new job is allowed to run unless a corresponding
association exists in the system.  If limits are enforced users can be
limited by association to whatever job size or run time limits are defined.

If nojobs is set Slurm will not account for any jobs or steps on the system,
like wise if nosteps is set Slurm will not account for any steps ran limits
will still be enforced.

If safe is enforced, a job will only be launched against an association or qos
that has a GrpTRESMins limit set if the job will be able to run to completion.
Without this option set, jobs will be launched as long as their usage
hasn't reached the cpu-minutes limit which can lead to jobs being
launched but then killed when the limit is reached.

With qos and/or wckeys enforced jobs will not be scheduled unless a valid qos
and/or workload characterization key is specified.

When \fBAccountingStorageEnforce\fR is changed, a restart of the slurmctld
daemon is required (not just a "scontrol reconfig").

.TP
\fBAccountingStorageExternalHost\fR
A comma separated list of external slurmdbds (<host/ip>[:port][,...]) to
register with. If no port is given, the \fBAccountingStoragePort\fR will be
used.

This allows clusters registered with the external slurmdbd to communicate with
each other using the \fI--cluster/-M\fR client command options.

The cluster will add itself to the external slurmdbd if it doesn't exist. If a
non-external cluster already exists on the external slurmdbd, the slurmctld
will ignore registering to the external slurmdbd.

.TP
\fBAccountingStorageHost\fR
The name of the machine hosting the accounting storage database.
Only used with systems using SlurmDBD, ignored otherwise.
Also see \fBDefaultStorageHost\fR.

.TP
\fBAccountingStorageParameters\fR
Comma separated list of key-value pair parameters. Currently
supported values include options to establish a secure connection to the
database:
.RS
.TP 2
\fBSSL_CERT\fR
The path name of the client public key certificate file.
.TP
\fBSSL_CA\fR
The path name of the Certificate Authority (CA) certificate file.
.TP
\fBSSL_CAPATH\fR
The path name of the directory that contains trusted SSL CA certificate files.
.TP
\fBSSL_KEY\fR
The path name of the client private key file.
.TP
\fBSSL_CIPHER\fR
The list of permissible ciphers for SSL encryption.
.RE

.TP
\fBAccountingStoragePass\fR
The password used to gain access to the database to store the
accounting data.  Only used for database type storage plugins, ignored
otherwise.  In the case of Slurm DBD (Database Daemon) with MUNGE
authentication this can be configured to use a MUNGE daemon
specifically configured to provide authentication between clusters
while the default MUNGE daemon provides authentication within a
cluster.  In that case, \fBAccountingStoragePass\fR should specify the
named port to be used for communications with the alternate MUNGE
daemon (e.g.  "/var/run/munge/global.socket.2"). The default value is
NULL.  Also see \fBDefaultStoragePass\fR.

.TP
\fBAccountingStoragePort\fR
The listening port of the accounting storage database server.
Only used for database type storage plugins, ignored otherwise.
The default value is SLURMDBD_PORT as established at system
build time. If no value is explicitly specified, it will be set to 6819.
This value must be equal to the \fBDbdPort\fR parameter in the
slurmdbd.conf file.
Also see \fBDefaultStoragePort\fR.

.TP
\fBAccountingStorageTRES\fR
Comma separated list of resources you wish to track on the cluster.
These are the resources requested by the sbatch/srun job when it
is submitted. Currently this consists of any GRES, BB (burst buffer) or
license along with CPU, Memory, Node, Energy, FS/[Disk|Lustre], IC/OFED, Pages,
and VMem. By default Billing, CPU, Energy, Memory, Node, FS/Disk, Pages and VMem
are tracked. These default TRES cannot be disabled, but only appended to.
AccountingStorageTRES=gres/craynetwork,license/iop1
will track billing, cpu, energy, memory, nodes, fs/disk, pages and vmem along
with a gres called craynetwork as well as a license called iop1. Whenever these
resources are used on the cluster they are recorded. The TRES are automatically
set up in the database on the start of the slurmctld.

If multiple GRES of different types are tracked (e.g. GPUs of different types),
then job requests with matching type specifications will be recorded.
Given a configuration of
"AccountingStorageTRES=gres/gpu,gres/gpu:tesla,gres/gpu:volta"
Then "gres/gpu:tesla" and "gres/gpu:volta" will track only jobs that explicitly
request those two GPU types, while "gres/gpu" will track allocated GPUs of any
type ("tesla", "volta" or any other GPU type).

Given a configuration of
"AccountingStorageTRES=gres/gpu:tesla,gres/gpu:volta"
Then "gres/gpu:tesla" and "gres/gpu:volta" will track jobs that explicitly
request those GPU types.
If a job requests GPUs, but does not explicitly specify the GPU type, then
its resource allocation will be accounted for as either "gres/gpu:tesla" or
"gres/gpu:volta", although the accounting may not match the actual GPU type
allocated to the job and the GPUs allocated to the job could be heterogeneous.
In an environment containing various GPU types, use of a job_submit plugin
may be desired in order to force jobs to explicitly specify some GPU type.

.TP
\fBAccountingStorageType\fR
The accounting storage mechanism type.  Acceptable values at
present include "accounting_storage/none"
and "accounting_storage/slurmdbd".
The "accounting_storage/slurmdbd" value indicates that accounting records
will be written to the Slurm DBD, which manages an underlying MySQL
database. See "man slurmdbd" for more information.  The
default value is "accounting_storage/none" and indicates that account
records are not maintained.
Also see \fBDefaultStorageType\fR.

.TP
\fBAccountingStorageUser\fR
The user account for accessing the accounting storage database.
Only used for database type storage plugins, ignored otherwise.
Also see \fBDefaultStorageUser\fR.

.TP
\fBAccountingStoreJobComment\fR
If set to "YES" then include the job's comment field in the job
complete message sent to the Accounting Storage database.  The default
is "YES".
Note the AdminComment and SystemComment are always recorded in the database.

.TP
\fBAcctGatherNodeFreq\fR
The AcctGather plugins sampling interval for node accounting.
For AcctGather plugin values of none, this parameter is ignored.
For all other values this parameter is the number
of seconds between node accounting samples. For the
acct_gather_energy/rapl plugin, set a value less
than 300 because the counters may overflow beyond this rate.
The default value is zero. This value disables accounting sampling
for nodes. Note: The accounting sampling interval for jobs is
determined by the value of \fBJobAcctGatherFrequency\fR.

.TP
\fBAcctGatherEnergyType\fR
Identifies the plugin to be used for energy consumption accounting.
The jobacct_gather plugin and slurmd daemon call this plugin to collect
energy consumption data for jobs and nodes. The collection of energy
consumption data takes place on the node level, hence only in case of exclusive
job allocation the energy consumption measurements will reflect the job's
real consumption. In case of node sharing between jobs the reported consumed
energy per job (through sstat or sacct) will not reflect the real energy
consumed by the jobs.

Configurable values at present are:
.RS
.TP 20
\fBacct_gather_energy/none\fR
No energy consumption data is collected.
.TP
\fBacct_gather_energy/ipmi\fR
Energy consumption data is collected from the Baseboard Management Controller
(BMC) using the Intelligent Platform Management Interface (IPMI).
.TP
\fBacct_gather_energy/pm_counters\fR
Energy consumption data is collected from the Baseboard Management
Controller (BMC) for HPE Cray systems.
.TP
\fBacct_gather_energy/rapl\fR
Energy consumption data is collected from hardware sensors using the Running
Average Power Limit (RAPL) mechanism. Note that enabling RAPL may require the
execution of the command "sudo modprobe msr".
.TP
\fBacct_gather_energy/xcc\fR
Energy consumption data is collected from the Lenovo SD650 XClarity Controller
(XCC) using IPMI OEM raw commands.
.RE

.TP
\fBAcctGatherInterconnectType\fR
Identifies the plugin to be used for interconnect network traffic accounting.
The jobacct_gather plugin and slurmd daemon call this plugin to collect
network traffic data for jobs and nodes.
The collection of network traffic data takes place on the node level,
hence only in case of exclusive job allocation the collected values will
reflect the job's real traffic. In case of node sharing between jobs the reported
network traffic per job (through sstat or sacct) will not reflect the real
network traffic by the jobs.

Configurable values at present are:
.RS
.TP 20
\fBacct_gather_interconnect/none\fR
No infiniband network data are collected.
.TP
\fBacct_gather_interconnect/ofed\fR
Infiniband network traffic data are collected from the hardware monitoring
counters of Infiniband devices through the OFED library.
In order to account for per job network traffic, add the "ic/ofed" TRES to
\fIAccountingStorageTRES\fR.
.RE

.TP
\fBAcctGatherFilesystemType\fR
Identifies the plugin to be used for filesystem traffic accounting.
The jobacct_gather plugin and slurmd daemon call this plugin to collect
filesystem traffic data for jobs and nodes.
The collection of filesystem traffic data takes place on the node level,
hence only in case of exclusive job allocation the collected values will
reflect the job's real traffic. In case of node sharing between jobs the reported
filesystem traffic per job (through sstat or sacct) will not reflect the real
filesystem traffic by the jobs.


Configurable values at present are:
.RS
.TP 20
\fBacct_gather_filesystem/none\fR
No filesystem data are collected.
.TP
\fBacct_gather_filesystem/lustre\fR
Lustre filesystem traffic data are collected from the counters found in
/proc/fs/lustre/.
In order to account for per job lustre traffic, add the "fs/lustre" TRES to
\fIAccountingStorageTRES\fR.
.RE

.TP
\fBAcctGatherProfileType\fR
Identifies the plugin to be used for detailed job profiling.
The jobacct_gather plugin and slurmd daemon call this plugin to collect
detailed data such as I/O counts, memory usage, or energy consumption for jobs
and nodes. There are interfaces in this plugin to collect data as step start
and completion, task start and completion, and at the account gather
frequency. The data collected at the node level is related to jobs only in
case of exclusive job allocation.

Configurable values at present are:
.RS
.TP 20
\fBacct_gather_profile/none\fR
No profile data is collected.
.TP
\fBacct_gather_profile/hdf5\fR
This enables the HDF5 plugin. The directory where the profile files
are stored and which values are collected are configured in the
acct_gather.conf file.
.TP
\fBacct_gather_profile/influxdb\fR
This enables the influxdb plugin. The influxdb instance host, port, database,
retention policy and which values are collected are configured in the
acct_gather.conf file.
.RE

.TP
\fBAllowSpecResourcesUsage\fR
If set to "YES", Slurm allows individual jobs to override node's configured
CoreSpecCount value. For a job to take advantage of this feature,
a command line option of \-\-core\-spec must be specified.  The default
value for this option is "YES" for Cray systems and "NO" for other system types.

.TP
\fBAuthAltTypes\fR
Comma separated list of alternative authentication plugins that the slurmctld
will permit for communication. Acceptable values at present include "auth/jwt".

.TP
\fBAuthInfo\fR
Additional information to be used for authentication of communications
between the Slurm daemons (slurmctld and slurmd) and the Slurm
clients.  The interpretation of this option is specific to the
configured \fBAuthType\fR.
Multiple options may be specified in a comma delimited list.
If not specified, the default authentication information will be used.
.RS
.TP 14
\fBcred_expire\fR
Default job step credential lifetime, in seconds (e.g. "cred_expire=1200").
It must be sufficiently long enough to load user environment, run prolog,
deal with the slurmd getting paged out of memory, etc.
This also controls how long a requeued job must wait before starting again.
The default value is 120 seconds.
.TP
\fBsocket\fR
Path name to a MUNGE daemon socket to use
(e.g. "socket=/var/run/munge/munge.socket.2").
The default value is "/var/run/munge/munge.socket.2".
Used by \fIauth/munge\fR and \fIcred/munge\fR.
.TP
\fBttl\fR
Credential lifetime, in seconds (e.g. "ttl=300").
The default value is dependent upon the MUNGE installation, but is typically
300 seconds.
.RE

.TP
\fBAuthType\fR
The authentication method for communications between Slurm
components.
Acceptable values at present include "auth/munge" and "auth/none".
The default value is "auth/munge".
"auth/none" includes the UID in each communication, but it is not verified.
This may be fine for testing purposes, but
\fBdo not use "auth/none" if you desire any security\fR.
"auth/munge" indicates that MUNGE is to be used.
(See "https://dun.github.io/munge/" for more information).
All Slurm daemons and commands must be terminated prior to changing
the value of \fBAuthType\fR and later restarted.

.TP
\fBBackupAddr\fR
Deprecated option, see \fBSlurmctldHost\fR.

.TP
\fBBackupController\fR
Deprecated option, see \fBSlurmctldHost\fR.

The backup controller recovers state information from the
\fBStateSaveLocation\fR directory, which must be readable and writable from both
the primary and backup controllers.
While not essential, it is recommended that you specify a backup controller.
See  the \fBRELOCATING CONTROLLERS\fR section if you change this.

.TP
\fBBatchStartTimeout\fR
The maximum time (in seconds) that a batch job is permitted for
launching before being considered missing and releasing the
allocation. The default value is 10 (seconds). Larger values may be
required if more time is required to execute the \fBProlog\fR, load
user environment variables, or if the slurmd daemon gets paged from memory.
.br
.br
\fBNote\fR: The test for a job being successfully launched is only performed when
the Slurm daemon on the compute node registers state with the slurmctld daemon
on the head node, which happens fairly rarely.
Therefore a job will not necessarily be terminated if its start time exceeds
\fBBatchStartTimeout\fR.
This configuration parameter is also applied to launch tasks and avoid aborting
\fBsrun\fR commands due to long running \fBProlog\fR scripts.

.TP
\fBBurstBufferType\fR
The plugin used to manage burst buffers. Acceptable values at present are:
.RS
.TP
\fBburst_buffer/datawrap\fR
Use Cray DataWarp API to provide burst buffer functionality.
.TP
\fBburst_buffer/none\fR
.RE

.TP
\fBCliFilterPlugins\fR
A comma delimited list of command line interface option filter/modification
plugins. The specified plugins will be executed in the order listed.
These are intended to be site\-specific plugins which can be used to set
default job parameters and/or logging events.
No cli_filter plugins are used by default.

.TP
\fBClusterName\fR
The name by which this Slurm managed cluster is known in the
accounting database.  This is needed distinguish accounting records
when multiple clusters report to the same database. Because of limitations
in some databases, any upper case letters in the name will be silently mapped
to lower case. In order to avoid confusion, it is recommended that the name
be lower case.

.TP
\fBCommunicationParameters\fR
Comma separated options identifying communication options.
.RS
.TP 15
\fBCheckGhalQuiesce\fR
Used specifically on a Cray using an Aries Ghal interconnect.  This will check
to see if the system is quiescing when sending a message, and if so, we wait
until it is done before sending.
.TP
\fBNoAddrCache\fR By default, Slurm will cache a node's network address after
successfully establishing the node's network address. This option disables the
cache and Slurm will look up the node's network address each time a connection
is made. This is useful, for example, in a cloud environment where the node
addresses come and go out of DNS.
.TP
\fBNoCtldInAddrAny\fR
Used to directly bind to the address of what the node resolves to running
the slurmctld instead of binding messages to any address on the node,
which is the default.
.TP
\fBNoInAddrAny\fR
Used to directly bind to the address of what the node resolves to instead
of binding messages to any address on the node which is the default.
This option is for all daemons/clients except for the slurmctld.
.RE

.TP
\fBCompleteWait\fR
The time, in seconds, given for a job to remain in COMPLETING state
before any additional jobs are scheduled.
If set to zero, pending jobs will be started as soon as possible.
Since a COMPLETING job's resources are released for use by other
jobs as soon as the \fBEpilog\fR completes on each individual node,
this can result in very fragmented resource allocations.
To provide jobs with the minimum response time, a value of zero is
recommended (no waiting).
To minimize fragmentation of resources, a value equal to \fBKillWait\fR
plus two is recommended.
In that case, setting \fBKillWait\fR to a small value may be beneficial.
The default value of \fBCompleteWait\fR is zero seconds.
The value may not exceed 65533.

.TP
\fBControlAddr\fR
Deprecated option, see \fBSlurmctldHost\fR.

.TP
\fBControlMachine\fR
Deprecated option, see \fBSlurmctldHost\fR.

.TP
\fBCoreSpecPlugin\fR
Identifies the plugins to be used for enforcement of core specialization.
The slurmd daemon must be restarted for a change in CoreSpecPlugin
to take effect.
Acceptable values at present include:
.RS
.TP 20
\fBcore_spec/cray_aries\fR
used only for Cray systems
.TP
\fBcore_spec/none\fR
used for all other system types
.RE

.TP
\fBCpuFreqDef\fR
Default CPU frequency value or frequency governor to use when running a
job step if it has not been explicitly set with the \-\-cpu\-freq option.
Acceptable values at present include a numeric value (frequency in kilohertz)
or one of the following governors:
.RS
.TP 14
\fBConservative\fR
attempts to use the Conservative CPU governor
.TP
\fBOnDemand\fR
attempts to use the OnDemand CPU governor
.TP
\fBPerformance\fR
attempts to use the Performance CPU governor
.TP
\fBPowerSave\fR
attempts to use the PowerSave CPU governor
.RE
There is no default value. If unset, no attempt to set the governor is
made if the \-\-cpu\-freq option has not been set.

.TP
\fBCpuFreqGovernors\fR
List of CPU frequency governors allowed to be set with the salloc, sbatch, or
srun option  \-\-cpu\-freq.
Acceptable values at present include:
.RS
.TP 14
\fBConservative\fR
attempts to use the Conservative CPU governor
.TP
\fBOnDemand\fR
attempts to use the OnDemand CPU governor (a default value)
.TP
\fBPerformance\fR
attempts to use the Performance CPU governor (a default value)
.TP
\fBPowerSave\fR
attempts to use the PowerSave CPU governor
.TP
\fBUserSpace\fR
attempts to use the UserSpace CPU governor (a default value)
.RE
The default is OnDemand, Performance and UserSpace.
.TP
\fBCredType\fR
The cryptographic signature tool to be used in the creation of
job step credentials.
The slurmctld daemon must be restarted for a change in \fBCredType\fR
to take effect.
Acceptable values at present include "cred/munge".
The default value is "cred/munge" and is the recommended.

.TP
\fBDebugFlags\fR
Defines specific subsystems which should provide more detailed event logging.
Multiple subsystems can be specified with comma separators.
Most DebugFlags will result in verbose-level logging for the identified
subsystems, and could impact performance.
Valid subsystems available include:
.RS
.TP 17
\fBAccrue\fR
Accrue counters accounting details
.TP
\fBAgent\fR
RPC agents (outgoing RPCs from Slurm daemons)
.TP
\fBBackfill\fR
Backfill scheduler details
.TP
\fBBackfillMap\fR
Backfill scheduler to log a very verbose map of reserved resources through
time. Combine with \fBBackfill\fR for a verbose and complete view of the
backfill scheduler's work.
.TP
\fBBurstBuffer\fR
Burst Buffer plugin
.TP
\fBCPU_Bind\fR
CPU binding details for jobs and steps
.TP
\fBCpuFrequency\fR
Cpu frequency details for jobs and steps using the \-\-cpu\-freq option.
.TP
\fBData\fR
Generic data structure details.
.TP
\fBDependency\fR
Job dependency debug info
.TP
\fBElasticsearch\fR
Elasticsearch debug info
.TP
\fBEnergy\fR
AcctGatherEnergy debug info
.TP
\fBExtSensors\fR
External Sensors debug info
.TP
\fBFederation\fR
Federation scheduling debug info
.TP
\fBFrontEnd\fR
Front end node details
.TP
\fBGres\fR
Generic resource details
.TP
\fBHetjob\fR
Heterogeneous job details
.TP
\fBGang\fR
Gang scheduling details
.TP
\fBJobContainer\fR
Job container plugin details
.TP
\fBLicense\fR
License management details
.TP
\fBNetwork\fR
Network details
.TP
\fBNetworkRaw\fR
Dump raw hex values of key Network communications. Warning: very verbose.
.TP
\fBNodeFeatures\fR
Node Features plugin debug info
.TP
\fBNO_CONF_HASH\fR
Do not log when the slurm.conf files differs between Slurm daemons
.TP
\fBPower\fR
Power management plugin
.TP
\fBPowerSave\fR
Power save (suspend/resume programs) details
.TP
\fBPriority\fR
Job prioritization
.TP
\fBProfile\fR
AcctGatherProfile plugins details
.TP
\fBProtocol\fR
Communication protocol details
.TP
\fBReservation\fR
Advanced reservations
.TP
\fBRoute\fR
Message forwarding and message aggregation debug info
.TP
\fBSelectType\fR
Resource selection plugin
.TP
\fBSteps\fR
Slurmctld resource allocation for job steps
.TP
\fBSwitch\fR
Switch plugin
.TP
\fBTimeCray\fR
Timing of Cray APIs
.TP
\fBTRESNode\fR
Limits dealing with TRES=Node
.TP
\fBTraceJobs\fR
Trace jobs in slurmctld. It will print detailed job information
including state, job ids and allocated nodes counter.
.TP
\fBTriggers\fR
Slurmctld triggers
.TP
\fBWorkQueue\fR
Work Queue details
.RE

.TP
\fBDefCpuPerGPU\fR
Default count of CPUs allocated per allocated GPU.

.TP
\fBDefMemPerCPU\fR
Default real memory size available per allocated CPU in megabytes.
Used to avoid over\-subscribing memory and causing paging.
\fBDefMemPerCPU\fR would generally be used if individual processors
are allocated to jobs (\fBSelectType=select/cons_res\fR or
\fBSelectType=select/cons_tres\fR).
The default value is 0 (unlimited).
Also see \fBDefMemPerGPU\fR, \fBDefMemPerNode\fR and \fBMaxMemPerCPU\fR.
\fBDefMemPerCPU\fR, \fBDefMemPerGPU\fR and \fBDefMemPerNode\fR are
mutually exclusive.

.TP
\fBDefMemPerGPU\fR
Default real memory size available per allocated GPU in megabytes.
The default value is 0 (unlimited).
Also see \fBDefMemPerCPU\fR and \fBDefMemPerNode\fR.
\fBDefMemPerCPU\fR, \fBDefMemPerGPU\fR and \fBDefMemPerNode\fR are
mutually exclusive.

.TP
\fBDefMemPerNode\fR
Default real memory size available per allocated node in megabytes.
Used to avoid over\-subscribing memory and causing paging.
\fBDefMemPerNode\fR would generally be used if whole nodes
are allocated to jobs (\fBSelectType=select/linear\fR) and
resources are over\-subscribed (\fBOverSubscribe=yes\fR or
\fBOverSubscribe=force\fR).
The default value is 0 (unlimited).
Also see \fBDefMemPerCPU\fR, \fBDefMemPerGPU\fR and \fBMaxMemPerCPU\fR.
\fBDefMemPerCPU\fR, \fBDefMemPerGPU\fR and \fBDefMemPerNode\fR are
mutually exclusive.

.TP
\fBDefaultStorageHost\fR
The default name of the machine hosting the accounting storage and
job completion databases.
Only used for database type storage plugins and when the
\fBAccountingStorageHost\fR and \fBJobCompHost\fR have not been
defined.

.TP
\fBDefaultStorageLoc\fR
The fully qualified file name where job completion records are written
when the \fBDefaultStorageType\fR is "filetxt".
Also see \fBJobCompLoc\fR.

.TP
\fBDefaultStoragePass\fR
The password used to gain access to the database to store the
accounting and job completion data.
Only used for database type storage plugins, ignored otherwise.
Also see \fBAccountingStoragePass\fR and \fBJobCompPass\fR.

.TP
\fBDefaultStoragePort\fR
The listening port of the accounting storage and/or job completion
database server.
Only used for database type storage plugins, ignored otherwise.
Also see \fBAccountingStoragePort\fR and \fBJobCompPort\fR.

.TP
\fBDefaultStorageType\fR
The accounting and job completion storage mechanism type.  Acceptable
values at present include "filetxt", "mysql" and "none".
The value "filetxt" indicates that records will be written to a file.
The value "mysql" indicates that accounting records will be written to a MySQL
or MariaDB database.
The default value is "none", which means that records are not maintained.
Also see \fBAccountingStorageType\fR and \fBJobCompType\fR.

.TP
\fBDefaultStorageUser\fR
The user account for accessing the accounting storage and/or job
completion database.
Only used for database type storage plugins, ignored otherwise.
Also see \fBAccountingStorageUser\fR and \fBJobCompUser\fR.

.TP
\fBDependencyParameters\fR
Multiple options may be comma-separated.

.RS
.TP
\fBdisable_remote_singleton\fR
By default, when a federated job has a singleton dependeny, each cluster in the
federation must clear the singleton dependency before the job's singleton
dependency is considered satisfied. Enabling this option means that only the
origin cluster must clear the singleton dependency. This option must be set
in every cluster in the federation.
.TP
\fBkill_invalid_depend\fR
If a job has an invalid dependency and it can never run terminate it
and set its state to be JOB_CANCELLED. By default the job stays pending
with reason DependencyNeverSatisfied.
\fBmax_depend_depth=#\fR
Maximum number of jobs to test for a circular job dependency. Stop testing
after this number of job dependencies have been tested. The default value is
10 jobs.
.RE

.TP
\fBDisableRootJobs\fR
If set to "YES" then user root will be prevented from running any jobs.
The default value is "NO", meaning user root will be able to execute jobs.
\fBDisableRootJobs\fR may also be set by partition.

.TP
\fBEioTimeout\fR
The number of seconds srun waits for slurmstepd to close the TCP/IP
connection used to relay data between the user application and srun
when the user application terminates. The default value is 60 seconds.
May not exceed 65533.

.TP
\fBEnforcePartLimits\fR
If set to "ALL" then jobs which exceed a partition's size and/or
time limits will be rejected at submission time. If job is submitted to
multiple partitions, the job must satisfy the limits on all the requested
partitions. If set to "NO" then the job will be accepted and remain queued
until the partition limits are altered(Time and Node Limits).
If set to "ANY" a job must satisfy any of the requested partitions
to be submitted. The default value is "NO".
NOTE: If set, then a job's QOS can not be used to exceed partition limits.
NOTE: The partition limits being considered are its configured MaxMemPerCPU,
MaxMemPerNode, MinNodes, MaxNodes, MaxTime, AllocNodes, AllowAccounts,
AllowGroups, AllowQOS, and QOS usage threshold.

.TP
\fBEpilog\fR
Fully qualified pathname of a script to execute as user root on every
node when a user's job completes (e.g. "/usr/local/slurm/epilog"). A
glob pattern (See \fBglob\fR (7)) may also be used to run more than
one epilog script (e.g. "/etc/slurm/epilog.d/*"). The Epilog script
or scripts may be used to purge files, disable user login, etc.
By default there is no epilog.
See \fBProlog and Epilog Scripts\fR for more information.

.TP
\fBEpilogMsgTime\fR
The number of microseconds that the slurmctld daemon requires to process
an epilog completion message from the slurmd daemons. This parameter can
be used to prevent a burst of epilog completion messages from being sent
at the same time which should help prevent lost messages and improve
throughput for large jobs.
The default value is 2000 microseconds.
For a 1000 node job, this spreads the epilog completion messages out over
two seconds.

.TP
\fBEpilogSlurmctld\fR
Fully qualified pathname of a program for the slurmctld to execute
upon termination of a job allocation (e.g.
"/usr/local/slurm/epilog_controller").
The program executes as SlurmUser, which gives it permission to drain
nodes and requeue the job if a failure occurs (See scontrol(1)).
Exactly what the program does and how it accomplishes this is completely at
the discretion of the system administrator.
Information about the job being initiated, its allocated nodes, etc. are
passed to the program using environment variables.
See \fBProlog and Epilog Scripts\fR for more information.

.TP
\fBExtSensorsFreq\fR
The external sensors plugin sampling interval.
If \fBExtSensorsType=ext_sensors/none\fR, this parameter is ignored.
For all other values of \fBExtSensorsType\fR, this parameter is the number
of seconds between external sensors samples for hardware components (nodes,
switches, etc.) The default value is zero. This value disables external
sensors sampling. Note: This parameter does not affect external sensors
data collection for jobs/steps.

.TP
\fBExtSensorsType\fR
Identifies the plugin to be used for external sensors data collection.
Slurmctld calls this plugin to collect external sensors data for jobs/steps
and hardware components. In case of node sharing between jobs the reported
values per job/step (through sstat or sacct) may not be accurate.  See also
"man ext_sensors.conf".

Configurable values at present are:
.RS
.TP 20
\fBext_sensors/none\fR
No external sensors data is collected.
.TP
\fBext_sensors/rrd\fR
External sensors data is collected from the RRD database.
.RE

.TP
\fBFairShareDampeningFactor\fR
Dampen the effect of exceeding a user or group's fair share of allocated
resources. Higher values will provides greater ability to differentiate
between exceeding the fair share at high levels (e.g. a value of 1 results
in almost no difference between overconsumption by a factor of 10 and 100,
while a value of 5 will result in a significant difference in priority).
The default value is 1.

.TP
\fBFederationParameters\fR
Used to define federation options. Multiple options may be comma separated.

.RS
.TP
\fBfed_display\fR
If set, then the client status commands (e.g. squeue, sinfo, sprio, etc.) will
display information in a federated view by default. This option is functionally
equivalent to using the \-\-federation options on each command. Use the client's
\-\-local option to override the federated view and get a local view of the
given cluster.
.RE

.TP
\fBFirstJobId\fR
The job id to be used for the first submitted to Slurm without a
specific requested value. Job id values generated will incremented by 1
for each subsequent job. This may be used to provide a meta\-scheduler
with a job id space which is disjoint from the interactive jobs.
The default value is 1.
Also see \fBMaxJobId\fR

.TP
\fBGetEnvTimeout\fR
Controls how long the job should wait (in seconds) to load the user's
environment before attempting to load it from a cache file.
Applies when the salloc or sbatch \fI\-\-get\-user\-env\fR option is used.
If set to 0 then always load the user's environment from the cache file.
The default value is 2 seconds.

.TP
\fBGresTypes\fR
A comma delimited list of generic resources to be managed (e.g.
\fIGresTypes=gpu,mps\fR).
These resources may have an associated GRES plugin of the same name providing
additional functionality.
No generic resources are managed by default.
Ensure this parameter is consistent across all nodes in the cluster for
proper operation.
The slurmctld daemon must be restarted for changes to this parameter to become
effective.

.TP
\fBGroupUpdateForce\fR
If set to a non\-zero value, then information about which users are members
of groups allowed to use a partition will be updated periodically, even when
there have been no changes to the /etc/group file.
If set to zero, group member information will be updated only after the
/etc/group file is updated.
The default value is 1.
Also see the \fBGroupUpdateTime\fR parameter.

.TP
\fBGroupUpdateTime\fR
Controls how frequently information about which users are members of
groups allowed to use a partition will be updated, and how long user
group membership lists will be cached.
The time interval is given in seconds with a default value of 600 seconds.
A value of zero will prevent periodic updating of group membership information.
Also see the \fBGroupUpdateForce\fR parameter.

.TP
\fBGpuFreqDef\fR=[<\fItype\fR]=\fIvalue\fR>[,<\fItype\fR=\fIvalue\fR>]
Default GPU frequency to use when running a job step if it
has not been explicitly set using the \-\-gpu\-freq option.
This option can be used to independently configure the GPU and its memory
frequencies. Defaults to "high,memory=high".
After the job is completed, the frequencies of all affected GPUs will be reset
to the highest possible values.
In some cases, system power caps may override the requested values.
The field \fItype\fR can be "memory".
If \fItype\fR is not specified, the GPU frequency is implied.
The \fIvalue\fR field can either be "low", "medium", "high", "highm1" or
a numeric value in megahertz (MHz).
If the specified numeric value is not possible, a value as close as
possible will be used.
See below for definition of the values.
Examples of use include "GpuFreqDef=medium,memory=high and "GpuFreqDef=450".

Supported \fIvalue\fR definitions:
.RS
.TP 10
\fBlow\fR
the lowest available frequency.
.TP
\fBmedium\fR
attempts to set a frequency in the middle of the available range.
.TP
\fBhigh\fR
the highest available frequency.
.TP
\fBhighm1\fR
(high minus one) will select the next highest available frequency.
.RE

.TP
\fBHealthCheckInterval\fR
The interval in seconds between executions of \fBHealthCheckProgram\fR.
The default value is zero, which disables execution.

.TP
\fBHealthCheckNodeState\fR
Identify what node states should execute the \fBHealthCheckProgram\fR.
Multiple state values may be specified with a comma separator.
The default value is ANY to execute on nodes in any state.
.RS
.TP 12
\fBALLOC\fR
Run on nodes in the ALLOC state (all CPUs allocated).
.TP
\fBANY\fR
Run on nodes in any state.
.TP
\fBCYCLE\fR
Rather than running the health check program on all nodes at the same time,
cycle through running on all compute nodes through the course of the
\fBHealthCheckInterval\fR. May be combined with the various node state
options.
.TP
\fBIDLE\fR
Run on nodes in the IDLE state.
.TP
\fBMIXED\fR
Run on nodes in the MIXED state (some CPUs idle and other CPUs allocated).
.RE

.TP
\fBHealthCheckProgram\fR
Fully qualified pathname of a script to execute as user root periodically
on all compute nodes that are \fBnot\fR in the NOT_RESPONDING state. This
program may be used to verify the node is fully operational and DRAIN the node
or send email if a problem is detected.
Any action to be taken must be explicitly performed by the program
(e.g. execute
"scontrol update NodeName=foo State=drain Reason=tmp_file_system_full"
to drain a node).
The execution interval is controlled using the \fBHealthCheckInterval\fR
parameter.
Note that the \fBHealthCheckProgram\fR will be executed at the same time
on all nodes to minimize its impact upon parallel programs.
This program is will be killed if it does not terminate normally within
60 seconds.
This program will also be executed when the slurmd daemon is first started and
before it registers with the slurmctld daemon.
By default, no program will be executed.

.TP
\fBInactiveLimit\fR
The interval, in seconds, after which a non\-responsive job allocation
command (e.g. \fBsrun\fR or \fBsalloc\fR) will result in the job being
terminated. If the node on which the command is executed fails or the
command abnormally terminates, this will terminate its job allocation.
This option has no effect upon batch jobs.
When setting a value, take into consideration that a debugger using \fBsrun\fR
to launch an application may leave the \fBsrun\fR command in a stopped state
for extended periods of time.
This limit is ignored for jobs running in partitions with the
\fBRootOnly\fR flag set (the scheduler running as root will be
responsible for the job).
The default value is unlimited (zero) and may not exceed 65533 seconds.

.TP
\fBJobAcctGatherType\fR
The job accounting mechanism type.
Acceptable values at present include "jobacct_gather/linux" (for Linux
systems) and is the recommended one, "jobacct_gather/cgroup" and
"jobacct_gather/none" (no accounting data collected).
The default value is "jobacct_gather/none".
"jobacct_gather/cgroup" is a plugin for the Linux operating system
that uses cgroups to collect accounting statistics. The plugin collects the
following statistics: From the cgroup memory subsystem: memory.usage_in_bytes
(reported as 'pages') and rss from memory.stat (reported as 'rss'). From the
cgroup cpuacct subsystem: user cpu time and system cpu time. No value
is provided by cgroups for virtual memory size ('vsize').
In order to use the \fBsstat\fR tool "jobacct_gather/linux",
or "jobacct_gather/cgroup" must be configured.
.br
\fBNOTE:\fR Changing this configuration parameter changes the contents of
the messages between Slurm daemons. Any previously running job steps are
managed by a slurmstepd daemon that will persist through the lifetime of
that job step and not change its communication protocol. Only change this
configuration parameter when there are no running job steps.

.TP
\fBJobAcctGatherFrequency\fR
The job accounting and profiling sampling intervals.
The supported format is follows:
.RS
.TP 12
\fBJobAcctGatherFrequency=\fR\fI<datatype>\fR\fB=\fR\fI<interval>\fR
where \fI<datatype>\fR=\fI<interval>\fR specifies the task sampling
interval for the jobacct_gather plugin or a
sampling interval for a profiling type by the
acct_gather_profile plugin. Multiple,
comma-separated \fI<datatype>\fR=\fI<interval>\fR intervals
may be specified. Supported datatypes are as follows:
.RS
.TP
\fBtask=\fI<interval>\fR
where \fI<interval>\fR is the task sampling interval in seconds
for the jobacct_gather plugins and for task
profiling by the acct_gather_profile plugin.
.TP
\fBenergy=\fI<interval>\fR
where \fI<interval>\fR is the sampling interval in seconds
for energy profiling using the acct_gather_energy plugin
.TP
\fBnetwork=\fI<interval>\fR
where \fI<interval>\fR is the sampling interval in seconds
for infiniband profiling using the acct_gather_interconnect
plugin.
.TP
\fBfilesystem=\fI<interval>\fR
where \fI<interval>\fR is the sampling interval in seconds
for filesystem profiling using the acct_gather_filesystem
plugin.
.TP
.RE
.RE
The default value for task sampling interval
is 30 seconds. The default value for all other intervals is 0.
An interval of 0 disables sampling of the specified type.
If the task sampling interval is 0, accounting
information is collected only at job termination (reducing Slurm
interference with the job).
.br
.br
Smaller (non\-zero) values have a greater impact upon job performance,
but a value of 30 seconds is not likely to be noticeable for
applications having less than 10,000 tasks.
.br
.br
Users can independently override each interval on a per job basis using the
\fB\-\-acctg\-freq\fR option when submitting the job.
.RE

.TP
\fBJobAcctGatherParams\fR
Arbitrary parameters for the job account gather plugin
Acceptable values at present include:
.RS
.TP 20
\fBNoShared\fR
Exclude shared memory from accounting.
.TP
\fBUsePss\fR
Use PSS value instead of RSS to calculate real usage of memory.
The PSS value will be saved as RSS.
.TP
\fBOverMemoryKill\fR
Kill processes that are being detected to use more memory than requested by
steps every time accounting information is gathered by the JobAcctGather plugin.
This parameter should be used with caution because a job exceeding its memory
allocation may affect other processes and/or machine health.

\fBNOTE\fR: If available, it is recommended to limit memory by enabling
task/cgroup as a TaskPlugin and making use of ConstrainRAMSpace=yes in the
cgroup.conf instead of using this JobAcctGather mechanism for memory
enforcement. With OverMemoryKill, memory limit is applied against each process
individually and is not applied to the step as a whole as it is with
ConstrainRAMSpace=yes. Using JobAcctGather is polling based and there is a
delay before a job is killed, which could lead to system Out of Memory events.
.RE

.TP
\fBJobCompHost\fR
The name of the machine hosting the job completion database.
Only used for database type storage plugins, ignored otherwise.
Also see \fBDefaultStorageHost\fR.

.TP
\fBJobCompLoc\fR
The fully qualified file name where job completion records are written
when the \fBJobCompType\fR is "jobcomp/filetxt" or the database where
job completion records are stored when the \fBJobCompType\fR is a
database, or an url with format http://yourelasticserver:port when
\fBJobCompType\fR is "jobcomp/elasticsearch".
NOTE: when you specify a URL for Elasticsearch, Slurm will remove any trailing
slashes "/" from the configured URL and append "/slurm/jobcomp", which are the
Elasticsearch index name (slurm) and mapping (jobcomp).
NOTE: More information is available at the Slurm web site
( https://slurm.schedmd.com/elasticsearch.html ).
Also see \fBDefaultStorageLoc\fR.

.TP
\fBJobCompParams\fR
Pass arbitrary text string to job completion plugin.
Also see \fBJobCompType\fR.

.TP
\fBJobCompPass\fR
The password used to gain access to the database to store the job
completion data.
Only used for database type storage plugins, ignored otherwise.
Also see \fBDefaultStoragePass\fR.

.TP
\fBJobCompPort\fR
The listening port of the job completion database server.
Only used for database type storage plugins, ignored otherwise.
Also see \fBDefaultStoragePort\fR.

.TP
\fBJobCompType\fR
The job completion logging mechanism type.
Acceptable values at present include "jobcomp/none", "jobcomp/elasticsearch",
"jobcomp/filetxt", "jobcomp/lua", "jobcomp/mysql" and "jobcomp/script".
The default value is "jobcomp/none", which means that upon job completion
the record of the job is purged from the system.  If using the accounting
infrastructure this plugin may not be of interest since the information
here is redundant.
The value "jobcomp/elasticsearch" indicates that a record of the job
should be written to an Elasticsearch server specified by the
\fBJobCompLoc\fR parameter.
NOTE: More information is available at the Slurm web site
( https://slurm.schedmd.com/elasticsearch.html ).
The value "jobcomp/filetxt" indicates that a record of the job should be
written to a text file specified by the \fBJobCompLoc\fR parameter.
The value "jobcomp/lua" indicates that a record of the job should processed by
the "jobcomp.lua" script located in the default script directory
(typically the subdirectory "etc" of the installation directory).
The value "jobcomp/mysql" indicates that a record of the job should be
written to a MySQL or MariaDB database specified by the \fBJobCompLoc\fR
parameter.
The value "jobcomp/script" indicates that a script specified by the
\fBJobCompLoc\fR parameter is to be executed with environment variables
indicating the job information.
.TP
\fBJobCompUser\fR
The user account for accessing the job completion database.
Only used for database type storage plugins, ignored otherwise.
Also see \fBDefaultStorageUser\fR.

.TP
\fBJobContainerType\fR
Identifies the plugin to be used for job tracking.
The slurmd daemon must be restarted for a change in JobContainerType
to take effect.
NOTE: The \fBJobContainerType\fR applies to a job allocation, while
\fBProctrackType\fR applies to job steps.
Acceptable values at present include:
.RS
.TP 20
\fBjob_container/cncu\fR
used only for Cray systems (CNCU = Compute Node Clean Up)
.TP
\fBjob_container/none\fR
used for all other system types
.RE

.TP
\fBJobFileAppend\fR
This option controls what to do if a job's output or error file
exist when the job is started.
If \fBJobFileAppend\fR is set to a value of 1, then append to
the existing file.
By default, any existing file is truncated.

.TP
\fBJobRequeue\fR
This option controls the default ability for batch jobs to be requeued.
Jobs may be requeued explicitly by a system administrator, after node
failure, or upon preemption by a higher priority job.
If \fBJobRequeue\fR is set to a value of 1, then batch job may be requeued
unless explicitly disabled by the user.
If \fBJobRequeue\fR is set to a value of 0, then batch job will not be requeued
unless explicitly enabled by the user.
Use the \fBsbatch\fR \fI\-\-no\-requeue\fR or \fI\-\-requeue\fR
option to change the default behavior for individual jobs.
The default value is 1.

.TP
\fBJobSubmitPlugins\fR
A comma delimited list of job submission plugins to be used.
The specified plugins will be executed in the order listed.
These are intended to be site\-specific plugins which can be used to set
default job parameters and/or logging events.
Sample plugins available in the distribution include "all_partitions",
"defaults", "logging", "lua", and "partition".
For examples of use, see the Slurm code in "src/plugins/job_submit" and
"contribs/lua/job_submit*.lua" then modify the code to satisfy your needs.
Slurm can be configured to use multiple job_submit plugins if desired,
however the lua plugin will only execute one lua script named "job_submit.lua"
located in the default script directory (typically the subdirectory "etc" of
the installation directory).
No job submission plugins are used by default.

.TP
\fBKeepAliveTime\fR
Specifies how long sockets communications used between the srun command and its
slurmstepd process are kept alive after disconnect.
Longer values can be used to improve reliability of communications in the
event of network failures.
The default value leaves the system default value.
The value may not exceed 65533.

.TP
\fBKillOnBadExit\fR
If set to 1, a step will be terminated immediately if any task is
crashed or aborted, as indicated by a non-zero exit code.
With the default value of 0, if one of the processes is crashed or aborted
the other processes will continue to run while the crashed or aborted process
waits. The user can override this configuration parameter by using srun's
\fB\-K\fR, \fB\-\-kill\-on\-bad\-exit\fR.

.TP
\fBKillWait\fR
The interval, in seconds, given to a job's processes between the
SIGTERM and SIGKILL signals upon reaching its time limit.
If the job fails to terminate gracefully in the interval specified,
it will be forcibly terminated.
The default value is 30 seconds.
The value may not exceed 65533.

.TP
\fBNodeFeaturesPlugins\fR
Identifies the plugins to be used for support of node features which can
change through time. For example, a node which might be booted with various
BIOS setting. This is supported through the use of a node's active_features
and available_features information.
Acceptable values at present include:
.RS
.TP 20
\fBnode_features/knl_cray\fR
used only for Intel Knights Landing processors (KNL) on Cray systems
.TP 20
\fBnode_features/knl_generic\fR
used for Intel Knights Landing processors (KNL) on a generic Linux system
.RE

.TP
\fBLaunchParameters\fR
Identifies options to the job launch plugin.
Acceptable values include:
.RS
.TP 24
\fBbatch_step_set_cpu_freq\fR
Set the cpu frequency for the batch step from given \-\-cpu\-freq, or
slurm.conf CpuFreqDef, option.  By default only steps started with srun will
utilize the cpu freq setting options.

NOTE: If you are using srun to launch your steps inside a batch script
(advised) this option will create a situation where you may have multiple
agents setting the cpu_freq as the batch step usually runs on the same
resources one or more steps the sruns in the script will create.
.TP 24
\fBcray_net_exclusive\fR
Allow jobs on a Cray Native cluster exclusive access to network resources.
This should only be set on clusters providing exclusive access to each
node to a single job at once, and not using parallel steps within the job,
otherwise resources on the node can be oversubscribed.
.TP 24
\fBenable_nss_slurm\fR
Permits passwd and group resolution for a job to be serviced by slurmstepd rather
than requiring a lookup from a network based service. See
https://slurm.schedmd.com/nss_slurm.html for more information.
.TP 24
\fBlustre_no_flush\fR
If set on a Cray Native cluster, then do not flush the Lustre cache on job step
completion. This setting will only take effect after reconfiguring, and will
only take effect for newly launched jobs.
.TP 24
\fBmem_sort\fR
Sort NUMA memory at step start. User can override this default with
SLURM_MEM_BIND environment variable or \-\-mem\-bind=nosort command line option.
.TP
\fBdisable_send_gids\fR
By default the slurmctld will lookup and send the user_name and extended gids
for a job, rather than individual on each node as part of each task launch. Which avoids issues around name service scalability when launching jobs involving
many nodes.  Using this option will reverse this functionality.
.TP 24
\fBslurmstepd_memlock\fR
Lock the slurmstepd process's current memory in RAM.
.TP
\fBslurmstepd_memlock_all\fR
Lock the slurmstepd process's current and future memory in RAM.
.TP
\fBtest_exec\fR
Have srun verify existence of the executable program along with user
execute permission on the node where srun was called before attempting to
launch it on nodes in the step.
.RE

.TP
\fBLaunchType\fR
Identifies the mechanism to be used to launch application tasks.
Acceptable values include:
.RS
.TP
\fBlaunch/slurm\fR
The default value.
.RE

.TP
\fBLicenses\fR
Specification of licenses (or other resources available on all
nodes of the cluster) which can be allocated to jobs.
License names can optionally be followed by a colon
and count with a default count of one.
Multiple license names should be comma separated (e.g.
"Licenses=foo:4,bar").
Note that Slurm prevents jobs from being scheduled if their
required license specification is not available.
Slurm does not prevent jobs from using licenses that are
not explicitly listed in the job submission specification.

.TP
\fBLogTimeFormat\fR
Format of the timestamp in slurmctld and slurmd log files. Accepted
values are "iso8601", "iso8601_ms", "rfc5424", "rfc5424_ms", "clock",
"short" and "thread_id". The values ending in "_ms" differ from the ones without
in that fractional seconds with millisecond precision are printed. The
default value is "iso8601_ms". The "rfc5424" formats are the same as
the "iso8601" formats except that the timezone value is also
shown. The "clock" format shows a timestamp in microseconds retrieved
with the C standard clock() function. The "short" format is a short
date and time format. The "thread_id" format shows the timestamp
in the C standard ctime() function form without the year but
including the microseconds, the daemon's process ID and the current thread name
and ID.

.TP
\fBMailDomain\fR
Domain name to qualify usernames if email address is not explicitly given
with the "--mail-user" option. If unset, the local MTA will need to qualify
local address itself. Changes to MailDomain will only affect new jobs.

.TP
\fBMailProg\fR
Fully qualified pathname to the program used to send email per user request.
The default value is "/bin/mail" (or "/usr/bin/mail" if "/bin/mail" does not
exist but "/usr/bin/mail" does exist).

.TP
\fBMaxArraySize\fR
The maximum job array size.
The maximum job array task index value will be one less than MaxArraySize
to allow for an index value of zero.
Configure MaxArraySize to 0 in order to disable job array use.
The value may not exceed 4000001.
The value of \fBMaxJobCount\fR should be much larger than \fBMaxArraySize\fR.
The default value is 1001.

.TP
\fBMaxDBDMsgs\fR
When communication to the SlurmDBD is not possible the slurmctld will queue messages meant to processed when the the SlurmDBD is available again.
In order to avoid running out of memory the slurmctld will only queue so many messages.
The default value is 10000, or \fBMaxJobCount\fR * 2 + Node Count * 4, whichever is greater.  The value can not be less than 10000.

.TP
\fBMaxJobCount\fR
The maximum number of jobs Slurm can have in its active database
at one time. Set the values of \fBMaxJobCount\fR and \fBMinJobAge\fR
to ensure the slurmctld daemon does not exhaust its memory or other
resources. Once this limit is reached, requests to submit additional
jobs will fail. The default value is 10000 jobs.
NOTE: Each task of a job array counts as one job even though they will not
occupy separate job records until modified or initiated.
Performance can suffer with more than a few hundred thousand jobs.
Setting per MaxSubmitJobs per user is generally valuable to prevent a single
user from filling the system with jobs.
This is accomplished using Slurm's database and configuring enforcement of
resource limits.
This value may not be reset via "scontrol reconfig".
It only takes effect upon restart of the slurmctld daemon.

.TP
\fBMaxJobId\fR
The maximum job id to be used for jobs submitted to Slurm without a specific
requested value. Job ids are unsigned 32bit integers with the first 26 bits
reserved for local job ids and the remaining 6 bits reserved for a cluster id
to identify a federated job's origin. The maximun allowed local job id is
67,108,863 (0x3FFFFFF). The default value is 67,043,328 (0x03ff0000).
\fBMaxJobId\fR only applies to the local job id and not the federated job id.
Job id values generated will be incremented by 1 for each subsequent job. Once
\fBMaxJobId\fR is reached, the next job will be assigned \fBFirstJobId\fR.
Federated jobs will always have a job ID of 67,108,865 or higher.
Also see \fBFirstJobId\fR.

.TP
\fBMaxMemPerCPU\fR
Maximum real memory size available per allocated CPU in megabytes.
Used to avoid over\-subscribing memory and causing paging.
\fBMaxMemPerCPU\fR would generally be used if individual processors
are allocated to jobs (\fBSelectType=select/cons_res\fR or
\fBSelectType=select/cons_tres\fR).
The default value is 0 (unlimited).
Also see \fBDefMemPerCPU\fR, \fBDefMemPerGPU\fR and \fBMaxMemPerNode\fR.
\fBMaxMemPerCPU\fR and \fBMaxMemPerNode\fR are mutually exclusive.

NOTE: If a job specifies a memory per CPU limit that exceeds this system limit,
that job's count of CPUs per task will try to automatically increase. This
may result in the job failing due to CPU count limits. This auto-adjustment
feature is a best-effort one and optimal assignment is not guaranteed due to the
possibility of having heterogeneous configurations and multi-partition/qos jobs.
If this is a concern it is advised to use a job submit LUA plugin instead to
enforce auto-adjustments to your specific needs.

.TP
\fBMaxMemPerNode\fR
Maximum real memory size available per allocated node in megabytes.
Used to avoid over\-subscribing memory and causing paging.
\fBMaxMemPerNode\fR would generally be used if whole nodes
are allocated to jobs (\fBSelectType=select/linear\fR) and
resources are over\-subscribed (\fBOverSubscribe=yes\fR or
\fBOverSubscribe=force\fR).
The default value is 0 (unlimited).
Also see \fBDefMemPerNode\fR and \fBMaxMemPerCPU\fR.
\fBMaxMemPerCPU\fR and \fBMaxMemPerNode\fR are mutually exclusive.

.TP
\fBMaxStepCount\fR
The maximum number of steps that any job can initiate. This parameter
is intended to limit the effect of bad batch scripts.
The default value is 40000 steps.

.TP
\fBMaxTasksPerNode\fR
Maximum number of tasks Slurm will allow a job step to spawn
on a single node. The default \fBMaxTasksPerNode\fR is 512.
May not exceed 65533.

.TP
\fBMCSParameters\fR
MCS = Multi-Category Security
MCS Plugin Parameters.
The supported parameters are specific to the \fBMCSPlugin\fR.
Changes to this value take effect when the Slurm daemons are reconfigured.
More information about MCS is available here
<https://slurm.schedmd.com/mcs.html>.

.TP
\fBMCSPlugin\fR
MCS = Multi-Category Security : associate a security label to jobs and ensure
that nodes can only be shared among jobs using the same security label.
Acceptable values include:
.RS
.TP 12
\fBmcs/none\fR
is the default value.
No security label associated with jobs,
no particular security restriction when sharing nodes among jobs.
.TP
\fBmcs/account\fR
only users with the same account can share the nodes (requires enabling of accounting).
.TP
\fBmcs/group\fR
only users with the same group can share the nodes.
.TP
\fBmcs/user\fR
a node cannot be shared with other users.
.RE

.TP
\fBMessageTimeout\fR
Time permitted for a round\-trip communication to complete
in seconds. Default value is 10 seconds. For systems with
shared nodes, the slurmd daemon could be paged out and
necessitate higher values.

.TP
\fBMinJobAge\fR
The minimum age of a completed job before its record is purged from
Slurm's active database. Set the values of \fBMaxJobCount\fR and
to ensure the slurmctld daemon does not exhaust
its memory or other resources. The default value is 300 seconds.
A value of zero prevents any job record purging.
Jobs are not purged during a backfill cycle, so it can take longer than
MinJobAge seconds to purge a job if using the backfill scheduling plugin.
In order to eliminate some possible race conditions, the minimum non\-zero
value for \fBMinJobAge\fR recommended is 2.

.TP
\fBMpiDefault\fR
Identifies the default type of MPI to be used.
Srun may override this configuration parameter in any case.
Currently supported versions include:
\fBpmi2\fR,
\fBpmix\fR, and
\fBnone\fR (default, which works for many other versions of MPI).
More information about MPI use is available here
<https://slurm.schedmd.com/mpi_guide.html>.

.TP
\fBMpiParams\fR
MPI parameters.
Used to identify ports used by older versions of OpenMPI and native
Cray systems.  The input format is "ports=12000\-12999" to identify a range of
communication ports to be used.
NOTE: This is not needed for modern versions of OpenMPI, taking it out can cause
a small boost in scheduling performance.
NOTE: This is require for Cray's PMI.
.TP
\fBMsgAggregationParams\fR
Message aggregation parameters. Message aggregation
is an optional feature that may improve system performance by reducing
the number of separate messages passed between nodes. The feature
works by routing messages through one or more message collector
nodes between their source and destination nodes. At each
collector node, messages with the same destination received
during a defined message collection window are packaged into a single
composite message. When the window expires, the composite message
is sent to the next collector node on
the route to its destination. The route between each source
and destination node is provided by the Route plugin. When a
composite message is received at its destination node, the
original messages are extracted and processed as if they
had been sent directly.
.br
.br
Currently, the only message types supported by message
aggregation are the node registration, batch script completion,
step completion, and epilog complete messages.
.br
.br
Since the aggregation node address is set resolving the hostname at slurmd
start in each node, using this feature in non-flat networks is not possible.
For example, if slurmctld is in a different subnetwork than compute
nodes and node addresses are resolved differently the controller than in the
compute nodes, you may face communication issues. In some cases it may be
useful to set CommunicationParameters=NoInAddrAny to make all daemons
communicate through the same network.
.br
.br
The format for this parameter is as follows:
.RE
.RS
.TP 12
\fBMsgAggregationParams=\fR\fI<option>\fR\fB=\fR\fI<value>\fR
where \fI<option>\fR=\fI<value>\fR specify a particular control
variable. Multiple, comma-separated \fI<option>\fR=\fI<value>\fR
pairs may be specified. Supported options are as follows:
.br
.RS
.TP
\fBWindowMsgs=\fI<number>\fR
where \fI<number>\fR is the maximum number of messages
in each message collection window.
.TP
\fBWindowTime=\fI<time>\fR
where \fI<time>\fR is the maximum elapsed time in milliseconds of
each message collection window.
.br
.br
.TP
.RE
.RE
A window expires when either \fBWindowMsgs\fR or \fBWindowTime\fR is
reached. By default, message aggregation is disabled. To enable
the feature, set \fBWindowMsgs\fR to a value greater than 1. The
default value for \fBWindowTime\fR is 100 milliseconds.
.RE
.RE

.TP
\fBOverTimeLimit\fR
Number of minutes by which a job can exceed its time limit before
being canceled.
Normally a job's time limit is treated as a \fIhard\fR limit and the job will be
killed upon reaching that limit.
Configuring \fBOverTimeLimit\fR will result in the job's time limit being
treated like a \fIsoft\fR limit.
Adding the \fBOverTimeLimit\fR value to the \fIsoft\fR time limit provides a
\fIhard\fR time limit, at which point the job is canceled.
This is particularly useful for backfill scheduling, which bases upon
each job's soft time limit.
The default value is zero.
May not exceed exceed 65533 minutes.
A value of "UNLIMITED" is also supported.

.TP
\fBPluginDir\fR
Identifies the places in which to look for Slurm plugins.
This is a colon\-separated list of directories, like the PATH
environment variable.
The default value is "/usr/local/lib/slurm".

.TP
\fBPlugStackConfig\fR
Location of the config file for Slurm stackable plugins that use
the Stackable Plugin Architecture for Node job (K)control (SPANK).
This provides support for a highly configurable set of plugins to
be called before and/or after execution of each task spawned as
part of a user's job step.  Default location is "plugstack.conf"
in the same directory as the system slurm.conf. For more information
on SPANK plugins, see the \fBspank\fR(8) manual.

.TP
\fBPowerParameters\fR
System power management parameters.
The supported parameters are specific to the \fBPowerPlugin\fR.
Changes to this value take effect when the Slurm daemons are reconfigured.
More information about system power management is available here
<https://slurm.schedmd.com/power_mgmt.html>.
Options current supported by any plugins are listed below.
.RS
.TP
\fBbalance_interval=#\fR
Specifies the time interval, in seconds, between attempts to rebalance power
caps across the nodes.
This also controls the frequency at which Slurm attempts to collect current
power consumption data (old data may be used until new data is available from
the underlying infrastructure and values below 10 seconds are not recommended
for Cray systems).
The default value is 30 seconds.
Supported by the power/cray_aries plugin.
.TP
\fBcapmc_path=\fR
Specifies the absolute path of the capmc command.
The default value is "/opt/cray/capmc/default/bin/capmc".
Supported by the power/cray_aries plugin.
.TP
\fBcap_watts=#\fR
Specifies the total power limit to be established across all compute nodes
managed by Slurm.
A value of 0 sets every compute node to have an unlimited cap.
The default value is 0.
Supported by the power/cray_aries plugin.
.TP
\fBdecrease_rate=#\fR
Specifies the maximum rate of change in the power cap for a node where the
actual power usage is below the power cap by an amount greater than
\fBlower_threshold\fR (see below).
Value represents a percentage of the difference between a node's minimum and
maximum power consumption.
The default value is 50 percent.
Supported by the power/cray_aries plugin.
.TP
\fBget_timeout=#\fR
Amount of time allowed to get power state information in milliseconds.
The default value is 5,000 milliseconds or 5 seconds.
Supported by the power/cray_aries plugin and represents the time allowed for the
capmc command to respond to various "get" options.
.TP
\fBincrease_rate=#\fR
Specifies the maximum rate of change in the power cap for a node where the
actual power usage is within \fBupper_threshold\fR (see below) of the power cap.
Value represents a percentage of the difference between a node's minimum and
maximum power consumption.
The default value is 20 percent.
Supported by the power/cray_aries plugin.
.TP
\fBjob_level\fR
All nodes associated with every job will have the same power cap, to the extent
possible.
Also see the \-\-power=level option on the job submission commands.
.TP
\fBjob_no_level\fR
Disable the user's ability to set every node associated with a job to the same
power cap.
Each node will have its power cap set independently.
This disables the \-\-power=level option on the job submission commands.
.TP
\fBlower_threshold=#\fR
Specify a lower power consumption threshold.
If a node's current power consumption is below this percentage of its current
cap, then its power cap will be reduced.
The default value is 90 percent.
Supported by the power/cray_aries plugin.
.TP
\fBrecent_job=#\fR
If a job has started or resumed execution (from suspend) on a compute node
within this number of seconds from the current time, the node's power cap will
be increased to the maximum.
The default value is 300 seconds.
Supported by the power/cray_aries plugin.

.TP
\fBset_timeout=#\fR
Amount of time allowed to set power state information in milliseconds.
The default value is 30,000 milliseconds or 30 seconds.
Supported by the power/cray plugin and represents the time allowed for the
capmc command to respond to various "set" options.
.TP
\fBset_watts=#\fR
Specifies the power limit to be set on every compute nodes managed by Slurm.
Every node gets this same power cap and there is no variation through time
based upon actual power usage on the node.
Supported by the power/cray_aries plugin.
.TP
\fBupper_threshold=#\fR
Specify an upper power consumption threshold.
If a node's current power consumption is above this percentage of its current
cap, then its power cap will be increased to the extent possible.
The default value is 95 percent.
Supported by the power/cray_aries plugin.
.RE

.TP
\fBPowerPlugin\fR
Identifies the plugin used for system power management.
Currently supported plugins include:
\fBcray_aries\fR and
\fBnone\fR.
Changes to this value require restarting Slurm daemons to take effect.
More information about system power management is available here
<https://slurm.schedmd.com/power_mgmt.html>.
By default, no power plugin is loaded.

.TP
\fBPreemptMode\fR
Mechanism used to preempt jobs or enable gang scheudling. When the
\fBPreemptType\fR parameter is set to enable preemption, the
\fBPreemptMode\fR selects the default mechanism used to preempt the eligible
jobs for the cluster.
.br
\fBPreemptMode\fR may be specified on a per partition basis to override this
default value if \fBPreemptType=preempt/partition_prio\fR. Alternatively, it
can be specified on a per QOS basis if \fBPreemptType=preempt/qos\fR. In either
case, a valid default \fBPreemptMode\fR value must be specified for the
cluster as a whole when preemption is enabled.
.br
The \fBGANG\fR option is used to enable gang scheduling independent of
whether preemption is enabled (i.e. independent of the \fBPreemptType\fR
setting). It can be specified in addition to a \fBPreemptMode\fR setting with
the two options comma separated (e.g. \fBPreemptMode=SUSPEND,GANG\fR).
.br
See <https://slurm.schedmd.com/preempt.html> and
<https://slurm.schedmd.com/gang_scheduling.html> for more details.

\fBNOTE:\fR
For performance reasons, the backfill scheduler reserves whole nodes for jobs,
not partial nodes. If during backfill scheduling a job preempts one or more
other jobs, the whole nodes for those preempted jobs are reserved for the
preemptor job, even if the preemptor job requested fewer resources than that.
These reserved nodes aren't available to other jobs during that backfill
cycle, even if the other jobs could fit on the nodes. Therefore, jobs may
preempt more resources during a single backfill iteration than they requested.

\fBNOTE:\fR
For heterogeneous job to be considered for preemption all components
must be eligible for preemption. When a heterogeneous job is to be preempted
the first identified component of the job with the highest order PreemptMode
(\fBSUSPEND\fR (highest), \fBREQUEUE\fR, \fBCANCEL\fR (lowest)) will be
used to set the PreemptMode for all components. The \fBGraceTime\fR and user
warning signal for each component of the heterogeneous job remain unique.
.RS
.TP 12
\fBOFF\fR
Is the default value and disables job preemption and gang scheduling.
It is only compatible with \fBPreemptType=preempt/none\fR.
.TP
\fBCANCEL\fR
The preempted job will be cancelled.
.TP
\fBGANG\fR
Enables gang scheduling (time slicing) of jobs in the same partition, and
allows the resuming of suspended jobs.

\fBNOTE:\fR
Gang scheduling is performed independently for each partition, so
if you only want time-slicing by \fBOverSubscribe\fR, without any preemption,
then configuring partitions with overlapping nodes is not recommended.
On the other hand, if you want to use \fBPreemptType=preempt/partition_prio\fR
to allow jobs from higher PriorityTier partitions to Suspend jobs from lower
PriorityTier partitions you will need overlapping partitions, and
\fBPreemptMode=SUSPEND,GANG\fR to use the Gang scheduler to resume the suspended
jobs(s).
In any case, time-slicing won't happen between jobs on different partitions.
.TP
\fBREQUEUE\fR
Preempts jobs by requeuing them (if possible) or canceling them.
For jobs to be requeued they must have the \-\-requeue sbatch option set
or the cluster wide JobRequeue parameter in slurm.conf must be set to one.
.TP
\fBSUSPEND\fR
The preempted jobs will be suspended, and later the Gang scheduler will resume
them. Therefore the \fBSUSPEND\fR preemption mode always needs the \fBGANG\fR
option to be specified at the cluster level. Also, because the suspended jobs
will still use memory on the allocated nodes, Slurm needs to be able to track
memory resources to be able to suspend jobs.

\fBNOTE:\fR Because gang scheduling is performed independently for each
partition, if using \fBPreemptType=preempt/partition_prio\fR then jobs in
higher PriorityTier partitions will suspend jobs in lower PriorityTier
partitions to run on the released resources. Only when the preemptor job ends
will the suspended jobs will be resumed by the Gang scheduler.
.br
If \fBPreemptType=preempt/qos\fR is configured and if the preempted job(s) and
the preemptor job are on the same partition, then they will share resources with
the Gang scheduler (time-slicing). If not (i.e. if the preemptees and preemptor
are on different partitions) then the preempted jobs will remain suspended until
the preemptor ends.
.RE

.TP
\fBPreemptType\fR
Specifies the plugin used to identify which jobs can be
preempted in order to start a pending job.
.RS
.TP
\fBpreempt/none\fR
Job preemption is disabled.
This is the default.
.TP
\fBpreempt/partition_prio\fR
Job preemption is based upon partition \fBPriorityTier\fR.
Jobs in higher \fBPriorityTier\fR partitions may preempt jobs from lower
\fBPriorityTier\fR partitions.
This is not compatible with \fBPreemptMode=OFF\fR.
.TP
\fBpreempt/qos\fR
Job preemption rules are specified by Quality Of Service (QOS) specifications
in the Slurm database.
This option is not compatible with \fBPreemptMode=OFF\fR.
A configuration of \fBPreemptMode=SUSPEND\fR is only supported by the
\fBSelectType=select/cons_res\fR and \fBSelectType=select/cons_tres\fR plugins.
See the \fBsacctmgr\fR man page to configure the options for \fBpreempt/qos\fR.
.RE

.TP
\fBPreemptExemptTime\fR
Global option for minimum run time for all jobs before they can be considered
for preemption. Any QOS PreemptExemptTime takes precedence over the global
option.
A time of -1 disables the option, equivalent to 0. Acceptable time formats
include "minutes", "minutes:seconds", "hours:minutes:seconds", "days\-hours",
"days\-hours:minutes", and "days\-hours:minutes:seconds".

.TP
\fBPriorityCalcPeriod\fR
The period of time in minutes in which the half-life decay will be
re-calculated.
Applicable only if PriorityType=priority/multifactor.
The default value is 5 (minutes).

.TP
\fBPriorityDecayHalfLife\fR
This controls how long prior resource use is considered in determining
how over\- or under\-serviced an association is (user, bank account and
cluster) in determining job priority.
The record of usage will be decayed over time, with half of the original value
cleared at age \fBPriorityDecayHalfLife\fR.
If set to 0 no decay will be applied.
This is helpful if you want to enforce hard time limits per association.  If
set to 0 \fBPriorityUsageResetPeriod\fR must be set to some interval.
Applicable only if PriorityType=priority/multifactor.
The unit is a time string (i.e. min, hr:min:00, days\-hr:min:00,
or days\-hr).  The default value is 7\-0 (7 days).

.TP
\fBPriorityFavorSmall\fR
Specifies that small jobs should be given preferential scheduling priority.
Applicable only if PriorityType=priority/multifactor.
Supported values are "YES" and "NO".  The default value is "NO".

.TP
\fBPriorityFlags\fR
Flags to modify priority behavior.
Applicable only if PriorityType=priority/multifactor.
The keywords below have no associated value
(e.g. "PriorityFlags=ACCRUE_ALWAYS,SMALL_RELATIVE_TO_TIME").
.RS
.TP 17
\fBACCRUE_ALWAYS\fR
If set, priority age factor will be increased despite job dependencies
or holds.
.TP
\fBCALCULATE_RUNNING\fR
If set, priorities will be recalculated not only for pending jobs, but also
running and suspended jobs.
.TP
\fBDEPTH_OBLIVIOUS\fR
If set, priority will be calculated based similar to the normal multifactor
calculation, but depth of the associations in the tree do not adversely effect
their priority. This option automatically enables NO_FAIR_TREE.
.TP
\fBNO_FAIR_TREE\fR
Disables the "fair tree" algorithm, and reverts to "classic" fair share
priority scheduling.
.TP
\fBINCR_ONLY\fR
If set, priority values will only increase in value. Job priority will never
decrease in value.
.TP
\fBMAX_TRES\fR
If set, the weighted TRES value (e.g. TRESBillingWeights) is calculated as the
MAX of individual TRES' on a node (e.g. cpus, mem, gres) plus the sum of all
global TRES' (e.g. licenses).
.TP
\fBNO_NORMAL_ALL\fR
If set, all NO_NORMAL_* flags are set.
.TP
\fBNO_NORMAL_ASSOC\fR
If set, the association factor is not normalized against the highest association
priority.
.TP
\fBNO_NORMAL_PART\fR
If set, the partition factor is not normalized against the highest partition
\fBPriorityTier\fR.
.TP
\fBNO_NORMAL_QOS\fR
If set, the QOS factor is not normalized against the highest qos priority.
.TP
\fBNO_NORMAL_TRES\fR
If set, the QOS factor is not normalized against the job's partition TRES
counts.
.TP
\fBSMALL_RELATIVE_TO_TIME\fR
If set, the job's size component will be based upon not the job size alone, but
the job's size divided by its time limit.
.RE

.TP
\fBPriorityMaxAge\fR
Specifies the job age which will be given the maximum age factor in computing
priority. For example, a value of 30 minutes would result in all jobs over
30 minutes old would get the same age\-based priority.
Applicable only if PriorityType=priority/multifactor.
The unit is a time string (i.e. min, hr:min:00, days\-hr:min:00,
or days\-hr).  The default value is 7\-0 (7 days).

.TP
\fBPriorityParameters\fR
Arbitrary string used by the PriorityType plugin.

.TP
\fBPrioritySiteFactorParameters\fR
Arbitrary string used by the PrioritySiteFactorPlugin plugin.

.TP
\fBPrioritySiteFactorPlugin\fR
The specifies an optional plugin to be used alongside "priority/multifactor",
which is meant to initially set and continuously update the SiteFactor
priority factor.
The default value is "site_factor/none".

.TP
\fBPriorityType\fR
This specifies the plugin to be used in establishing a job's scheduling
priority. Supported values are "priority/basic" (jobs are prioritized
by order of arrival), "priority/multifactor" (jobs are prioritized based
upon size, age, fair\-share of allocation, etc).
Also see \fBPriorityFlags\fR for configuration options.
The default value is "priority/basic".

.RS
.nr step 1 1
When not FIFO scheduling, jobs are prioritized in the following order:
.br

1. Jobs that can preempt
.br
2. Jobs with an advanced reservation
.br
3. Partition Priority Tier
.br
4. Job Priority
.br
5. Job Id
.br
.RE

.TP
\fBPriorityUsageResetPeriod\fR
At this interval the usage of associations will be reset to 0.  This is used
if you want to enforce hard limits of time usage per association.  If
PriorityDecayHalfLife is set to be 0 no decay will happen and this is the
only way to reset the usage accumulated by running jobs.  By default this is
turned off and it is advised to use the PriorityDecayHalfLife option to avoid
not having anything running on your cluster, but if your schema is set up to
only allow certain amounts of time on your system this is the way to do it.
Applicable only if PriorityType=priority/multifactor.
.RS
.TP 12
\fBNONE\fR
Never clear historic usage. The default value.
.TP
\fBNOW\fR
Clear the historic usage now.
Executed at startup and reconfiguration time.
.TP
\fBDAILY\fR
Cleared every day at midnight.
.TP
\fBWEEKLY\fR
Cleared every week on Sunday at time 00:00.
.TP
\fBMONTHLY\fR
Cleared on the first day of each month at time 00:00.
.TP
\fBQUARTERLY\fR
Cleared on the first day of each quarter at time 00:00.
.TP
\fBYEARLY\fR
Cleared on the first day of each year at time 00:00.
.RE

.TP
\fBPriorityWeightAge\fR
An integer value that sets the degree to which the queue wait time
component contributes to the job's priority.
Applicable only if PriorityType=priority/multifactor.
Requires AccountingStorageType=accounting_storage/slurmdbd.
The default value is 0.

.TP
\fBPriorityWeightAssoc\fR
An integer value that sets the degree to which the association
component contributes to the job's priority.
Applicable only if PriorityType=priority/multifactor.
The default value is 0.

.TP
\fBPriorityWeightFairshare\fR
An integer value that sets the degree to which the fair-share
component contributes to the job's priority.
Applicable only if PriorityType=priority/multifactor.
Requires AccountingStorageType=accounting_storage/slurmdbd.
The default value is 0.

.TP
\fBPriorityWeightJobSize\fR
An integer value that sets the degree to which the job size
component contributes to the job's priority.
Applicable only if PriorityType=priority/multifactor.
The default value is 0.

.TP
\fBPriorityWeightPartition\fR
Partition factor used by priority/multifactor plugin in calculating job priority.
Applicable only if PriorityType=priority/multifactor.
The default value is 0.

.TP
\fBPriorityWeightQOS\fR
An integer value that sets the degree to which the Quality Of Service
component contributes to the job's priority.
Applicable only if PriorityType=priority/multifactor.
The default value is 0.

.TP
\fBPriorityWeightTRES\fR
A comma separated list of TRES Types and weights that sets the degree that each
TRES Type contributes to the job's priority.

.nf
e.g.
PriorityWeightTRES=CPU=1000,Mem=2000,GRES/gpu=3000
.fi

Applicable only if PriorityType=priority/multifactor and if
AccountingStorageTRES is configured with each TRES Type.
Negative values are allowed.
The default values are 0.

.TP
\fBPrivateData\fR
This controls what type of information is hidden from regular users.
By default, all information is visible to all users.
User \fBSlurmUser\fR and \fBroot\fR can always view all information.
Multiple values may be specified with a comma separator.
Acceptable values include:
.RS
.TP
\fBaccounts\fR
(NON-SlurmDBD ACCOUNTING ONLY) Prevents users from viewing any account
definitions unless they are coordinators of them.
.TP
\fBcloud\fR
Powered down nodes in the cloud are visible.
.TP
\fBevents\fR
prevents users from viewing event information unless they have operator status
or above.
.TP
\fBjobs\fR
Prevents users from viewing jobs or job steps belonging
to other users. (NON-SlurmDBD ACCOUNTING ONLY) Prevents users from viewing
job records belonging to other users unless they are coordinators of
the association running the job when using sacct.
.TP
\fBnodes\fR
Prevents users from viewing node state information.
.TP
\fBpartitions\fR
Prevents users from viewing partition state information.
.TP
\fBreservations\fR
Prevents regular users from viewing reservations which they can not use.
.TP
\fBusage\fR
Prevents users from viewing usage of any other user, this applies to sshare.
(NON-SlurmDBD ACCOUNTING ONLY) Prevents users from viewing
usage of any other user, this applies to sreport.
.TP
\fBusers\fR
(NON-SlurmDBD ACCOUNTING ONLY) Prevents users from viewing
information of any user other than themselves, this also makes it so users can
only see associations they deal with.
Coordinators can see associations of all users in the account they are
coordinator of, but can only see themselves when listing users.
.RE

.TP
\fBProctrackType\fR
Identifies the plugin to be used for process tracking on a job step basis.
The slurmd daemon uses this mechanism to identify all processes
which are children of processes it spawns for a user job step.
The slurmd daemon must be restarted for a change in ProctrackType
to take effect.
NOTE: "proctrack/linuxproc" and "proctrack/pgid" can fail to
identify all processes associated with a job since processes
can become a child of the init process (when the parent process
terminates) or change their process group.
To reliably track all processes, "proctrack/cgroup" is highly recommended.
NOTE: The \fBJobContainerType\fR applies to a job allocation, while
\fBProctrackType\fR applies to job steps.
Acceptable values at present include:
.RS
.TP 20
\fBproctrack/cgroup\fR
which uses linux cgroups to constrain and track processes, and is the default.
NOTE: see "man cgroup.conf" for configuration details
.TP
\fBproctrack/cray_aries\fR
which uses Cray proprietary process tracking
.TP
\fBproctrack/linuxproc\fR
which uses linux process tree using parent process IDs.
.TP
\fBproctrack/pgid\fR
which uses process group IDs
.RE

.TP
\fBProlog\fR
Fully qualified pathname of a program for the slurmd to execute
whenever it is asked to run a job step from a new job allocation (e.g.
"/usr/local/slurm/prolog"). A glob pattern (See \fBglob\fR (7)) may
also be used to specify more than one program to run (e.g.
"/etc/slurm/prolog.d/*"). The slurmd executes the prolog before starting
the first job step.  The prolog script or scripts may be used to purge files,
enable user login, etc.  By default there is no prolog. Any configured script
is expected to complete execution quickly (in less time than
\fBMessageTimeout\fR).
If the prolog fails (returns a non\-zero exit code), this will result in the
node being set to a DRAIN state and the job being requeued in a held state,
unless \fBnohold_on_prolog_fail\fR is configured in
\fBSchedulerParameters\fR.
See \fBProlog and Epilog Scripts\fR for more information.

.TP
\fBPrologEpilogTimeout\fR
The interval in seconds Slurms waits for Prolog and Epilog before terminating
them. The default behavior is to wait indefinitely. This interval applies to
the Prolog and Epilog run by slurmd daemon before and after the job, the
PrologSlurmctld and EpilogSlurmctld run by slurmctld daemon, and the SPANK
plugins run by the slurmstepd daemon.

.TP
\fBPrologFlags\fR
Flags to control the Prolog behavior. By default no flags are set.
Multiple flags may be specified in a comma\-separated list.
Currently supported options are:
.RS
.TP 8
\fBAlloc\fR
If set, the Prolog script will be executed at job allocation. By default,
Prolog is executed just before the task is launched. Therefore, when salloc
is started, no Prolog is executed. Alloc is useful for preparing things
before a user starts to use any allocated resources.
In particular, this flag is needed on a Cray system when cluster compatibility
mode is enabled.

\fBNOTE: Use of the Alloc flag will increase the time required to start jobs.\fR
.TP
\fBContain\fR
At job allocation time, use the ProcTrack plugin to create a job container
on all allocated compute nodes.
This container may be used for user processes not launched under Slurm control,
for example pam_slurm_adopt may place processes launched through a direct user
login into this container. If using pam_slurm_adopt, then ProcTrackType must be
set to either \fBproctrack/cgroup\fR or \fBproctrack/cray_aries\fR.
Setting the Contain implicitly sets the Alloc flag.
.TP
\fBNoHold\fR
If set, the Alloc flag should also be set.  This will allow for salloc to not
block until the prolog is finished on each node.  The blocking will happen when
steps reach the slurmd and before any execution has happened in the step.
This is a much faster way to work and if using srun to launch your tasks you
should use this flag. This flag cannot be combined with the Contain or X11
flags.
.TP
\fBSerial\fR
By default, the Prolog and Epilog scripts run concurrently on each node.
This flag forces those scripts to run serially within each node, but with
a significant penalty to job throughput on each node.
.TP
\fBX11\fR
Enable Slurm's built-in X11 forwarding capabilities.
This is incompatible with \fBProctrackType=proctrack/linuxproc\fR.
Setting the X11 flag implicitly enables both Contain and Alloc flags as well.
.RE

.TP
\fBPrologSlurmctld\fR
Fully qualified pathname of a program for the slurmctld daemon to execute
before granting a new job allocation (e.g.
"/usr/local/slurm/prolog_controller").
The program executes as SlurmUser on the same node where the slurmctld daemon
executes, giving it permission to drain
nodes and requeue the job if a failure occurs or cancel the job if appropriate.
The program can be used to reboot nodes or perform other work to prepare
resources for use.
Exactly what the program does and how it accomplishes this is completely at
the discretion of the system administrator.
Information about the job being initiated, its allocated nodes, etc. are
passed to the program using environment variables.
While this program is running, the nodes associated with the job will be
have a POWER_UP/CONFIGURING flag set in their state, which can be readily
viewed.
The slurmctld daemon will wait indefinitely for this program to complete.
Once the program completes with an exit code of zero, the nodes will be
considered ready for use and the program will be started.
If some node can not be made available for use, the program should drain
the node (typically using the scontrol command) and terminate with a non\-zero
exit code.
A non\-zero exit code will result in the job being requeued (where possible)
or killed. Note that only batch jobs can be requeued.
See \fBProlog and Epilog Scripts\fR for more information.

.TP
\fBPropagatePrioProcess\fR
Controls the scheduling priority (nice value) of user spawned tasks.
.RS
.TP 5
\fB0\fR
The tasks will inherit the scheduling priority from the slurm daemon.
This is the default value.
.TP
\fB1\fR
The tasks will inherit the scheduling priority of the command used to
submit them (e.g. \fBsrun\fR or \fBsbatch\fR).
Unless the job is submitted by user root, the tasks will have a scheduling
priority no higher than the slurm daemon spawning them.
.TP
\fB2\fR
The tasks will inherit the scheduling priority of the command used to
submit them (e.g. \fBsrun\fR or \fBsbatch\fR) with the restriction that
their nice value will always be one higher than the slurm daemon (i.e.
the tasks scheduling priority will be lower than the slurm daemon).
.RE

.TP
\fBPropagateResourceLimits\fR
A list of comma separated resource limit names.
The slurmd daemon uses these names to obtain the associated (soft) limit
values from the user's process environment on the submit node.
These limits are then propagated and applied to the jobs that
will run on the compute nodes.
This parameter can be useful when system limits vary among nodes.
Any resource limits that do not appear in the list are not propagated.
However, the user can override this by specifying which resource limits
to propagate with the sbatch or srun "\-\-propagate" option. If neither
\fBPropagateResourceLimits\fR or \fBPropagateResourceLimitsExcept\fR are
configured and the "\-\-propagate" option is not specified, then the default
action is to propagate all limits. Only one of the parameters, either
PropagateResourceLimits or PropagateResourceLimitsExcept, may be specified.
The user limits can not exceed hard limits under which the slurmd daemon
operates. If the user limits are not propagated, the limits from the slurmd
daemon will be propagated to the user's job. The limits used for the Slurm
daemons can be set in the /etc/sysconf/slurm file. For more information, see:
https://slurm.schedmd.com/faq.html#memlock
The following limit names are supported by Slurm (although some
options may not be supported on some systems):
.RS
.TP 10
\fBALL\fR
All limits listed below (default)
.TP
\fBNONE\fR
No limits listed below
.TP
\fBAS\fR
The maximum address space for a process
.TP
\fBCORE\fR
The maximum size of core file
.TP
\fBCPU\fR
The maximum amount of CPU time
.TP
\fBDATA\fR
The maximum size of a process's data segment
.TP
\fBFSIZE\fR
The maximum size of files created. Note that if the user sets FSIZE to less
than the current size of the slurmd.log, job launches will fail with
a 'File size limit exceeded' error.
.TP
\fBMEMLOCK\fR
The maximum size that may be locked into memory
.TP
\fBNOFILE\fR
The maximum number of open files
.TP
\fBNPROC\fR
The maximum number of processes available
.TP
\fBRSS\fR
The maximum resident set size
.TP
\fBSTACK\fR
The maximum stack size
.RE

.TP
\fBPropagateResourceLimitsExcept\fR
A list of comma separated resource limit names.
By default, all resource limits will be propagated, (as described by
the \fBPropagateResourceLimits\fR parameter), except for the limits
appearing in this list.   The user can override this by specifying which
resource limits to propagate with the sbatch or srun "\-\-propagate" option.
See \fBPropagateResourceLimits\fR above for a list of valid limit names.

.TP
\fBRebootProgram\fR
Program to be executed on each compute node to reboot it. Invoked on each node
once it becomes idle after the command "scontrol reboot" is executed by
an authorized user or a job is submitted with the "\-\-reboot" option.
After rebooting, the node is returned to normal use.
See \fBResumeTimeout\fR to configure the time you expect a reboot to finish in.
A node will be marked DOWN if it doesn't reboot within \fBResumeTimeout\fR.

.TP
\fBReconfigFlags\fR
Flags to control various actions that may be taken when an "scontrol
reconfig" command is issued. Currently the options are:
.RS
.TP 17
\fBKeepPartInfo\fR
If set, an "scontrol reconfig" command will maintain the in\-memory
value of partition "state" and other parameters that may have been
dynamically updated by "scontrol update".  Partition information in
the slurm.conf file will be merged with in\-memory data.  This flag
supersedes the KeepPartState flag.
.TP
\fBKeepPartState\fR
If set, an "scontrol reconfig" command will preserve only the current
"state" value of in\-memory partitions and will reset all other
parameters of the partitions that may have been dynamically updated by
"scontrol update" to the values from the slurm.conf file.  Partition
information in the slurm.conf file will be merged with in\-memory
data.
.RE
.RS 7
The default for the above flags is not set, and the
"scontrol reconfig" will rebuild the partition information using only
the definitions in the slurm.conf file.
.RE

.TP
\fBRequeueExit\fR
Enables automatic requeue for batch jobs which exit with the specified
values.
Separate multiple exit code by a comma and/or specify numeric ranges using a
"\-" separator (e.g. "RequeueExit=1\-9,18")
Jobs will be put back in to pending state and later scheduled again.
Restarted jobs will have the environment variable \fBSLURM_RESTART_COUNT\fP
set to the number of times the job has been restarted.

.TP
\fBRequeueExitHold\fR
Enables automatic requeue for batch jobs which exit with the specified
values, with these jobs being held until released manually by the user.
Separate multiple exit code by a comma and/or specify numeric ranges using a
"\-" separator (e.g. "RequeueExitHold=10\-12,16")
These jobs are put in the \fBJOB_SPECIAL_EXIT\fP exit state.
Restarted jobs will have the environment variable \fBSLURM_RESTART_COUNT\fP
set to the number of times the job has been restarted.

.TP
\fBResumeFailProgram\fR
The program that will be executed when nodes fail to resume to by
\fBResumeTimeout\fR. The argument to the program will be the names of the failed
nodes (using Slurm's hostlist expression format).

.TP
\fBResumeProgram\fR
Slurm supports a mechanism to reduce power consumption on nodes that
remain idle for an extended period of time.
This is typically accomplished by reducing voltage and frequency or powering
the node down.
\fBResumeProgram\fR is the program that will be executed when a node
in power save mode is assigned work to perform.
For reasons of reliability, \fBResumeProgram\fR may execute more than once
for a node when the \fBslurmctld\fR daemon crashes and is restarted.
If \fBResumeProgram\fR is unable to restore a node to service with a responding
slurmd and an updated BootTime, it should requeue any job associated with the
node and set the node state to DOWN. If the node isn't actually rebooted
(i.e. when multiple-slurmd is configured) starting slurmd with "-b" option
might be useful.
The program executes as \fBSlurmUser\fR.
The argument to the program will be the names of nodes to
be removed from power savings mode (using Slurm's hostlist
expression format).
By default no program is run.
Related configuration options include \fBResumeTimeout\fR, \fBResumeRate\fR,
\fBSuspendRate\fR, \fBSuspendTime\fR, \fBSuspendTimeout\fR, \fBSuspendProgram\fR,
\fBSuspendExcNodes\fR, and \fBSuspendExcParts\fR.
More information is available at the Slurm web site
( https://slurm.schedmd.com/power_save.html ).

.TP
\fBResumeRate\fR
The rate at which nodes in power save mode are returned to normal
operation by \fBResumeProgram\fR.
The value is number of nodes per minute and it can be used to prevent
power surges if a large number of nodes in power save mode are
assigned work at the same time (e.g. a large job starts).
A value of zero results in no limits being imposed.
The default value is 300 nodes per minute.
Related configuration options include \fBResumeTimeout\fR, \fBResumeProgram\fR,
\fBSuspendRate\fR, \fBSuspendTime\fR, \fBSuspendTimeout\fR, \fBSuspendProgram\fR,
\fBSuspendExcNodes\fR, and \fBSuspendExcParts\fR.

.TP
\fBResumeTimeout\fR
Maximum time permitted (in seconds) between when a node resume request
is issued and when the node is actually available for use.
Nodes which fail to respond in this time frame will be marked DOWN and
the jobs scheduled on the node requeued.
Nodes which reboot after this time frame will be marked DOWN with a reason of
"Node unexpectedly rebooted."
The default value is 60 seconds.
Related configuration options include \fBResumeProgram\fR, \fBResumeRate\fR,
\fBSuspendRate\fR, \fBSuspendTime\fR, \fBSuspendTimeout\fR, \fBSuspendProgram\fR,
\fBSuspendExcNodes\fR and \fBSuspendExcParts\fR.
More information is available at the Slurm web site
( https://slurm.schedmd.com/power_save.html ).

.TP
\fBResvEpilog\fR
Fully qualified pathname of a program for the slurmctld to execute
when a reservation ends. The program can be used to cancel jobs, modify
partition configuration, etc.
The reservation named will be passed as an argument to the program.
By default there is no epilog.

.TP
\fBResvOverRun\fR
Describes how long a job already running in a reservation should be
permitted to execute after the end time of the reservation has been
reached.
The time period is specified in minutes and the default value is 0
(kill the job immediately).
The value may not exceed 65533 minutes, although a value of "UNLIMITED"
is supported to permit a job to run indefinitely after its reservation
is terminated.

.TP
\fBResvProlog\fR
Fully qualified pathname of a program for the slurmctld to execute
when a reservation begins. The program can be used to cancel jobs, modify
partition configuration, etc.
The reservation named will be passed as an argument to the program.
By default there is no prolog.

.TP
\fBReturnToService\fR
Controls when a DOWN node will be returned to service.
The default value is 0.
Supported values include
.RS
.TP 4
\fB0\fR
A node will remain in the DOWN state until a system administrator
explicitly changes its state (even if the slurmd daemon registers
and resumes communications).
.TP
\fB1\fR
A DOWN node will become available for use upon registration with a
valid configuration only if it was set DOWN due to being non\-responsive.
If the node was set DOWN for any other reason (low memory,
unexpected reboot, etc.), its state will not automatically
be changed.
A node registers with a valid configuration if its memory, GRES, CPU count,
etc. are equal to or greater than the values configured in slurm.conf.
.TP
\fB2\fR
A DOWN node will become available for use upon registration with a
valid configuration.  The node could have been set DOWN for any reason.
A node registers with a valid configuration if its memory, GRES, CPU count,
etc. are equal to or greater than the values configured in slurm.conf.
(Disabled on Cray ALPS systems.)
.RE

.TP
\fBRoutePlugin\fR
Identifies the plugin to be used for defining which nodes will be used
for message forwarding and message aggregation.
.RS
.TP
\fBroute/default\fR
default, use TreeWidth.
.TP
\fBroute/topology\fR
use the switch hierarchy defined in a \fItopology.conf\fR file.
TopologyPlugin=topology/tree is required.
.RE

.TP
\fBSallocDefaultCommand\fR
Normally, \fBsalloc\fR(1) will run the user's default shell when
a command to execute is not specified on the \fBsalloc\fR command line.
If \fBSallocDefaultCommand\fR is specified, \fBsalloc\fR will instead
run the configured command. The command is passed to '/bin/sh \-c', so
shell metacharacters are allowed, and commands with multiple arguments
should be quoted. For instance:

.nf
    SallocDefaultCommand = "$SHELL"
.fi

would run the shell in the user's $SHELL environment variable.
and

.nf
    SallocDefaultCommand = "srun \-n1 \-N1 \-\-mem\-per\-cpu=0 \-\-pty \-\-preserve\-env \-\-mpi=none $SHELL"
.fi

would run spawn the user's default shell on the allocated resources, but not
consume any of the CPU or memory resources, configure it as a pseudo\-terminal,
and preserve all of the job's environment variables (i.e. and not over\-write
them with the job step's allocation information).

For systems with generic resources (GRES) defined, the \fBSallocDefaultCommand\fR
value should explicitly specify a zero count for the configured GRES.
Failure to do so will result in the launched shell consuming those GRES and
preventing subsequent srun commands from using them, you can achieve that by:
.nf
    SallocDefaultCommand = "srun \-n1 \-N1 \-\-mem\-per\-cpu=0 \-\-gres=NONE \-\-pty \-\-preserve\-env \-\-mpi=none $SHELL"
.fi

For systems configured with \fBSelectPlugin=cons_tres\fR GPU resources may be
requested on a per job, socket, task or node basis. To make sure that none
is used when the \fBSallocDefaultCommand\fR requests job resources, you
need to use a command like:
.nf
    SallocDefaultCommand = "srun \-n1 \-N1 \-\-mem\-per\-cpu=0 \-\-gres=NONE \-\-gpus=0 \-\-gpus-per-socket=0 \-\-gpus\-per\-task=0 \-\-pty \-\-preserve\-env \-\-mpi=none $SHELL"
.fi

For systems with TaskPlugin set, adding an option of "\-\-cpu\-bind=no" is
recommended if the default shell should have access to all of the CPUs
allocated to the job on that node, otherwise the shell may be limited to a
single cpu or core.

.TP
\fBSbcastParameters\fR
Controls sbcast command behavior. Multiple options can be specified in a comma
separated list.
Supported values include:
.RS
.TP 15
\fBDestDir=\fR
Destination directory for file being broadcast to allocated compute nodes.
Default value is current working directory.
.TP
\fBCompression=\fR
Specify default file compression library to be used.
Supported values are "lz4", "none" and "zlib".
The default value with the sbcast \-\-compress option is "lz4" and "none" otherwise.
Some compression libraries may be unavailable on some systems.
.RE

.TP
\fBSchedulerParameters\fR
The interpretation of this parameter varies by \fBSchedulerType\fR.
Multiple options may be comma separated.
.RS
.TP
\fBallow_zero_lic\fR
If set, then job submissions requesting more than configured licenses won't be
rejected.
.TP
\fBassoc_limit_stop\fR
If set and a job cannot start due to association limits, then do not attempt
to initiate any lower priority jobs in that partition. Setting this can
decrease system throughput and utilization, but avoid potentially starving larger
jobs by preventing them from launching indefinitely.
.TP
\fBbatch_sched_delay=#\fR
How long, in seconds, the scheduling of batch jobs can be delayed.
This can be useful in a high\-throughput environment in which batch jobs are
submitted at a very high rate (i.e. using the sbatch command) and one wishes
to reduce the overhead of attempting to schedule each job at submit time.
The default value is 3 seconds.
.TP
\fBbb_array_stage_cnt=#\fR
Number of tasks from a job array that should be available for burst buffer
resource allocation. Higher values will increase the system overhead as each
task from the job array will be moved to its own job record in memory, so
relatively small values are generally recommended.
The default value is 10.
.TP
\fBbf_busy_nodes\fR
When selecting resources for pending jobs to reserve for future execution
(i.e. the job can not be started immediately), then preferentially select
nodes that are in use.
This will tend to leave currently idle resources available for backfilling
longer running jobs, but may result in allocations having less than optimal
network topology.
This option is currently only supported by the select/cons_res and
select/cons_tres plugins (or select/cray_aries with SelectTypeParameters set to
"OTHER_CONS_RES" or "OTHER_CONS_TRES", which layers the select/cray_aries plugin
over the select/cons_res or select/cons_tres plugin respectively).
.TP
\fBbf_continue\fR
The backfill scheduler periodically releases locks in order to permit other
operations to proceed rather than blocking all activity for what could be an
extended period of time.
Setting this option will cause the backfill scheduler to continue processing
pending jobs from its original job list after releasing locks even if job
or node state changes.
.TP
\fBbf_hetjob_immediate\fR
Instruct the backfill scheduler to attempt to start a heterogeneous job as
soon as all of its components are determined able to do so. Otherwise, the
backfill scheduler will delay heterogeneous jobs initiation attempts until
after the rest of the queue has been processed. This delay may result in lower
priority jobs being allocated resources, which could delay the initiation of
the heterogeneous job due to account and/or QOS limits being reached. This
option is disabled by default. If enabled and \fBbf_hetjob_prio=min\fR is not
set, then it would be automatically set.
.TP
\fBbf_hetjob_prio=[min|avg|max]\fR
At the beginning of each backfill scheduling cycle, a list of pending to be
scheduled jobs is sorted according to the precedence order configured in
\fBPriorityType\fR. This option instructs the scheduler to alter the sorting
algorithm to ensure that all components belonging to the same heterogeneous job
will be attempted to be scheduled consecutively (thus not fragmented in the
resulting list). More specifically, all components from the same heterogeneous
job will be treated as if they all have the same priority (minimum, average or
maximum depending upon this option's parameter) when compared with other jobs
(or other heterogeneous job components). The original order will be preserved
within the same heterogeneous job. Note that the operation is calculated for
the \fBPriorityTier\fR layer and for the \fBPriority\fR resulting from the
priority/multifactor plugin calculations. When enabled, if any heterogeneous job
requested an advanced reservation, then all of that job's components will be
treated as if they had requested an advanced reservation (and get
preferential treatment in scheduling).

Note that this operation does not update the \fBPriority\fR values of the
heterogeneous job components, only their order within the list, so the output of
the sprio command will not be effected.

Heterogeneous jobs have special scheduling properties: they are only scheduled
by the backfill scheduling plugin, each of their components is considered
separately when reserving resources (and might have different \fBPriorityTier\fR
or different \fBPriority\fR values), and no heterogeneous job component is
actually allocated resources until all if its components can be initiated.
This may imply potential scheduling deadlock scenarios because components
from different heterogeneous jobs can start reserving resources in an
interleaved fashion (not consecutively), but none of the jobs can reserve
resources for all components and start. Enabling this option can help to
mitigate this problem. By default, this option is disabled.
.TP
\fBbf_interval=#\fR
The number of seconds between backfill iterations.
Higher values result in less overhead and better responsiveness.
This option applies only to \fBSchedulerType=sched/backfill\fR.
Default: 30, Min: 1, Max: 10800 (3h).

.TP
\fBbf_job_part_count_reserve=#\fR
The backfill scheduling logic will reserve resources for the specified count
of highest priority jobs in each partition.
For example, bf_job_part_count_reserve=10 will cause the backfill scheduler to
reserve resources for the ten highest priority jobs in each partition.
Any lower priority job that can be started using currently available resources
and not adversely impact the expected start time of these higher priority jobs
will be started by the backfill scheduler
The default value is zero, which will reserve resources for any pending job
and delay initiation of lower priority jobs.
Also see bf_min_age_reserve and bf_min_prio_reserve.
Default: 0, Min: 0, Max: 100000.

.TP
\fBbf_max_job_array_resv=#\fR
The maximum number of tasks from a job array for which the backfill scheduler
will reserve resources in the future.
Since job arrays can potentially have millions of tasks, the overhead in
reserving resources for all tasks can be prohibitive.
In addition various limits may prevent all the jobs from starting at the
expected times.
This has no impact upon the number of tasks from a job array that can be
started immediately, only those tasks expected to start at some future time.
Default: 20, Min: 0, Max: 1000.
NOTE:
Jobs submitted to multiple partitions appear in the job queue once per
partition. If different copies of a single job array record aren't consecutive
in the job queue and another job array record is in between, then
bf_max_job_array_resv tasks are considered per partition that the job is
submitted to.
.TP
\fBbf_max_job_assoc=#\fR
The maximum number of jobs per user association to attempt starting with the
backfill scheduler.
This setting is similar to \fBbf_max_job_user\fR but is handy if a user
has multiple associations equating to basically different users.
One can set this limit to prevent users from flooding the backfill
queue with jobs that cannot start and that prevent jobs from other users
to start.
This option applies only to \fBSchedulerType=sched/backfill\fR.
Also see the \fBbf_max_job_user\fR \fBbf_max_job_part\fR, \fBbf_max_job_test\fR
and \fBbf_max_job_user_part=#\fR options.
Set \fBbf_max_job_test\fR to a value much higher than \fBbf_max_job_assoc\fR.
Default: 0 (no limit), Min: 0, Max: bf_max_job_test.
.TP
\fBbf_max_job_part=#\fR
The maximum number of jobs per partition to attempt starting with the backfill
scheduler. This can be especially helpful for systems with large numbers of
partitions and jobs.
This option applies only to \fBSchedulerType=sched/backfill\fR.
Also see the \fBpartition_job_depth\fR and \fBbf_max_job_test\fR options.
Set \fBbf_max_job_test\fR to a value much higher than \fBbf_max_job_part\fR.
Default: 0 (no limit), Min: 0, Max: bf_max_job_test.
.TP
\fBbf_max_job_start=#\fR
The maximum number of jobs which can be initiated in a single iteration
of the backfill scheduler.
This option applies only to \fBSchedulerType=sched/backfill\fR.
Default: 0 (no limit), Min: 0, Max: 10000.
.TP
\fBbf_max_job_test=#\fR
The maximum number of jobs to attempt backfill scheduling for
(i.e. the queue depth).
Higher values result in more overhead and less responsiveness.
Until an attempt is made to backfill schedule a job, its expected
initiation time value will not be set.
In the case of large clusters, configuring a relatively small value may be
desirable.
This option applies only to \fBSchedulerType=sched/backfill\fR.
Default: 100, Min: 1, Max: 1,000,000.
.TP
\fBbf_max_job_user=#\fR
The maximum number of jobs per user to attempt starting with the backfill
scheduler for ALL partitions.
One can set this limit to prevent users from flooding the backfill
queue with jobs that cannot start and that prevent jobs from other users
to start.  This is similar to the MAXIJOB limit in Maui.
This option applies only to \fBSchedulerType=sched/backfill\fR.
Also see the \fBbf_max_job_part\fR, \fBbf_max_job_test\fR and
\fBbf_max_job_user_part=#\fR options.
Set \fBbf_max_job_test\fR to a value much higher than \fBbf_max_job_user\fR.
Default: 0 (no limit), Min: 0, Max: bf_max_job_test.
.TP
\fBbf_max_job_user_part=#\fR
The maximum number of jobs per user per partition to attempt starting with the
backfill scheduler for any single partition.
This option applies only to \fBSchedulerType=sched/backfill\fR.
Also see the \fBbf_max_job_part\fR, \fBbf_max_job_test\fR and
\fBbf_max_job_user=#\fR options.
Default: 0 (no limit), Min: 0, Max: bf_max_job_test.
.TP
\fBbf_max_time=#\fR
The maximum time in seconds the backfill scheduler can spend (including time
spent sleeping when locks are released) before discontinuing, even if maximum
job counts have not been reached.
This option applies only to \fBSchedulerType=sched/backfill\fR.
The default value is the value of bf_interval (which defaults to 30 seconds).
Default: bf_interval value (def. 30 sec), Min: 1, Max: 3600 (1h).
NOTE: If bf_interval is short and bf_max_time is large, this may cause locks
to be acquired too frequently and starve out other serviced RPCs. It's
advisable if using this parameter to set max_rpc_cnt high enough that
scheduling isn't always disabled, and low enough that the interactive
workload can get through in a reasonable period of time. max_rpc_cnt needs to
be below 256 (the default RPC thread limit). Running around the middle (150)
may give you good results.
NOTE: When increasing the amount of time spent in the backfill scheduling cycle,
Slurm can be prevented from responding to client requests in a timely manner.
To address this you can use \fBmax_rpc_cnt\fR to specify a number of queued RPCs
before the scheduler stops to respond to these requests.
.TP
\fBbf_min_age_reserve=#\fR
The backfill and main scheduling logic will not reserve resources for pending
jobs until they have been pending and runnable for at least the specified
number of seconds.
In addition, jobs waiting for less than the specified number of seconds will
not prevent a newly submitted job from starting immediately, even if the newly
submitted job has a lower priority.
This can be valuable if jobs lack time limits or all time limits have the same
value.
The default value is zero, which will reserve resources for any pending job
and delay initiation of lower priority jobs.
Also see bf_job_part_count_reserve and bf_min_prio_reserve.
Default: 0, Min: 0, Max: 2592000 (30 days).
.TP
\fBbf_min_prio_reserve=#\fR
The backfill and main scheduling logic will not reserve resources for pending
jobs unless they have a priority equal to or higher than the specified value.
In addition, jobs with a lower priority will not prevent a newly submitted job
from starting immediately, even if the newly submitted job has a lower priority.
This can be valuable if one wished to maximum system utilization without regard
for job priority below a certain threshold.
The default value is zero, which will reserve resources for any pending job
and delay initiation of lower priority jobs.
Also see bf_job_part_count_reserve and bf_min_age_reserve.
Default: 0, Min: 0, Max: 2^63.
.TP
\fBbf_one_resv_per_job\fR
Disallow adding more than one backfill reservation per job.
The scheduling logic builds a sorted list of (job, partition) pairs. Jobs
submitted to multiple partitions have as many entries in the list as requested
partitions. By default, the backfill scheduler may evaluate all the
(job, partition) entries for a single job, potentially reserving resources for
each pair, but only starting the job in the reservation offering the earliest
start time.
Having a single job reserving resources for multiple partitions could impede
other jobs (or hetjob components) from reserving resources already reserved for
the reservations related to the paris that don't offer the earliest start time.
This option makes it so that a job submitted to multiple partitions will stop
reserving resources once the first (job, partition) pair has booked a backfill
reservation. Subsequent pairs from the same job will only be tested to start
now. This allows for other jobs to be able to book the other pairs resources at
the cost of not guaranteeing that the multi partition job will start in the
partition offering the earliest start time (except if it can start now).
This option is disabled by default.

.TP
\fBbf_resolution=#\fR
The number of seconds in the resolution of data maintained about when jobs
begin and end.
Higher values result in less overhead and better responsiveness.
This option applies only to \fBSchedulerType=sched/backfill\fR.
Default: 60, Min: 1, Max: 3600 (1 hour).
.TP
\fBbf_running_job_reserve\fR
Add an extra step to backfill logic, which creates backfill reservations
for jobs running on whole nodes.
This option is disabled by default.
.TP
\fBbf_window=#\fR
The number of minutes into the future to look when considering jobs to schedule.
Higher values result in more overhead and less responsiveness.
A value at least as long as the highest allowed time limit is generally
advisable to prevent job starvation.
In order to limit the amount of data managed by the backfill scheduler,
if the value of \fBbf_window\fR is increased, then it is generally advisable
to also increase \fBbf_resolution\fR.
This option applies only to \fBSchedulerType=sched/backfill\fR.
Default: 1440 (1 day), Min: 1, Max: 43200 (30 days).
.TP
\fBbf_window_linear=#\fR
For performance reasons, the backfill scheduler will decrease precision in
calculation of job expected termination times. By default, the precision starts
at 30 seconds and that time interval doubles with each evaluation of currently
executing jobs when trying to determine when a pending job can start. This
algorithm can support an environment with many thousands of running jobs, but
can result in the expected start time of pending jobs being gradually being
deferred due to lack of precision. A value for bf_window_linear will cause
the time interval to be increased by a constant amount on each iteration.
The value is specified in units of seconds. For example, a value of 60 will
cause the backfill scheduler on the first iteration to identify the job ending
soonest and determine if the pending job can be started after that job plus
all other jobs expected to end within 30 seconds (default initial value) of the
first job. On the next iteration, the pending job will be evaluated for
starting after the next job expected to end plus all jobs ending within
90 seconds of that time (30 second default, plus the 60 second option value).
The third iteration will have a 150 second window and the fourth 210 seconds.
Without this option, the time windows will double on each iteration and thus
be 30, 60, 120, 240 seconds, etc. The use of bf_window_linear is not recommended
with more than a few hundred simultaneously executing jobs.
.TP
\fBbf_yield_interval=#\fR
The backfill scheduler will periodically relinquish locks in order for other
pending operations to take place.
This specifies the times when the locks are relinquished in microseconds.
Smaller values may be helpful for high throughput computing when used in
conjunction with the \fBbf_continue\fR option.
Also see the \fBbf_yield_sleep\fR option.
Default: 2,000,000 (2 sec), Min: 1, Max: 10,000,000 (10 sec).
.TP
\fBbf_yield_sleep=#\fR
The backfill scheduler will periodically relinquish locks in order for other
pending operations to take place.
This specifies the length of time for which the locks are relinquished in
microseconds.
Also see the \fBbf_yield_interval\fR option.
Default: 500,000 (0.5 sec), Min: 1, Max: 10,000,000 (10 sec).
.TP
\fBbuild_queue_timeout=#\fR
Defines the maximum time that can be devoted to building a queue of jobs to
be tested for scheduling.
If the system has a huge number of jobs with dependencies, just building the
job queue can take so much time as to adversely impact overall system
performance and this parameter can be adjusted as needed.
The default value is 2,000,000 microseconds (2 seconds).
.TP
\fBdefault_queue_depth=#\fR
The default number of jobs to attempt scheduling (i.e. the queue depth) when a
running job completes or other routine actions occur, however the frequency
with which the scheduler is run may be limited by using the \fBdefer\fR or
\fBsched_min_interval\fR parameters described below.
The full queue will be tested on a less frequent basis as defined by the
\fBsched_interval\fR option described below. The default value is 100.
See the \fBpartition_job_depth\fR option to limit depth by partition.
.TP
\fBdefer\fR
Setting this option will avoid attempting to schedule each job
individually at job submit time, but defer it until a later time when
scheduling multiple jobs simultaneously may be possible.
This option may improve system responsiveness when large numbers of jobs
(many hundreds) are submitted at the same time, but it will delay the
initiation time of individual jobs. Also see \fBdefault_queue_depth\fR above.
.TP
\fBdelay_boot=#\fR
Do not reboot nodes in order to satisfied this job's feature specification if
the job has been eligible to run for less than this time period.
If the job has waited for less than the specified period, it will use only
nodes which already have the specified features.
The argument is in units of minutes.
Individual jobs may override this default value with the \fB\-\-delay\-boot\fR
option.
.TP
\fBdefault_gbytes\fR
The default units in job submission memory and temporary disk size specification
will be gigabytes rather than megabytes.
Users can override the default by using a suffix of "M" for megabytes.
.TP
\fBdisable_job_shrink\fR
Deny user requests to shrink the side of running jobs. (However, running jobs
may still shrink due to node failure if the \-\-no-kill option was set.)
.TP
\fBdisable_hetjob_steps\fR
Disable job steps that span heterogeneous job allocations.
The default value on Cray systems.
.TP
\fBenable_hetjob_steps\fR
Enable job steps that span heterogeneous job allocations.
The default value except for Cray systems.
.TP
\fBenable_user_top\fR
Enable use of the "scontrol top" command by non-privileged users.
.TP
\fBIgnore_NUMA\fR
Some processors (e.g. AMD Opteron 6000 series) contain multiple NUMA nodes per
socket. This is a configuration which does not map into the hardware entities
that Slurm optimizes resource allocation for (PU/thread, core, socket,
baseboard, node and network switch). In order to optimize resource allocations
on such hardware, Slurm will consider each NUMA node within the socket as a
separate socket by default. Use the Ignore_NUMA option to report the correct
socket count, but \fBnot\fR optimize resource allocations on the NUMA nodes.
.TP
\fBinventory_interval=#\fR
On a Cray system using Slurm on top of ALPS this limits the number of times
a Basil Inventory call is made.  Normally this call happens every scheduling
consideration to attempt to close a node state change window with respects to
what ALPS has.  This call is rather slow, so making it less frequently improves
performance dramatically, but in the situation where a node changes state the
window is as large as this setting.  In an HTC environment this setting is a
must and we advise around 10 seconds.
.TP
\fBmax_array_tasks\fR
Specify the maximum number of tasks that be included in a job array.
The default limit is MaxArraySize, but this option can be used to set a lower
limit. For example, max_array_tasks=1000 and MaxArraySize=100001 would permit
a maximum task ID of 100000, but limit the number of tasks in any single job
array to 1000.
.TP
\fBmax_rpc_cnt=#\fR
If the number of active threads in the slurmctld daemon is equal to or
larger than this value, defer scheduling of jobs. The scheduler will check
this condition at certain points in code and yield locks if necessary.
This can improve Slurm's ability to process requests at a cost of initiating
new jobs less frequently. Default: 0 (option disabled), Min: 0, Max: 1000.

.RS
NOTE: The maximum number of threads (MAX_SERVER_THREADS) is internally set to
256 and defines the number of served RPCs at a given time. Setting max_rpc_cnt
to more than 256 will be only useful to let backfill continue scheduling work
after locks have been yielded (i.e. each 2 seconds) if there are a maximum of
MAX(max_rpc_cnt/10, 20) RPCs in the queue. i.e. max_rpc_cnt=1000, the scheduler
will be allowed to continue after yielding locks only when there are less than
or equal to 100 pending RPCs.
If a value is set, then a value of 10 or higher is recommended. It may require
some tuning for each system, but needs to be high enough that scheduling isn't
always disabled, and low enough that requests can get through in a reasonable
period of time.
.RE
.TP
\fBmax_sched_time=#\fR
How long, in seconds, that the main scheduling loop will execute for before
exiting.
If a value is configured, be aware that all other Slurm operations will be
deferred during this time period.
Make certain the value is lower than \fBMessageTimeout\fR.
If a value is not explicitly configured, the default value is half of
\fBMessageTimeout\fR with a minimum default value of 1 second and a maximum
default value of 2 seconds.
For example if MessageTimeout=10, the time limit will be 2 seconds
(i.e. MIN(10/2, 2) = 2).
.TP
\fBmax_script_size=#\fR
Specify the maximum size of a batch script, in bytes.
The default value is 4 megabytes.
Larger values may adversely impact system performance.
.TP
\fBmax_switch_wait=#\fR
Maximum number of seconds that a job can delay execution waiting for the
specified desired switch count. The default value is 300 seconds.
.TP
\fBno_backup_scheduling\fR
If used, the backup controller will not schedule jobs when it takes over. The
backup controller will allow jobs to be submitted, modified and cancelled but
won't schedule new jobs. This is useful in Cray environments when the backup
controller resides on an external Cray node.  A restart is required to alter
this option. This is explicitly set on a Cray/ALPS system.
.TP
\fBno_env_cache\fR
If used, any job started on node that fails to load the env from a node will
fail instead of using the cached env.  This will also implicitly imply the
requeue_setup_env_fail option as well.
.TP
\fBnohold_on_prolog_fail\fR
By default, if the Prolog exits with a non-zero value the job is requeued in
a held state. By specifying this parameter the job will be requeued but not
held so that the scheduler can dispatch it to another host.
.TP
\fBpack_serial_at_end\fR
If used with the select/cons_res or select/cons_tres plugin,
then put serial jobs at the end of
the available nodes rather than using a best fit algorithm.
This may reduce resource fragmentation for some workloads.
.TP
\fBpartition_job_depth=#\fR
The default number of jobs to attempt scheduling (i.e. the queue depth)
from each partition/queue in Slurm's main scheduling logic.
The functionality is similar to that provided by the \fBbf_max_job_part\fR
option for the backfill scheduling logic.
The default value is 0 (no limit).
Job's excluded from attempted scheduling based upon partition will not be
counted against the \fBdefault_queue_depth\fR limit.
Also see the \fBbf_max_job_part\fR option.
.TP
\fBpermit_job_expansion\fR
Allow running jobs to request additional nodes be merged in with the current
job allocation.
.TP
\fBpreempt_reorder_count=#\fR
Specify how many attempts should be made in reording preemptable jobs to
minimize the count of jobs preempted.
The default value is 1. High values may adversely impact performance.
The logic to support this option is only available in the select/cons_res and
select/cons_tres plugins.
.TP
\fBpreempt_strict_order\fR
If set, then execute extra logic in an attempt to preempt only the lowest
priority jobs.
It may be desirable to set this configuration parameter when there are multiple
priorities of preemptable jobs.
The logic to support this option is only available in the select/cons_res and
select/cons_tres plugins.
.TP
\fBpreempt_youngest_first\fR
If set, then the preemption sorting algorithm will be changed to sort by the
job start times to favor preempting younger jobs over older. (Requires
preempt/partition_prio or preempt/qos plugins.)
.TP
\fBreduce_completing_frag\fR
This option is used to control how scheduling of resources is performed when
jobs are in completing state, which influences potential fragmentation.
If the option is not set then no jobs will be started in any partition when
any job is in completing state.
If the option is set then no jobs will be started in any individual partition
that has a job in completing state.
In addition, no jobs will be started in any partition with nodes that overlap
with any nodes in the partition of the completing job.
This option is to be used in conjunction with \fBCompleteWait\fR.
NOTE: \fBCompleteWait\fR must be set for this to work.
.TP
\fBrequeue_setup_env_fail\fR
By default if a job environment setup fails the job keeps running with
a limited environment. By specifying this parameter the job will be
requeued in held state and the execution node drained.
.TP
\fBsalloc_wait_nodes\fR
If defined, the salloc command will wait until all allocated nodes are ready for
use (i.e. booted) before the command returns. By default, salloc will return as
soon as the resource allocation has been made.
.TP
\fBsbatch_wait_nodes\fR
If defined, the sbatch script will wait until all allocated nodes are ready for
use (i.e. booted) before the initiation. By default, the sbatch script will be
initiated as soon as the first node in the job allocation is ready. The sbatch
command can use the \-\-wait\-all\-nodes option to override this configuration
parameter.
.TP
\fBsched_interval=#\fR
How frequently, in seconds, the main scheduling loop will execute and test all
pending jobs.
The default value is 60 seconds.
.TP
\fBsched_max_job_start=#\fR
The maximum number of jobs that the main scheduling logic will start in any
single execution.
The default value is zero, which imposes no limit.
.TP
\fBsched_min_interval=#\fR
How frequently, in microseconds, the main scheduling loop will execute and test
any pending jobs.
The scheduler runs in a limited fashion every time that any event happens which
could enable a job to start (e.g. job submit, job terminate, etc.).
If these events happen at a high frequency, the scheduler can run very
frequently and consume significant resources if not throttled by this option.
This option specifies the minimum time between the end of one scheduling
cycle and the beginning of the next scheduling cycle.
A value of zero will disable throttling of the scheduling logic interval.
The default value is 1,000,000 microseconds on Cray/ALPS systems and
2 microseconds on other systems.
.TP
\fBspec_cores_first\fR
Specialized cores will be selected from the first cores of the first sockets,
cycling through the sockets on a round robin basis.
By default, specialized cores will be selected from the last cores of the
last sockets, cycling through the sockets on a round robin basis.
.TP
\fBstep_retry_count=#\fR
When a step completes and there are steps ending resource allocation, then
retry step allocations for at least this number of pending steps.
Also see \fBstep_retry_time\fR.
The default value is 8 steps.
.TP
\fBstep_retry_time=#\fR
When a step completes and there are steps ending resource allocation, then
retry step allocations for all steps which have been pending for at least this
number of seconds.
Also see \fBstep_retry_count\fR.
The default value is 60 seconds.
.TP
\fBwhole_hetjob\fR
Requests to cancel, hold or release any component of a heterogeneous job will
be applied to all components of the job.

NOTE: this option was previously named whole_pack and this is still supported
for retrocompatibility.
.RE

.TP
\fBSchedulerTimeSlice\fR
Number of seconds in each time slice when gang scheduling is enabled
(\fBPreemptMode=SUSPEND,GANG\fR).
The value must be between 5 seconds and 65533 seconds.
The default value is 30 seconds.

.TP
\fBSchedulerType\fR
Identifies the type of scheduler to be used.
Note the \fBslurmctld\fR daemon must be restarted for a change in
scheduler type to become effective (reconfiguring a running daemon has
no effect for this parameter).
The \fBscontrol\fR command can be used to manually change job priorities
if desired.
Acceptable values include:
.RS
.TP
\fBsched/backfill\fR
For a backfill scheduling module to augment the default FIFO scheduling.
Backfill scheduling will initiate lower\-priority jobs if doing
so does not delay the expected initiation time of any higher
priority job.
Effectiveness of backfill scheduling is dependent upon users specifying
job time limits, otherwise all jobs will have the same time limit and
backfilling is impossible.
Note documentation for the \fBSchedulerParameters\fR option above.
This is the default configuration.
.TP
\fBsched/builtin\fR
This is the FIFO scheduler which initiates jobs in priority order.
If any job in the partition can not be scheduled, no lower priority job in that
partition will be scheduled.
An exception is made for jobs that can not run due to partition constraints
(e.g. the time limit) or down/drained nodes.
In that case, lower priority jobs can be initiated and not impact the higher
priority job.
.TP
\fBsched/hold\fR
To hold all newly arriving jobs if a file "/etc/slurm.hold"
exists otherwise use the built\-in FIFO scheduler
.RE

.TP
\fBSelectType\fR
Identifies the type of resource selection algorithm to be used.
Changing this value can only be done by restarting the slurmctld daemon.
When changed, all job information (running and pending) will be lost,
since the job state save format used by each plugin is different.
The only exception to this is when changing from cons_res to cons_tres or from
cons_tres to cons_res. However, if a job contains cons_tres-specific features
and then SelectType is changed to cons_res, the job will be canceled, since
there is no way for cons_res to satisfy requirements specific to cons_tres.

Acceptable values include
.RS
.TP
\fBselect/cons_res\fR
The resources (cores and memory) within a node are individually allocated as
consumable resources.
Note that whole nodes can be allocated to jobs for selected
partitions by using the \fIOverSubscribe=Exclusive\fR option.
See the partition \fBOverSubscribe\fR parameter for more information.
.TP
\fBselect/cray_aries\fR
for a Cray system.
The default value is "select/cray_aries" for all Cray systems.
.TP
\fBselect/linear\fR
for allocation of entire nodes assuming a one\-dimensional array of nodes in
which sequentially ordered nodes are preferable.
For a heterogeneous cluster (e.g. different CPU counts on the various nodes),
resource allocations will favor nodes with high CPU counts as needed based upon
the job's node and CPU specification if \fBTopologyPlugin=topology/none\fR is
configured. Use of other topology plugins with select/linear and heterogeneous
nodes is not recommended and may result in valid job allocation requests being
rejected.
This is the default value.
.TP
\fBselect/cons_tres\fR
The resources (cores, memory, GPUs and all other trackable resources) within
a node are individually allocated as consumable resources.
Note that whole nodes can be allocated to jobs for selected
partitions by using the \fIOverSubscribe=Exclusive\fR option.
See the partition \fBOverSubscribe\fR parameter for more information.
.RE

.TP
\fBSelectTypeParameters\fR
The permitted values of \fBSelectTypeParameters\fR depend upon the
configured value of \fBSelectType\fR.
The only supported options for \fBSelectType=select/linear\fR are
\fBCR_ONE_TASK_PER_CORE\fR and
\fBCR_Memory\fR, which treats memory as a consumable resource and
prevents memory over subscription with job preemption or gang scheduling.
By default \fBSelectType=select/linear\fR allocates whole nodes to jobs without
considering their memory consumption.
By default \fBSelectType=select/cons_res\fR, \fBSelectType=select/cray_aries\fR,
and \fBSelectType=select/cons_tres\fR, use
\fBCR_CPU\fR, which allocates CPU (threads)
to jobs without considering their memory consumption.
.RS

The following options are supported for \fBSelectType=select/cray_aries\fR:
.RS
.TP
\fBOTHER_CONS_RES\fR
Layer the select/cons_res plugin under the select/cray_aries plugin, the default is
to layer on select/linear.  This also allows all the options available for
\fBSelectType=select/cons_res\fR.
.TP
\fBOTHER_CONS_TRES\fR
Layer the select/cons_tres plugin under the select/cray_aries plugin, the default is
to layer on select/linear.  This also allows all the options available for
\fBSelectType=select/cons_tres\fR.
.RE

The following options are supported by the \fBSelectType=select/cons_res\fR
and \fBSelectType=select/cons_tres\fR plugins:
.RS
.TP
\fBCR_CPU\fR
CPUs are consumable resources.
Configure the number of \fBCPUs\fR on each node, which may be equal to the
count of cores or hyper\-threads on the node depending upon the desired minimum
resource allocation.
The node's \fBBoards\fR, \fBSockets\fR, \fBCoresPerSocket\fR and
\fBThreadsPerCore\fR may optionally be configured and result in job
allocations which have improved locality; however doing so will prevent
more than one job from being allocated on each core.
.TP
\fBCR_CPU_Memory\fR
CPUs and memory are consumable resources.
Configure the number of \fBCPUs\fR on each node, which may be equal to the
count of cores or hyper\-threads on the node depending upon the desired minimum
resource allocation.
The node's \fBBoards\fR, \fBSockets\fR, \fBCoresPerSocket\fR and
\fBThreadsPerCore\fR may optionally be configured and result in job
allocations which have improved locality; however doing so will prevent
more than one job from being allocated on each core.
Setting a value for \fBDefMemPerCPU\fR is strongly recommended.
.TP
\fBCR_Core\fR
Cores are consumable resources.
On nodes with hyper\-threads, each thread is counted as a CPU to
satisfy a job's resource requirement, but multiple jobs are not
allocated threads on the same core.
The count of CPUs allocated to a job may be rounded up to account for every
CPU on an allocated core.
.TP
\fBCR_Core_Memory\fR
Cores and memory are consumable resources.
On nodes with hyper\-threads, each thread is counted as a CPU to
satisfy a job's resource requirement, but multiple jobs are not
allocated threads on the same core.
The count of CPUs allocated to a job may be rounded up to account for every
CPU on an allocated core.
Setting a value for \fBDefMemPerCPU\fR is strongly recommended.
.TP
\fBCR_ONE_TASK_PER_CORE\fR
Allocate one task per core by default.
Without this option, by default one task will be allocated per
thread on nodes with more than one \fBThreadsPerCore\fR configured.
NOTE: This option cannot be used with CR_CPU*.
.TP
\fBCR_CORE_DEFAULT_DIST_BLOCK\fR
Allocate cores within a node using block distribution by default.
This is a pseudo\-best\-fit algorithm that minimizes the number of
boards and minimizes the number of sockets (within minimum boards)
used for the allocation.
This default behavior can be overridden specifying a particular
"\-m" parameter with srun/salloc/sbatch.
Without this option, cores will be allocated cyclicly across the sockets.
.TP
\fBCR_LLN\fR
Schedule resources to jobs on the least loaded nodes (based upon the number
of idle CPUs). This is generally only recommended for an environment with
serial jobs as idle resources will tend to be highly fragmented, resulting
in parallel jobs being distributed across many nodes.
Note that node \fBWeight\fR takes precedence over how many idle resources are
on each node.
Also see the partition configuration parameter \fBLLN\fR
use the least loaded nodes in selected partitions.
.TP
\fBCR_Pack_Nodes\fR
If a job allocation contains more resources than will be used for launching
tasks (e.g. if whole nodes are allocated to a job), then rather than
distributing a job's tasks evenly across its allocated nodes, pack them as
tightly as possible on these nodes.
For example, consider a job allocation containing two \fBentire\fR nodes with
eight CPUs each.
If the job starts ten tasks across those two nodes without this option, it will
start five tasks on each of the two nodes.
With this option, eight tasks will be started on the first node and two tasks
on the second node.
This can be superseded by "NoPack" in srun's "--distribution" option.
CR_Pack_Nodes only applies when the "block" task distribution method is used.
.TP
\fBCR_Socket\fR
Sockets are consumable resources.
On nodes with multiple cores, each core or thread is counted as a CPU
to satisfy a job's resource requirement, but multiple jobs are not
allocated resources on the same socket.
.TP
\fBCR_Socket_Memory\fR
Memory and sockets are consumable resources.
On nodes with multiple cores, each core or thread is counted as a CPU
to satisfy a job's resource requirement, but multiple jobs are not
allocated resources on the same socket.
Setting a value for \fBDefMemPerCPU\fR is strongly recommended.
.TP
\fBCR_Memory\fR
Memory is a consumable resource.
NOTE: This implies \fIOverSubscribe=YES\fR or \fIOverSubscribe=FORCE\fR for
all partitions.
Setting a value for \fBDefMemPerCPU\fR is strongly recommended.
.RE
.RE

.TP
\fBSlurmUser\fR
The name of the user that the \fBslurmctld\fR daemon executes as.
For security purposes, a user other than "root" is recommended.
This user must exist on all nodes of the cluster for authentication
of communications between Slurm components.
The default value is "root".

.TP
\fBSlurmdParameters\fR
Parameters specific to the Slurmd.
Multiple options may be comma separated.
.RS
.TP
\fBconfig_overrides\fR
If set, consider the configuration of each node to be that specified in the
slurm.conf configuration file and any node with less than the
configured resources will \fBnot\fR be set DRAIN.
This option is generally only useful for testing purposes.
Equivalent to the now deprecated FastSchedule=2 option.
.TP
\fBshutdown_on_reboot\fR
If set, the Slurmd will shut itself down when a reboot request is received.
.RE

.TP
\fBSlurmdUser\fR
The name of the user that the \fBslurmd\fR daemon executes as.
This user must exist on all nodes of the cluster for authentication
of communications between Slurm components.
The default value is "root".

.TP
\fBSlurmctldAddr\fR
An optional address to be used for communications to the currently active
slurmctld daemon, normally used with Virtual IP addressing of the currently
active server.
If this parameter is not specified then each primary and backup server will
have its own unique address used for communications as specified in the
\fBSlurmctldHost\fR parameter.
If this parameter is specified then the \fBSlurmctldHost\fR parameter will
still be used for communications to specific slurmctld primary or backup
servers, for example to cause all of them to read the current configuration
files or shutdown.
Also see the \fBSlurmctldPrimaryOffProg\fR and \fBSlurmctldPrimaryOnProg\fR
configuration parameters to configure programs to manipulate virtual IP
address manipulation.

.TP
\fBSlurmctldDebug\fR
The level of detail to provide \fBslurmctld\fR daemon's logs.
The default value is \fBinfo\fR.
If the \fBslurmctld\fR daemon is initiated with \-v or \-\-verbose options,
that debug level will be preserve or restored upon reconfiguration.

.RS
.TP 10
\fBquiet\fR
Log nothing
.TP
\fBfatal\fR
Log only fatal errors
.TP
\fBerror\fR
Log only errors
.TP
\fBinfo\fR
Log errors and general informational messages
.TP
\fBverbose\fR
Log errors and verbose informational messages
.TP
\fBdebug\fR
Log errors and verbose informational messages and debugging messages
.TP
\fBdebug2\fR
Log errors and verbose informational messages and more debugging messages
.TP
\fBdebug3\fR
Log errors and verbose informational messages and even more debugging messages
.TP
\fBdebug4\fR
Log errors and verbose informational messages and even more debugging messages
.TP
\fBdebug5\fR
Log errors and verbose informational messages and even more debugging messages
.RE

.TP
\fBSlurmctldHost\fR
The short, or long, hostname of the machine where Slurm control daemon is
executed (i.e. the name returned by the command "hostname \-s").
This hostname is optionally followed by the address, either the IP address or
a name by which the address can be identifed, enclosed in parentheses (e.g.
SlurmctldHost=slurmctl-primary(12.34.56.78)). This value must be specified at
least once. If specified more than once, the first hostname named will be
where the daemon runs.
If the first specified host fails, the daemon will execute on the second host.
If both the first and second specified host fails, the daemon will execute on
the third host.

.TP
\fBSlurmctldLogFile\fR
Fully qualified pathname of a file into which the \fBslurmctld\fR daemon's
logs are written.
The default value is none (performs logging via syslog).
.br
See the section \fBLOGGING\fR if a pathname is specified.

.TP
\fBSlurmctldParameters\fR
Multiple options may be comma-separated.

.RS
.TP
\fBallow_user_triggers\fR
Permit setting triggers from non-root/slurm_user users. SlurmUser must also
be set to root to permit these triggers to work. See the \fBstrigger\fR man
page for additional details.
.TP
\fBcloud_dns\fR
By default, Slurm expects that the network address for a cloud node won't
be known until the creation of the node and that Slurm will be notified of the
node's address (e.g. \fBscontrol update nodename=<name> nodeaddr=<addr>\fR).
Since Slurm communications rely on the node configuration found in the
slurm.conf, Slurm will tell the client command, after waiting for all nodes to
boot, each node's ip address. However, in environments where the nodes are in
DNS, this step can be avoided by configuring this option.
.TP
\fBenable_configless\fR
Permit "configless" operation by the slurmd, slurmstepd, and user commands.
When enabled the slurmd will be permitted to retrieve config files from the
slurmctld, and on any 'scontrol reconfigure' command new configs will
be automatically pushed out and applied to nodes that are running in this
"configless" mode.
NOTE: a restart of the slurmctld is required for this to take effect.
.TP
\fBidle_on_node_suspend\fR
Mark nodes as idle, regardless of current state, when suspending nodes with
\fISuspendProgram\fB so that nodes will be eligible to be resumed at a later
time.
.TP
\fBmax_dbd_msg_action\fR
Action used once MaxDBDMsgs is reached, options are 'discard' (default) and 'exit'.

When 'discard' is specified and MaxDBDMsgs is reached we start by purging
pending messages of types Step start and complete, and it reaches MaxDBDMsgs
again Job start messages are purged. Job completes and node state changes
continue to consume the empty space created from the purgings until MaxDBDMsgs
is reached again at which no new message is tracked creating data loss and
potentially runaway jobs.

When 'exit' is specified and MaxDBDMsgs is reached the slurmctld will exit
instead of discarding any messages. It will be impossible to start the
slurmctld with this option where the slurmdbd is down and the slurmctld is
tracking more than MaxDBDMsgs.

.TP
\fBpreempt_send_user_signal\fR
Send the user signal (e.g. --signal=<sig_num>) at preemption time even if the
signal time hasn't been reached. In the case of a gracetime preemption the user
signal will be sent if the user signal has been specified and not sent,
otherwise a SIGTERM will be sent to the tasks.
.TP
<<<<<<< HEAD
\fBreboot_from_controller\fR Run the \fBRebootProgram\fR from the controller
instead of on the slurmds. The RebootProgram will be passed a comma-separated
list of nodes to reboot.
.TP
\fBuser_resv_delete\fR Allow any user able to run in a reservation to
delete it.
=======
\fBreboot_from_controller\fR
Run the \fBRebootProgram\fR from the controller instead of on the slurmds. The
RebootProgram will be passed a comma-separated list of nodes to reboot.
>>>>>>> 13b07bd2
.RE

.TP
\fBSlurmctldPidFile\fR
Fully qualified pathname of a file into which the  \fBslurmctld\fR daemon
may write its process id. This may be used for automated signal processing.
The default value is "/var/run/slurmctld.pid".

.TP
\fBSlurmctldPlugstack\fR
A comma delimited list of Slurm controller plugins to be started when the
daemon begins and terminated when it ends.
Only the plugin's init and fini functions are called.

.TP
\fBSlurmctldPort\fR
The port number that the Slurm controller, \fBslurmctld\fR, listens
to for work. The default value is SLURMCTLD_PORT as established at system
build time. If none is explicitly specified, it will be set to 6817.
\fBSlurmctldPort\fR may also be configured to support a range of port
numbers in order to accept larger bursts of incoming messages by specifying
two numbers separated by a dash (e.g. \fBSlurmctldPort=6817\-6818\fR).
NOTE: Either \fBslurmctld\fR and \fBslurmd\fR daemons must not
execute on the same nodes or the values of \fBSlurmctldPort\fR and
\fBSlurmdPort\fR must be different.

\fBNote\fR: On Cray systems, Realm-Specific IP Addressing (RSIP) will
automatically try to interact with anything opened on ports 8192\-60000.
Configure SlurmctldPort to use a port outside of the configured SrunPortRange
and RSIP's port range.

.TP
\fBSlurmctldPrimaryOffProg\fR
This program is executed when a slurmctld daemon running as the primary server
becomes a backup server. By default no program is executed.
See also the related "SlurmctldPrimaryOnProg" parameter.

.TP
\fBSlurmctldPrimaryOnProg\fR
This program is executed when a slurmctld daemon running as a backup server
becomes the primary server. By default no program is executed.
When using virtual IP addresses to manage High Available Slurm services,
this program can be used to add the IP address to an interface (and optionally
try to kill the unresponsive  slurmctld daemon and flush the ARP caches on
nodes on the local ethernet fabric).
See also the related "SlurmctldPrimaryOffProg" parameter.
.TP
\fBSlurmctldSyslogDebug\fR
The slurmctld daemon will log events to the syslog file at the specified
level of detail. If not set, the slurmctld daemon will log to syslog at
level \fBfatal\fR, unless there is no \fBSlurmctldLogFile\fR and it is running
in the background, in which case it will log to syslog at the level specified
by \fBSlurmctldDebug\fR (at \fBfatal\fR in the case that \fBSlurmctldDebug\fR
is set to \fBquiet\fR) or it is run in the foreground, when it will be set to
quiet.

.RS
.TP 10
\fBquiet\fR
Log nothing
.TP
\fBfatal\fR
Log only fatal errors
.TP
\fBerror\fR
Log only errors
.TP
\fBinfo\fR
Log errors and general informational messages
.TP
\fBverbose\fR
Log errors and verbose informational messages
.TP
\fBdebug\fR
Log errors and verbose informational messages and debugging messages
.TP
\fBdebug2\fR
Log errors and verbose informational messages and more debugging messages
.TP
\fBdebug3\fR
Log errors and verbose informational messages and even more debugging messages
.TP
\fBdebug4\fR
Log errors and verbose informational messages and even more debugging messages
.TP
\fBdebug5\fR
Log errors and verbose informational messages and even more debugging messages
.RE


.TP
\fBSlurmctldTimeout\fR
The interval, in seconds, that the backup controller waits for the
primary controller to respond before assuming control.
The default value is 120 seconds.
May not exceed 65533.

.TP
\fBSlurmdDebug\fR
The level of detail to provide \fBslurmd\fR daemon's logs.
The default value is \fBinfo\fR.
.RS
.TP 10
\fBquiet\fR
Log nothing
.TP
\fBfatal\fR
Log only fatal errors
.TP
\fBerror\fR
Log only errors
.TP
\fBinfo\fR
Log errors and general informational messages
.TP
\fBverbose\fR
Log errors and verbose informational messages
.TP
\fBdebug\fR
Log errors and verbose informational messages and debugging messages
.TP
\fBdebug2\fR
Log errors and verbose informational messages and more debugging messages
.TP
\fBdebug3\fR
Log errors and verbose informational messages and even more debugging messages
.TP
\fBdebug4\fR
Log errors and verbose informational messages and even more debugging messages
.TP
\fBdebug5\fR
Log errors and verbose informational messages and even more debugging messages
.RE

.TP
\fBSlurmdLogFile\fR
Fully qualified pathname of a file into which the  \fBslurmd\fR daemon's
logs are written.
The default value is none (performs logging via syslog).
Any "%h" within the name is replaced with the hostname on which the
\fBslurmd\fR is running.
Any "%n" within the name is replaced with the Slurm node name on which the
\fBslurmd\fR is running.
.br
See the section \fBLOGGING\fR if a pathname is specified.

.TP
\fBSlurmdPidFile\fR
Fully qualified pathname of a file into which the  \fBslurmd\fR daemon may write
its process id. This may be used for automated signal processing.
Any "%h" within the name is replaced with the hostname on which the
\fBslurmd\fR is running.
Any "%n" within the name is replaced with the Slurm node name on which the
\fBslurmd\fR is running.
The default value is "/var/run/slurmd.pid".

.TP
\fBSlurmdPort\fR
The port number that the Slurm compute node daemon, \fBslurmd\fR, listens
to for work. The default value is SLURMD_PORT as established at system
build time. If none is explicitly specified, its value will be 6818.
NOTE: Either slurmctld and slurmd daemons must not execute
on the same nodes or the values of \fBSlurmctldPort\fR and \fBSlurmdPort\fR
must be different.

\fBNote\fR: On Cray systems, Realm-Specific IP Addressing (RSIP) will
automatically try to interact with anything opened on ports 8192\-60000.
Configure SlurmdPort to use a port outside of the configured SrunPortRange
and RSIP's port range.

.TP
\fBSlurmdSpoolDir\fR
Fully qualified pathname of a directory into which the \fBslurmd\fR
daemon's state information and batch job script information are written. This
must be a common pathname for all nodes, but should represent a directory which
is local to each node (reference a local file system). The default value
is "/var/spool/slurmd".
Any "%h" within the name is replaced with the hostname on which the
\fBslurmd\fR is running.
Any "%n" within the name is replaced with the Slurm node name on which the
\fBslurmd\fR is running.

.TP
\fBSlurmdSyslogDebug\fR
The slurmd daemon will log events to the syslog file at the specified
level of detail. If not set, the slurmd daemon will log to syslog at
level \fBfatal\fR, unless there is no \fBSlurmdLogFile\fR and it is running
in the background, in which case it will log to syslog at the level specified
by \fBSlurmdDebug\fR  (at \fBfatal\fR in the case that \fBSlurmdDebug\fR
is set to \fBquiet\fR) or it is run in the foreground, when it will be set to
quiet.

.RS
.TP 10
\fBquiet\fR
Log nothing
.TP
\fBfatal\fR
Log only fatal errors
.TP
\fBerror\fR
Log only errors
.TP
\fBinfo\fR
Log errors and general informational messages
.TP
\fBverbose\fR
Log errors and verbose informational messages
.TP
\fBdebug\fR
Log errors and verbose informational messages and debugging messages
.TP
\fBdebug2\fR
Log errors and verbose informational messages and more debugging messages
.TP
\fBdebug3\fR
Log errors and verbose informational messages and even more debugging messages
.TP
\fBdebug4\fR
Log errors and verbose informational messages and even more debugging messages
.TP
\fBdebug5\fR
Log errors and verbose informational messages and even more debugging messages
.RE

.TP
\fBSlurmdTimeout\fR
The interval, in seconds, that the Slurm controller waits for \fBslurmd\fR
to respond before configuring that node's state to DOWN.
A value of zero indicates the node will not be tested by \fBslurmctld\fR to
confirm the state of \fBslurmd\fR, the node will not be automatically set to
a DOWN state indicating a non\-responsive \fBslurmd\fR, and some other tool
will take responsibility for monitoring the state of each compute node
and its \fBslurmd\fR daemon.
Slurm's hierarchical communication mechanism is used to ping the \fBslurmd\fR
daemons in order to minimize system noise and overhead.
The default value is 300 seconds.
The value may not exceed 65533 seconds.

.TP
\fBSlurmSchedLogFile\fR
Fully qualified pathname of the scheduling event logging file.
The syntax of this parameter is the same as for \fBSlurmctldLogFile\fR.
In order to configure scheduler logging, set both the \fBSlurmSchedLogFile\fR
and \fBSlurmSchedLogLevel\fR parameters.

.TP
\fBSlurmSchedLogLevel\fR
The initial level of scheduling event logging, similar to the
\fBSlurmctldDebug\fR parameter used to control the initial level of
\fBslurmctld\fR logging.
Valid values for \fBSlurmSchedLogLevel\fR are "0" (scheduler logging
disabled) and "1" (scheduler logging enabled).
If this parameter is omitted, the value defaults to "0" (disabled).
In order to configure scheduler logging, set both the \fBSlurmSchedLogFile\fR
and \fBSlurmSchedLogLevel\fR parameters.
The scheduler logging level can be changed dynamically using \fBscontrol\fR.

.TP
\fBSrunEpilog\fR
Fully qualified pathname of an executable to be run by srun following
the completion of a job step.  The command line arguments for the
executable will be the command and arguments of the job step.  This
configuration parameter may be overridden by srun's \fB\-\-epilog\fR
parameter. Note that while the other "Epilog" executables (e.g.,
TaskEpilog) are run by slurmd on the compute nodes where the tasks are
executed, the \fBSrunEpilog\fR runs on the node where the "srun" is
executing.

.TP
\fBSrunPortRange\fR
The \fBsrun\fR creates a set of listening ports to communicate with the
controller, the slurmstepd and to handle the application I/O.
By default these ports are ephemeral meaning the port numbers are selected
by the kernel. Using this parameter allow sites to configure a range of ports
from which srun ports will be selected. This is useful if sites want to
allow only certain port range on their network.

\fBNote\fR: On Cray systems, Realm-Specific IP Addressing (RSIP) will
automatically try to interact with anything opened on ports 8192\-60000.
Configure SrunPortRange to use a range of ports above those used by RSIP,
ideally 1000 or more ports, for example "SrunPortRange=60001\-63000".

\fBNote\fR: A sufficient number of ports must be configured based on the
estimated number of srun on the submission nodes considering that srun opens
3 listening ports plus 2 more for every 48 hosts. Example:
.RS
.TP 18
\fBsrun \-N 48\fR will use 5 listening ports.

.TP
\fBsrun \-N 50\fR will use 7 listening ports.
.TP

\fBsrun \-N 200\fR will use 13 listening ports.
.RE

.TP
\fBSrunProlog\fR
Fully qualified pathname of an executable to be run by srun prior to
the launch of a job step.  The command line arguments for the
executable will be the command and arguments of the job step.  This
configuration parameter may be overridden by srun's \fB\-\-prolog\fR
parameter. Note that while the other "Prolog" executables (e.g.,
TaskProlog) are run by slurmd on the compute nodes where the tasks are
executed, the \fBSrunProlog\fR runs on the node where the "srun" is
executing.

.TP
\fBStateSaveLocation\fR
Fully qualified pathname of a directory into which the Slurm controller,
\fBslurmctld\fR, saves its state (e.g. "/usr/local/slurm/checkpoint").
Slurm state will saved here to recover from system failures.
\fBSlurmUser\fR must be able to create files in this directory.
If you have a secondary \fBSlurmctldHost\fR configured, this location should be
readable and writable by both systems.
Since all running and pending job information is stored here, the use of
a reliable file system (e.g. RAID) is recommended.
The default value is "/var/spool".
If any slurm daemons terminate abnormally, their core files will also be written
into this directory.

.TP
\fBSuspendExcNodes\fR
Specifies the nodes which are to not be placed in power save mode, even
if the node remains idle for an extended period of time.
Use Slurm's hostlist expression to identify nodes with an optional ":" separator
and count of nodes to exclude from the preceding range.
For example "nid[10-20]:4" will prevent 4 usable nodes (i.e IDLE and not 
DOWN, DRAINING or already powered down) in the set "nid[10-20]" from being
powered down.
Multiple sets of nodes can be specified with or without counts in a comma
separated list (e.g "nid[10-20]:4,nid[80-90]:2").
If a node count specification is given, any list of nodes to NOT have a node
count must be after the last specification with a count.
For example "nid[10-20]:4,nid[60-70]" will exclude 4 nodes in the set
"nid[10-20]:4" plus all nodes in the set "nid[60-70]" while
"nid[1-3],nid[10-20]:4" will exclude 4 nodes from the set "nid[1-3],nid[10-20]".
By default no nodes are excluded.
Related configuration options include \fBResumeTimeout\fR, \fBResumeProgram\fR,
\fBResumeRate\fR, \fBSuspendProgram\fR, \fBSuspendRate\fR, \fBSuspendTime\fR,
\fBSuspendTimeout\fR, and \fBSuspendExcParts\fR.

.TP
\fBSuspendExcParts\fR
Specifies the partitions whose nodes are to not be placed in power save
mode, even if the node remains idle for an extended period of time.
Multiple partitions can be identified and separated by commas.
By default no nodes are excluded.
Related configuration options include \fBResumeTimeout\fR, \fBResumeProgram\fR,
\fBResumeRate\fR, \fBSuspendProgram\fR, \fBSuspendRate\fR, \fBSuspendTime\fR
\fBSuspendTimeout\fR, and \fBSuspendExcNodes\fR.

.TP
\fBSuspendProgram\fR
\fBSuspendProgram\fR is the program that will be executed when a node
remains idle for an extended period of time.
This program is expected to place the node into some power save mode.
This can be used to reduce the frequency and voltage of a node or
completely power the node off.
The program executes as \fBSlurmUser\fR.
The argument to the program will be the names of nodes to
be placed into power savings mode (using Slurm's hostlist
expression format).
By default, no program is run.
Related configuration options include \fBResumeTimeout\fR, \fBResumeProgram\fR,
\fBResumeRate\fR, \fBSuspendRate\fR, \fBSuspendTime\fR, \fBSuspendTimeout\fR,
\fBSuspendExcNodes\fR, and \fBSuspendExcParts\fR.

.TP
\fBSuspendRate\fR
The rate at which nodes are placed into power save mode by \fBSuspendProgram\fR.
The value is number of nodes per minute and it can be used to prevent
a large drop in power consumption (e.g. after a large job completes).
A value of zero results in no limits being imposed.
The default value is 60 nodes per minute.
Related configuration options include \fBResumeTimeout\fR, \fBResumeProgram\fR,
\fBResumeRate\fR, \fBSuspendProgram\fR, \fBSuspendTime\fR, \fBSuspendTimeout\fR,
\fBSuspendExcNodes\fR, and \fBSuspendExcParts\fR.

.TP
\fBSuspendTime\fR
Nodes which remain idle or down for this number of seconds will be placed into
power save mode by \fBSuspendProgram\fR.
For efficient system utilization, it is recommended that the value of
\fBSuspendTime\fR be at least as large as the sum of \fBSuspendTimeout\fR
plus \fBResumeTimeout\fR.
A value of \-1 disables power save mode and is the default.
Related configuration options include \fBResumeTimeout\fR, \fBResumeProgram\fR,
\fBResumeRate\fR, \fBSuspendProgram\fR, \fBSuspendRate\fR, \fBSuspendTimeout\fR,
\fBSuspendExcNodes\fR, and \fBSuspendExcParts\fR.

.TP
\fBSuspendTimeout\fR
Maximum time permitted (in seconds) between when a node suspend request
is issued and when the node is shutdown.
At that time the node must be ready for a resume request to be issued
as needed for new work.
The default value is 30 seconds.
Related configuration options include \fBResumeProgram\fR, \fBResumeRate\fR,
\fBResumeTimeout\fR, \fBSuspendRate\fR, \fBSuspendTime\fR, \fBSuspendProgram\fR,
\fBSuspendExcNodes\fR and \fBSuspendExcParts\fR.
More information is available at the Slurm web site
( https://slurm.schedmd.com/power_save.html ).

.TP
\fBSwitchType\fR
Identifies the type of switch or interconnect used for application
communications.
Acceptable values include
"switch/cray_aries" for Cray systems,
"switch/none" for switches not requiring special processing for job launch
or termination (Ethernet, and InfiniBand) and
The default value is "switch/none".
All Slurm daemons, commands and running jobs must be restarted for a
change in \fBSwitchType\fR to take effect.
If running jobs exist at the time \fBslurmctld\fR is restarted with a new
value of \fBSwitchType\fR, records of all jobs in any state may be lost.

.TP
\fBTaskEpilog\fR
Fully qualified pathname of a program to be execute as the slurm job's
owner after termination of each task.
See \fBTaskProlog\fR for execution order details.

.TP
\fBTaskPlugin\fR
Identifies the type of task launch plugin, typically used to provide
resource management within a node (e.g. pinning tasks to specific
processors). More than one task plugin can be specified in a comma separated
list. The prefix of "task/" is optional. Acceptable values include:
.RS
.TP 15
\fBtask/affinity\fR
enables resource containment using sched_setaffinity().
This enables the \-\-cpu\-bind and/or \-\-mem\-bind srun options.
.TP
\fBtask/cgroup\fR
enables resource containment using Linux control cgroups.
This enables the \-\-cpu\-bind and/or \-\-mem\-bind srun options.
NOTE: see "man cgroup.conf" for configuration details.
.TP
\fBtask/none\fR
for systems requiring no special handling of user tasks.
Lacks support for the \-\-cpu\-bind and/or \-\-mem\-bind srun options.
The default value is "task/none".
.RE

\fBNOTE:\fR It is recommended to stack \fBtask/affinity,task/cgroup\fR together
when configuring TaskPlugin, and setting \fBTaskAffinity=no\fR and
\fBConstrainCores=yes\fR in \fBcgroup.conf\fR. This setup uses the task/affinity
plugin for setting the affinity of the tasks (which is better and different than
task/cgroup) and uses the task/cgroup plugin to fence tasks into the specified
resources, thus combining the best of both pieces.

\fBNOTE:\fR For CRAY systems only: task/cgroup must be used with, and listed
\fBafter\fR task/cray_aries in TaskPlugin. The task/affinity plugin can be listed
everywhere, but the previous constraint must be satisfied. So for CRAY systems,
a configuration like this is recommended:

TaskPlugin=task/affinity,task/cray_aries,task/cgroup

.TP
\fBTaskPluginParam\fR
Optional parameters for the task plugin.
Multiple options should be comma separated.
If \fBNone\fR, \fBBoards\fR, \fBSockets\fR, \fBCores\fR, \fBThreads\fR,
and/or \fBVerbose\fR are specified, they will override
the \fB\-\-cpu\-bind\fR option specified by the user
in the \fBsrun\fR command.
\fBNone\fR, \fBBoards\fR, \fBSockets\fR, \fBCores\fR and \fBThreads\fR are mutually
exclusive and since they decrease scheduling flexibility are not generally
recommended (select no more than one of them).

.RS
.TP 10
\fBBoards\fR
Bind tasks to boards by default.
Overrides automatic binding.
.TP
\fBCores\fR
Bind tasks to cores by default.
Overrides automatic binding.
.TP
\fBNone\fR
Perform no task binding by default.
Overrides automatic binding.
.TP
\fBSockets\fR
Bind to sockets by default.
Overrides automatic binding.
.TP
\fBThreads\fR
Bind to threads by default.
Overrides automatic binding.
.TP
\fBSlurmdOffSpec\fR
If specialized cores or CPUs are identified for the node (i.e. the
\fBCoreSpecCount\fR or \fBCpuSpecList\fR are configured for the node),
then Slurm daemons running on the compute node (i.e. slurmd and slurmstepd)
should run outside of those resources (i.e. specialized resources are
completely unavailable to Slurm daemons and jobs spawned by Slurm).
This option may not be used with the \fBtask/cray_aries\fR plugin.
.TP
\fBVerbose\fR
Verbosely report binding before tasks run.
Overrides user options.
.TP
\fBAutobind\fR
Set a default binding in the event that "auto binding" doesn't find a match.
Set to Threads, Cores or Sockets (E.g. TaskPluginParam=autobind=threads).
.RE

.TP
\fBTaskProlog\fR
Fully qualified pathname of a program to be execute as the slurm job's
owner prior to initiation of each task.
Besides the normal environment variables, this has SLURM_TASK_PID
available to identify the process ID of the task being started.
Standard output from this program can be used to control the environment
variables and output for the user program.
.RS
.TP 20
\fBexport NAME=value\fR
Will set environment variables for the task being spawned.
Everything after the equal sign to the end of the
line will be used as the value for the environment variable.
Exporting of functions is not currently supported.
.TP
\fBprint ...\fR
Will cause that line (without the leading "print ")
to be printed to the job's standard output.
.TP
\fBunset NAME\fR
Will clear environment variables for the task being spawned.
.TP
The order of task prolog/epilog execution is as follows:
.TP
\fB1. pre_launch_priv()\fR
Function in TaskPlugin
.TP
\fB1. pre_launch()\fR
Function in TaskPlugin
.TP
\fB2. TaskProlog\fR
System\-wide per task program defined in slurm.conf
.TP
\fB3. user prolog\fR
Job step specific task program defined using
\fBsrun\fR's \fB\-\-task\-prolog\fR option or \fBSLURM_TASK_PROLOG\fR
environment variable
.TP
\fB4.\fR Execute the job step's task
.TP
\fB5. user epilog\fR
Job step specific task program defined using
\fBsrun\fR's \fB\-\-task\-epilog\fR option or \fBSLURM_TASK_EPILOG\fR
environment variable
.TP
\fB6. TaskEpilog\fR
System\-wide per task program defined in slurm.conf
.TP
\fB7. post_term()\fR
Function in TaskPlugin
.RE

.TP
\fBTCPTimeout\fR
Time permitted for TCP connection to be established. Default value is 2 seconds.

.TP
\fBTmpFS\fR
Fully qualified pathname of the file system available to user jobs for
temporary storage. This parameter is used in establishing a node's \fBTmpDisk\fR
space.
The default value is "/tmp".

.TP
\fBTopologyParam\fR
Comma separated options identifying network topology options.
.RS
.TP 15
\fBDragonfly\fR
Optimize allocation for Dragonfly network.
Valid when TopologyPlugin=topology/tree.
.TP
\fBTopoOptional\fR
Only optimize allocation for network topology if the job includes a switch
option. Since optimizing resource allocation for topology involves much higher
system overhead, this option can be used to impose the extra overhead only on
jobs which can take advantage of it. If most job allocations are not optimized
for network topology, they may fragment resources to the point that topology
optimization for other jobs will be difficult to achieve.
\fBNOTE\fR: Jobs may span across nodes without common parent switches with
this enabled.
.RE

.TP
\fBTopologyPlugin\fR
Identifies the plugin to be used for determining the network topology
and optimizing job allocations to minimize network contention.
See \fBNETWORK TOPOLOGY\fR below for details.
Additional plugins may be provided in the future which gather topology
information directly from the network.
Acceptable values include:
.RS
.TP 21
\fBtopology/3d_torus\fR
best\-fit logic over three\-dimensional topology
.TP
\fBtopology/none\fR
default for other systems, best\-fit logic over one\-dimensional topology
.TP
\fBtopology/tree\fR
used for a hierarchical network as described in a \fItopology.conf\fR file
.RE

.TP
\fBTrackWCKey\fR
Boolean yes or no.  Used to set display and track of the Workload
Characterization Key.  Must be set to track correct wckey usage.
NOTE: You must also set TrackWCKey in your slurmdbd.conf file to create
historical usage reports.

.TP
\fBTreeWidth\fR
\fBSlurmd\fR daemons use a virtual tree network for communications.
\fBTreeWidth\fR specifies the width of the tree (i.e. the fanout).
On architectures with a front end node running the slurmd daemon, the value
must always be equal to or greater than the number of front end nodes which
eliminates the need for message forwarding between the slurmd daemons.
On other architectures the default value is 50, meaning each slurmd daemon can
communicate with up to 50 other slurmd daemons and over 2500 nodes can be
contacted with two message hops.
The default value will work well for most clusters.
Optimal system performance can typically be achieved if \fBTreeWidth\fR
is set to the square root of the number of nodes in the cluster for
systems having no more than 2500 nodes or the cube root for larger
systems. The value may not exceed 65533.

.TP
\fBUnkillableStepProgram\fR
If the processes in a job step are determined to be unkillable for a period
of time specified by the \fBUnkillableStepTimeout\fR variable, the program
specified by \fBUnkillableStepProgram\fR will be executed.
This program can be used to take special actions to clean up the unkillable
processes and/or notify computer administrators.
The program will be run \fBSlurmdUser\fR (usually "root") on the compute node.
By default no program is run.

.TP
\fBUnkillableStepTimeout\fR
The length of time, in seconds, that Slurm will wait before deciding that
processes in a job step are unkillable (after they have been signaled with
SIGKILL) and execute \fBUnkillableStepProgram\fR as described above.
The default timeout value is 60 seconds.
If exceeded, the compute node will be drained to prevent future jobs from being
scheduled on the node.

.TP
\fBUsePAM\fR
If set to 1, PAM (Pluggable Authentication Modules for Linux) will be enabled.
PAM is used to establish the upper bounds for resource limits. With PAM support
enabled, local system administrators can dynamically configure system resource
limits. Changing the upper bound of a resource limit will not alter the limits
of running jobs, only jobs started after a change has been made will pick up
the new limits.
The default value is 0 (not to enable PAM support).
Remember that PAM also needs to be configured to support Slurm as a service.
For sites using PAM's directory based configuration option, a configuration
file named \fBslurm\fR should be created. The module\-type, control\-flags, and
module\-path names that should be included in the file are:
.br
auth        required      pam_localuser.so
.br
auth        required      pam_shells.so
.br
account     required      pam_unix.so
.br
account     required      pam_access.so
.br
session     required      pam_unix.so
.br
For sites configuring PAM with a general configuration file, the appropriate
lines (see above), where \fBslurm\fR is the service\-name, should be added.

\fBNOTE\fR: UsePAM option has nothing to do with the
\fBcontribs/pam/pam_slurm\fR and/or \fBcontribs/pam_slurm_adopt\fR modules. So
these two modules can work independently of the value set for UsePAM.

.TP
\fBVSizeFactor\fR
Memory specifications in job requests apply to real memory size (also known
as resident set size). It is possible to enforce virtual memory limits for
both jobs and job steps by limiting their virtual memory to some percentage
of their real memory allocation. The \fBVSizeFactor\fR parameter specifies
the job's or job step's virtual memory limit as a percentage of its real
memory limit. For example, if a job's real memory limit is 500MB and
VSizeFactor is set to 101 then the job will be killed if its real memory
exceeds 500MB or its virtual memory exceeds 505MB (101 percent of the
real memory limit).
The default value is 0, which disables enforcement of virtual memory limits.
The value may not exceed 65533 percent.

.TP
\fBWaitTime\fR
Specifies how many seconds the srun command should by default wait after
the first task terminates before terminating all remaining tasks. The
"\-\-wait" option on the srun command line overrides this value.
The default value is 0, which disables this feature.
May not exceed 65533 seconds.

.TP
\fBX11Parameters\fR
For use with Slurm's built-in X11 forwarding implementation.
.RS
.TP 8
\fBhome_xauthority\fR
If set, xauth data on the compute node will be placed in \fB~/.Xauthority\fR
rather than in a temporary file under \fBTmpFS\fR.
.RE

.LP
The configuration of nodes (or machines) to be managed by Slurm is
also specified in \fB/etc/slurm.conf\fR.
Changes in node configuration (e.g. adding nodes, changing their
processor count, etc.) require restarting both the slurmctld daemon
and the slurmd daemons.
All slurmd daemons must know each node in the system to forward
messages in support of hierarchical communications.
Only the NodeName must be supplied in the configuration file.
All other node configuration information is optional.
It is advisable to establish baseline node configurations,
especially if the cluster is heterogeneous.
Nodes which register to the system with less than the configured resources
(e.g. too little memory), will be placed in the "DOWN" state to
avoid scheduling jobs on them.
Establishing baseline configurations will also speed Slurm's
scheduling process by permitting it to compare job requirements
against these (relatively few) configuration parameters and
possibly avoid having to check job requirements
against every individual node's configuration.
The resources checked at node registration time are: CPUs,
RealMemory and TmpDisk.
.LP
Default values can be specified with a record in which
\fBNodeName\fR is "DEFAULT".
The default entry values will apply only to lines following it in the
configuration file and the default values can be reset multiple times
in the configuration file with multiple entries where "NodeName=DEFAULT".
Each line where \fBNodeName\fR is "DEFAULT" will replace or add to previous
default values and not a reinitialize the default values.
The "NodeName=" specification must be placed on every line
describing the configuration of nodes.
A single node name can not appear as a NodeName value in more than one line
(duplicate node name records will be ignored).
In fact, it is generally possible and desirable to define the
configurations of all nodes in only a few lines.
This convention permits significant optimization in the scheduling
of larger clusters.
In order to support the concept of jobs requiring consecutive nodes
on some architectures,
node specifications should be place in this file in consecutive order.
No single node name may be listed more than once in the configuration
file.
Use "DownNodes=" to record the state of nodes which are temporarily
in a DOWN, DRAIN or FAILING state without altering permanent
configuration information.
A job step's tasks are allocated to nodes in order the nodes appear
in the configuration file. There is presently no capability within
Slurm to arbitrarily order a job step's tasks.
.LP
Multiple node names may be comma separated (e.g. "alpha,beta,gamma")
and/or a simple node range expression may optionally be used to
specify numeric ranges of nodes to avoid building a configuration
file with large numbers of entries.
The node range expression can contain one  pair of square brackets
with a sequence of comma separated numbers and/or ranges of numbers
separated by a "\-" (e.g. "linux[0\-64,128]", or "lx[15,18,32\-33]").
Note that the numeric ranges can include one or more leading
zeros to indicate the numeric portion has a fixed number of digits
(e.g. "linux[0000\-1023]").
Multiple numeric ranges can be included in the expression
(e.g. "rack[0\-63]_blade[0\-41]").
If one or more numeric expressions are included, one of them
must be at the end of the name (e.g. "unit[0\-31]rack" is invalid),
but arbitrary names can always be used in a comma separated list.
.LP
The node configuration specified the following information:

.TP
\fBNodeName\fR
Name that Slurm uses to refer to a node.
Typically this would be the string that "/bin/hostname \-s" returns.
It may also be the fully qualified domain name as returned by "/bin/hostname \-f"
(e.g. "foo1.bar.com"), or any valid domain name associated with the host
through the host database (/etc/hosts) or DNS, depending on the resolver
settings.  Note that if the short form of the hostname is not used, it
may prevent use of hostlist expressions (the numeric portion in brackets
must be at the end of the string).
It may also be an arbitrary string if \fBNodeHostname\fR is specified.
If the \fBNodeName\fR is "DEFAULT", the values specified
with that record will apply to subsequent node specifications
unless explicitly set to other values in that node record or
replaced with a different set of default values.
Each line where \fBNodeName\fR is "DEFAULT" will replace or add to previous
default values and not a reinitialize the default values.
For architectures in which the node order is significant,
nodes will be considered consecutive in the order defined.
For example, if the configuration for "NodeName=charlie" immediately
follows the configuration for "NodeName=baker" they will be
considered adjacent in the computer.

.TP
\fBNodeHostname\fR
Typically this would be the string that "/bin/hostname \-s" returns.
It may also be the fully qualified domain name as returned by "/bin/hostname \-f"
(e.g. "foo1.bar.com"), or any valid domain name associated with the host
through the host database (/etc/hosts) or DNS, depending on the resolver
settings.  Note that if the short form of the hostname is not used, it
may prevent use of hostlist expressions (the numeric portion in brackets
must be at the end of the string).
A node range expression can be used to specify a set of nodes.
If an expression is used, the number of nodes identified by
\fBNodeHostname\fR on a line in the configuration file must
be identical to the number of nodes identified by \fBNodeName\fR.
By default, the \fBNodeHostname\fR will be identical in value to
\fBNodeName\fR.

.TP
\fBNodeAddr\fR
Name that a node should be referred to in establishing
a communications path.
This name will be used as an
argument to the gethostbyname() function for identification.
If a node range expression is used to designate multiple nodes,
they must exactly match the entries in the \fBNodeName\fR
(e.g. "NodeName=lx[0\-7] NodeAddr=elx[0\-7]").
\fBNodeAddr\fR may also contain IP addresses.
By default, the \fBNodeAddr\fR will be identical in value to
\fBNodeHostname\fR.

.TP
\fBBcastAddr\fR
Alternate network path to be used for sbcast network traffic to a given node.
This name will be used as an argument to the gethostbyname() function.
If a node range expression is used to designate multiple nodes,
they must exactly match the entries in the \fBNodeName\fR
(e.g. "NodeName=lx[0\-7] BcastAddr=elx[0\-7]").
\fBBcastAddr\fR may also contain IP addresses.
By default, the \fBBcastAddr\fR is unset, and sbcast traffic will be routed
to the \fBNodeAddr\fR for a given node.
Note: cannot be used with CommunicationParameters=NoInAddrAny.

.TP
\fBBoards\fR
Number of Baseboards in nodes with a baseboard controller.
Note that when Boards is specified, SocketsPerBoard,
CoresPerSocket, and ThreadsPerCore should be specified.
Boards and CPUs are mutually exclusive.
The default value is 1.

.TP
\fBCoreSpecCount\fR
Number of cores reserved for system use.
These cores will not be available for allocation to user jobs.
Depending upon the \fBTaskPluginParam\fR option of \fBSlurmdOffSpec\fR,
Slurm daemons (i.e. slurmd and slurmstepd) may either be confined to these
resources (the default) or prevented from using these resources.
Isolation of the Slurm daemons from user jobs may improve application performance.
If this option and \fBCpuSpecList\fR are both designated for a
node, an error is generated.  For information on the algorithm used by Slurm
to select the cores refer to the core specialization documentation
( https://slurm.schedmd.com/core_spec.html ).

.TP
\fBCoresPerSocket\fR
Number of cores in a single physical processor socket (e.g. "2").
The CoresPerSocket value describes physical cores, not the
logical number of processors per socket.
\fBNOTE\fR: If you have multi\-core processors, you will likely
need to specify this parameter in order to optimize scheduling.
The default value is 1.

.TP
\fBCpuBind\fR
If a job step request does not specify an option to control how tasks are bound
to allocated CPUs (\-\-cpu-bind) and all nodes allocated to the job have the same
\fBCpuBind\fR option the node \fBCpuBind\fR option will control how tasks are
bound to allocated resources. Supported values for \fBCpuBind\fR are "none",
"board", "socket", "ldom" (NUMA), "core" and "thread".

.TP
\fBCPUs\fR
Number of logical processors on the node (e.g. "2").
CPUs and Boards are mutually exclusive. It can be set to the total
number of sockets(supported only by select/linear), cores or threads.
This can be useful when you want to schedule only the cores on a hyper-threaded 
node. If \fBCPUs\fR is omitted, its default will be set equal to the product of
\fBBoards\fR, \fBSockets\fR, \fBCoresPerSocket\fR, and \fBThreadsPerCore\fR.

.TP
\fBCpuSpecList\fR
A comma delimited list of Slurm abstract CPU IDs reserved for system use.
The list will be expanded to include all other CPUs, if any, on the same cores.
These cores will not be available for allocation to user jobs.
Depending upon the \fBTaskPluginParam\fR option of \fBSlurmdOffSpec\fR,
Slurm daemons (i.e. slurmd and slurmstepd) may either be confined to these
resources (the default) or prevented from using these resources.
Isolation of the Slurm daemons from user jobs may improve application performance.
If this option and \fBCoreSpecCount\fR are both designated for a node,
an error is generated.
This option has no effect unless cgroup job confinement is also configured
(\fBTaskPlugin=task/cgroup\fR with \fBConstrainCores=yes\fR in cgroup.conf).

.TP
\fBFeature\fR
A comma delimited list of arbitrary strings indicative of some
characteristic associated with the node.
There is no value associated with a feature at this time, a node
either has a feature or it does not.
If desired a feature may contain a numeric component indicating,
for example, processor speed.
By default a node has no features.
Also see \fBGres\fR.

.TP
\fBGres\fR
A comma delimited list of generic resources specifications for a node.
The format is: "<name>[:<type>][:no_consume]:<number>[K|M|G]".
The first field is the resource name, which matches the GresType configuration
parameter name.
The optional type field might be used to identify a model of that generic
resource.
It is forbidden to specify both an untyped GRES and a typed GRES with the same
<name>.
The optional no_consume field allows you to specify that a
generic resource does not have a finite number of that resource that gets
consumed as it is requested. The no_consume field is a GRES specific setting
and applies to the GRES, regardless of the type specified.
The final field must specify a generic resources count.
A suffix of "K", "M", "G", "T" or "P" may be used to multiply the number by
1024, 1048576, 1073741824, etc. respectively.
(e.g."Gres=gpu:tesla:1,gpu:kepler:1,bandwidth:lustre:no_consume:4G").
By default a node has no generic resources and its maximum count is
that of an unsigned 64bit integer.
Also see \fBFeature\fR.

.TP
\fBMemSpecLimit\fR
Amount of memory, in megabytes, reserved for system use and not available
for user allocations.
If the task/cgroup plugin is configured and that plugin constrains memory
allocations (i.e. \fBTaskPlugin=task/cgroup\fR in slurm.conf, plus
\fBConstrainRAMSpace=yes\fR in cgroup.conf), then Slurm compute node daemons
(slurmd plus slurmstepd) will be allocated the specified memory limit. Note that
having the Memory set in \fBSelectTypeParameters\fR as any of the options that
has it as a consumable resource is needed for this option to work.
The daemons will not be killed if they exhaust the memory allocation
(ie. the Out-Of-Memory Killer is disabled for the daemon's memory cgroup).
If the task/cgroup plugin is not configured, the specified memory will only be
unavailable for user allocations.

.TP
\fBPort\fR
The port number that the Slurm compute node daemon, \fBslurmd\fR, listens
to for work on this particular node. By default there is a single port number
for all \fBslurmd\fR daemons on all compute nodes as defined by the
\fBSlurmdPort\fR configuration parameter. Use of this option is not generally
recommended except for development or testing purposes. If multiple
\fBslurmd\fR daemons execute on a node this can specify a range of ports.

\fBNote\fR: On Cray systems, Realm-Specific IP Addressing (RSIP) will
automatically try to interact with anything opened on ports 8192\-60000.
Configure Port to use a port outside of the configured SrunPortRange and
RSIP's port range.

.TP
\fBProcs\fR
See \fBCPUs\fR.

.TP
\fBRealMemory\fR
Size of real memory on the node in megabytes (e.g. "2048").
The default value is 1. Lowering RealMemory with the goal of setting
aside some amount for the OS and not available for job allocations
will not work as intended if Memory is not set as a consumable
resource in \fBSelectTypeParameters\fR. So one of the *_Memory
options need to be enabled for that goal to be accomplished.
Also see \fBMemSpecLimit\fR.

.TP
\fBReason\fR
Identifies the reason for a node being in state "DOWN", "DRAINED"
"DRAINING", "FAIL" or "FAILING".
Use quotes to enclose a reason having more than one word.

.TP
\fBSockets\fR
Number of physical processor sockets/chips on the node (e.g. "2").
If Sockets is omitted, it will be inferred from
\fBCPUs\fR, \fBCoresPerSocket\fR, and \fBThreadsPerCore\fR.
\fBNOTE\fR: If you have multi\-core processors, you will likely
need to specify these parameters.
Sockets and SocketsPerBoard are mutually exclusive.
If Sockets is specified when Boards is also used,
Sockets is interpreted as SocketsPerBoard rather than total sockets.
The default value is 1.

.TP
\fBSocketsPerBoard\fR
Number of physical processor sockets/chips on a baseboard.
Sockets and SocketsPerBoard are mutually exclusive.
The default value is 1.

.TP
\fBState\fR
State of the node with respect to the initiation of user jobs.
Acceptable values are "CLOUD", "DOWN", "DRAIN", "FAIL", "FAILING", "FUTURE"
and "UNKNOWN".
Node states of "BUSY" and "IDLE" should not be specified in the node
configuration, but set the node state to "UNKNOWN" instead.
Setting the node state to "UNKNOWN" will result in the node state being set to
"BUSY", "IDLE" or other appropriate state based upon recovered system state
information.
The default value is "UNKNOWN".
Also see the \fBDownNodes\fR parameter below.
.RS
.TP 10
\fBCLOUD\fP
Indicates the node exists in the cloud.
Its initial state will be treated as powered down.
The node will be available for use after its state is recovered from Slurm's
state save file or the slurmd daemon starts on the compute node.
.TP
\fBDOWN\fP
Indicates the node failed and is unavailable to be allocated work.
.TP
\fBDRAIN\fP
Indicates the node is unavailable to be allocated work.on.
.TP
\fBFAIL\fP
Indicates the node is expected to fail soon, has
no jobs allocated to it, and will not be allocated
to any new jobs.
.TP
\fBFAILING\fP
Indicates the node is expected to fail soon, has
one or more jobs allocated to it, but will not be allocated
to any new jobs.
.TP
\fBFUTURE\fP
Indicates the node is defined for future use and need not
exist when the Slurm daemons are started. These nodes can be made available
for use simply by updating the node state using the scontrol command rather
than restarting the slurmctld daemon. After these nodes are made available,
change their \fRState\fR in the slurm.conf file. Until these nodes are made
available, they will not be seen using any Slurm commands or nor will
any attempt be made to contact them.
.TP
\fBUNKNOWN\fP
Indicates the node's state is undefined (BUSY or IDLE),
but will be established when the \fBslurmd\fR daemon on that node
registers.
The default value is "UNKNOWN".
.RE

.TP
\fBThreadsPerCore\fR
Number of logical threads in a single physical core (e.g. "2").
Note that the Slurm can allocate resources to jobs down to the
resolution of a core. If your system is configured with more than
one thread per core, execution of a different job on each thread
is not supported unless you configure \fBSelectTypeParameters=CR_CPU\fR
plus \fBCPUs\fR; do not configure \fBSockets\fR, \fBCoresPerSocket\fR or
\fBThreadsPerCore\fR.
A job can execute a one task per thread from within one job step or
execute a distinct job step on each of the threads.
Note also if you are running with more than 1 thread per core and running
the select/cons_res or select/cons_tres plugin then you will want to set
the SelectTypeParameters
variable to something other than CR_CPU to avoid unexpected results.
The default value is 1.

.TP
\fBTmpDisk\fR
Total size of temporary disk storage in \fBTmpFS\fR in megabytes
(e.g. "16384"). \fBTmpFS\fR (for "Temporary File System")
identifies the location which jobs should use for temporary storage.
Note this does not indicate the amount of free
space available to the user on the node, only the total file
system size. The system administration should ensure this file
system is purged as needed so that user jobs have access to
most of this space.
The Prolog and/or Epilog programs (specified in the configuration file)
might be used to ensure the file system is kept clean.
The default value is 0.

.TP
\fBTRESWeights\fR TRESWeights are used to calculate a value that represents how
busy a node is. Currently only used in federation configurations. TRESWeights
are different from TRESBillingWeights \-\- which is used for fairshare
calculations.

TRES weights are specified as a comma\-separated list of
\fI<TRES Type>\fR=\fI<TRES Weight>\fR pairs.
.nf
e.g.
NodeName=node1 ... TRESWeights="CPU=1.0,Mem=0.25G,GRES/gpu=2.0"
.fi

By default the weighted TRES value is calculated as the sum of all node TRES
types multiplied by their corresponding TRES weight.

If PriorityFlags=MAX_TRES is configured, the weighted TRES value is calculated
as the MAX of individual node TRES' (e.g. cpus, mem, gres).

.TP
\fBWeight\fR
The priority of the node for scheduling purposes.
All things being equal, jobs will be allocated the nodes with
the lowest weight which satisfies their requirements.
For example, a heterogeneous collection of nodes might
be placed into a single partition for greater system
utilization, responsiveness and capability. It would be
preferable to allocate smaller memory nodes rather than larger
memory nodes if either will satisfy a job's requirements.
The units of weight are arbitrary, but larger weights
should be assigned to nodes with more processors, memory,
disk space, higher processor speed, etc.
Note that if a job allocation request can not be satisfied
using the nodes with the lowest weight, the set of nodes
with the next lowest weight is added to the set of nodes
under consideration for use (repeat as needed for higher
weight values). If you absolutely want to minimize the number
of higher weight nodes allocated to a job (at a cost of higher
scheduling overhead), give each node a distinct \fBWeight\fR
value and they will be added to the pool of nodes being
considered for scheduling individually.
The default value is 1.

.LP
The "DownNodes=" configuration permits you to mark certain nodes as in a
DOWN, DRAIN, FAIL, or FAILING state without altering the permanent
configuration information listed under a "NodeName=" specification.

.TP
\fBDownNodes\fR
Any node name, or list of node names, from the "NodeName=" specifications.

.TP
\fBReason\fR
Identifies the reason for a node being in state "DOWN", "DRAIN",
"FAIL" or "FAILING.
\Use quotes to enclose a reason having more than one word.

.TP
\fBState\fR
State of the node with respect to the initiation of user jobs.
Acceptable values are "DOWN", "DRAIN", "FAIL", "FAILING" and "UNKNOWN".
Node states of "BUSY" and "IDLE" should not be specified in the node
configuration, but set the node state to "UNKNOWN" instead.
Setting the node state to "UNKNOWN" will result in the node state being set to
"BUSY", "IDLE" or other appropriate state based upon recovered system state
information.
The default value is "UNKNOWN".
.RS
.TP 10
\fBDOWN\fP
Indicates the node failed and is unavailable to be allocated work.
.TP
\fBDRAIN\fP
Indicates the node is unavailable to be allocated work.on.
.TP
\fBFAIL\fP
Indicates the node is expected to fail soon, has
no jobs allocated to it, and will not be allocated
to any new jobs.
.TP
\fBFAILING\fP
Indicates the node is expected to fail soon, has
one or more jobs allocated to it, but will not be allocated
to any new jobs.
.TP
\fBUNKNOWN\fP
Indicates the node's state is undefined (BUSY or IDLE),
but will be established when the \fBslurmd\fR daemon on that node
registers.
The default value is "UNKNOWN".
.RE

.LP
On computers where frontend nodes are used to execute batch scripts
rather than compute nodes (Cray ALPS systems), one may configure one or more
frontend nodes using the configuration parameters defined below. These options
are very similar to those used in configuring compute nodes. These options may
only be used on systems configured and built with the appropriate parameters
(\-\-have\-front\-end) or a system determined to have the appropriate
architecture by the configure script (Cray ALPS systems).
The front end configuration specifies the following information:

.TP
\fBAllowGroups\fR
Comma separated list of group names which may execute jobs on this front end
node. By default, all groups may use this front end node.
If \fBat least\fR one group associated with the user attempting to execute the
job is in AllowGroups, he will be permitted to use this front end node.
May not be used with the \fBDenyGroups\fR option.

.TP
\fBAllowUsers\fR
Comma separated list of user names which may execute jobs on this front end
node. By default, all users may use this front end node.
May not be used with the \fBDenyUsers\fR option.

.TP
\fBDenyGroups\fR
Comma separated list of group names which are prevented from executing jobs on
this front end node.
May not be used with the \fBAllowGroups\fR option.

.TP
\fBDenyUsers\fR
Comma separated list of user names which are prevented from executing jobs on
this front end node.
May not be used with the \fBAllowUsers\fR option.

.TP
\fBFrontendName\fR
Name that Slurm uses to refer to a frontend node.
Typically this would be the string that "/bin/hostname \-s" returns.
It may also be the fully qualified domain name as returned by "/bin/hostname \-f"
(e.g. "foo1.bar.com"), or any valid domain name associated with the host
through the host database (/etc/hosts) or DNS, depending on the resolver
settings.  Note that if the short form of the hostname is not used, it
may prevent use of hostlist expressions (the numeric portion in brackets
must be at the end of the string).
If the \fBFrontendName\fR is "DEFAULT", the values specified
with that record will apply to subsequent node specifications
unless explicitly set to other values in that frontend node record or
replaced with a different set of default values.
Each line where \fBFrontendName\fR is "DEFAULT" will replace or add to previous
default values and not a reinitialize the default values.
Note that since the naming of front end nodes would typically not follow that
of the compute nodes (e.g. lacking X, Y and Z coordinates found in the compute
node naming scheme), each front end node name should be listed separately and
without a hostlist expression (i.e. frontend00,frontend01" rather than
"frontend[00-01]").</p>

.TP
\fBFrontendAddr\fR
Name that a frontend node should be referred to in establishing
a communications path. This name will be used as an
argument to the gethostbyname() function for identification.
As with \fBFrontendName\fR, list the individual node addresses rather than
using a hostlist expression.
The number of \fBFrontendAddr\fR records per line must equal the number of
\fBFrontendName\fR records per line (i.e. you can't map to node names to
one address).
\fBFrontendAddr\fR may also contain IP addresses.
By default, the \fBFrontendAddr\fR will be identical in value to
\fBFrontendName\fR.

.TP
\fBPort\fR
The port number that the Slurm compute node daemon, \fBslurmd\fR, listens
to for work on this particular frontend node. By default there is a single port
number for all \fBslurmd\fR daemons on all frontend nodes as defined by the
\fBSlurmdPort\fR configuration parameter. Use of this option is not generally
recommended except for development or testing purposes.

\fBNote\fR: On Cray systems, Realm-Specific IP Addressing (RSIP) will
automatically try to interact with anything opened on ports 8192\-60000.
Configure Port to use a port outside of the configured SrunPortRange and
RSIP's port range.

.TP
\fBReason\fR
Identifies the reason for a frontend node being in state "DOWN", "DRAINED"
"DRAINING", "FAIL" or "FAILING".
Use quotes to enclose a reason having more than one word.

.TP
\fBState\fR
State of the frontend node with respect to the initiation of user jobs.
Acceptable values are "DOWN", "DRAIN", "FAIL", "FAILING" and "UNKNOWN".
"DOWN" indicates the frontend node has failed and is unavailable to be
allocated work.
"DRAIN" indicates the frontend node is unavailable to be allocated work.
"FAIL" indicates the frontend node is expected to fail soon, has
no jobs allocated to it, and will not be allocated to any new jobs.
"FAILING" indicates the frontend node is expected to fail soon, has
one or more jobs allocated to it, but will not be allocated to any new jobs.
"UNKNOWN" indicates the frontend node's state is undefined (BUSY or IDLE),
but will be established when the \fBslurmd\fR daemon on that node registers.
The default value is "UNKNOWN".
Also see the \fBDownNodes\fR parameter above.

For example: "FrontendName=frontend[00\-03] FrontendAddr=efrontend[00\-03]
State=UNKNOWN" is used to define four front end nodes for running slurmd
daemons.

.LP
The nodeset configuration allows you to define a name for a specific set of
nodes which can be used to simplify the partition configuration section,
especially for heterogenous or condo-style systems. Each nodeset may be defined
by an explicit list of nodes, and/or by filtering the nodes by a particular
configured feature. If both \fBFeature=\fR and \fBNodes=\fR are used the
nodeset shall be the union of the two subsets.
Note that the nodesets are only used to simplify the partition definitions
at present, and are not usable outside of the partition configuration.
.TP
\fBFeature\fR
All nodes with this single feature will be included as part of this nodeset.
.TP
\fBNodes\fR
List of nodes in this set.
.TP
\fBNodeSet\fR
Unique name for a set of nodes. Must not overlap with any NodeName definitions.

.LP
The partition configuration permits you to establish different job
limits or access controls for various groups (or partitions) of nodes.
Nodes may be in more than one partition, making partitions serve
as general purpose queues.
For example one may put the same set of nodes into two different
partitions, each with different constraints (time limit, job sizes,
groups allowed to use the partition, etc.).
Jobs are allocated resources within a single partition.
Default values can be specified with a record in which
\fBPartitionName\fR is "DEFAULT".
The default entry values will apply only to lines following it in the
configuration file and the default values can be reset multiple times
in the configuration file with multiple entries where "PartitionName=DEFAULT".
The "PartitionName=" specification must be placed on every line
describing the configuration of partitions.
Each line where \fBPartitionName\fR is "DEFAULT" will replace or add to previous
default values and not a reinitialize the default values.
A single partition name can not appear as a PartitionName value in more than
one line (duplicate partition name records will be ignored).
If a partition that is in use is deleted from the configuration and slurm
is restarted or reconfigured (scontrol reconfigure), jobs using the partition
are canceled.
\fBNOTE:\fR Put all parameters for each partition on a single line.
Each line of partition configuration information should
represent a different partition.
The partition configuration file contains the following information:

.TP
\fBAllocNodes\fR
Comma separated list of nodes from which users can submit jobs in the
partition.
Node names may be specified using the node range expression syntax
described above.
The default value is "ALL".

.TP
\fBAllowAccounts\fR
Comma separated list of accounts which may execute jobs in the partition.
The default value is "ALL".
\fBNOTE:\fR If AllowAccounts is used then DenyAccounts will not be enforced.
Also refer to DenyAccounts.

.TP
\fBAllowGroups\fR
Comma separated list of group names which may execute jobs in the partition.
If \fBat least\fR one group associated with the user attempting to execute the
job is in AllowGroups, he will be permitted to use this partition.
Jobs executed as user root can use any partition without regard to
the value of AllowGroups.
If user root attempts to execute a job as another user (e.g. using
srun's \-\-uid option), this other user must be in one of groups
identified by AllowGroups for the job to successfully execute.
The default value is "ALL".
When set, all partitions that a user does not have access will be hidden from
display regardless of the settings used for PrivateData.
\fBNOTE:\fR For performance reasons, Slurm maintains a list of user IDs
allowed to use each partition and this is checked at job submission time.
This list of user IDs is updated when the \fBslurmctld\fR daemon is restarted,
reconfigured (e.g. "scontrol reconfig") or the partition's \fBAllowGroups\fR
value is reset, even if is value is unchanged
(e.g. "scontrol update PartitionName=name AllowGroups=group").
For a user's access to a partition to change, both his group membership must
change and Slurm's internal user ID list must change using one of the methods
described above.

.TP
\fBAllowQos\fR
Comma separated list of Qos which may execute jobs in the partition.
Jobs executed as user root can use any partition without regard to
the value of AllowQos.
The default value is "ALL".
\fBNOTE:\fR If AllowQos is used then DenyQos will not be enforced.
Also refer to DenyQos.

.TP
\fBAlternate\fR
Partition name of alternate partition to be used if the state of this partition
is "DRAIN" or "INACTIVE."

.TP
\fBCpuBind\fR
If a job step request does not specify an option to control how tasks are bound
to allocated CPUs (\-\-cpu-bind) and all nodes allocated to the job do not have
the same \fBCpuBind\fR option the node. Then the partition's \fBCpuBind\fR
option will control how tasks are bound to allocated resources.
Supported values for\fBCpuBind\fR are "none", "board", "socket", "ldom" (NUMA),
"core" and "thread".

.TP
\fBDefault\fR
If this keyword is set, jobs submitted without a partition
specification will utilize this partition.
Possible values are "YES" and "NO".
The default value is "NO".

.TP
\fBDefCpuPerGPU\fR
Default count of CPUs allocated per allocated GPU.

.TP
\fBDefMemPerCPU\fR
Default real memory size available per allocated CPU in megabytes.
Used to avoid over\-subscribing memory and causing paging.
\fBDefMemPerCPU\fR would generally be used if individual processors
are allocated to jobs (\fBSelectType=select/cons_res\fR or
\fBSelectType=select/cons_tres\fR).
If not set, the \fBDefMemPerCPU\fR value for the entire cluster will be used.
Also see \fBDefMemPerGPU\fR, \fBDefMemPerNode\fR and \fBMaxMemPerCPU\fR.
\fBDefMemPerCPU\fR, \fBDefMemPerGPU\fR and \fBDefMemPerNode\fR are mutually
exclusive.

.TP
\fBDefMemPerGPU\fR
Default real memory size available per allocated GPU in megabytes.
Also see \fBDefMemPerCPU\fR, \fBDefMemPerNode\fR and \fBMaxMemPerCPU\fR.
\fBDefMemPerCPU\fR, \fBDefMemPerGPU\fR and \fBDefMemPerNode\fR are mutually
exclusive.

.TP
\fBDefMemPerNode\fR
Default real memory size available per allocated node in megabytes.
Used to avoid over\-subscribing memory and causing paging.
\fBDefMemPerNode\fR would generally be used if whole nodes
are allocated to jobs (\fBSelectType=select/linear\fR) and
resources are over\-subscribed (\fBOverSubscribe=yes\fR or
\fBOverSubscribe=force\fR).
If not set, the \fBDefMemPerNode\fR value for the entire cluster will be used.
Also see \fBDefMemPerCPU\fR, \fBDefMemPerGPU\fR and \fBMaxMemPerCPU\fR.
\fBDefMemPerCPU\fR, \fBDefMemPerGPU\fR and \fBDefMemPerNode\fR are mutually
exclusive.

.TP
\fBDenyAccounts\fR
Comma separated list of accounts which may not execute jobs in the partition.
By default, no accounts are denied access
\fBNOTE:\fR If AllowAccounts is used then DenyAccounts will not be enforced.
Also refer to AllowAccounts.

.TP
\fBDenyQos\fR
Comma separated list of Qos which may not execute jobs in the partition.
By default, no QOS are denied access
\fBNOTE:\fR If AllowQos is used then DenyQos will not be enforced.
Also refer AllowQos.

.TP
\fBDefaultTime\fR
Run time limit used for jobs that don't specify a value. If not set
then MaxTime will be used.
Format is the same as for MaxTime.

.TP
\fBDisableRootJobs\fR
If set to "YES" then user root will be prevented from running any jobs
on this partition.
The default value will be the value of \fBDisableRootJobs\fR set
outside of a partition specification (which is "NO", allowing user
root to execute jobs).

.TP
\fBExclusiveUser\fR
If set to "YES" then nodes will be exclusively allocated to users.
Multiple jobs may be run for the same user, but only one user can be active
at a time.
This capability is also available on a per-job basis by using the
\fB\-\-exclusive=user\fR option.

.TP
\fBGraceTime\fR
Specifies, in units of seconds, the preemption grace time
to be extended to a job which has been selected for preemption.
The default value is zero, no preemption grace time is allowed on
this partition.
Once a job has been selected for preemption, its end time is set to the current
time plus GraceTime. The job's tasks are immediately sent SIGCONT and SIGTERM
signals in order to provide notification of its imminent termination.
This is followed by the SIGCONT, SIGTERM and SIGKILL signal sequence upon
reaching its new end time. This second set of signals is sent to both the
tasks \fBand\fR the containing batch script, if applicable.
See also the global \fBKillWait\fR configuration parameter.

.TP
\fBHidden\fR
Specifies if the partition and its jobs are to be hidden by default.
Hidden partitions will by default not be reported by the Slurm APIs or commands.
Possible values are "YES" and "NO".
The default value is "NO".
Note that partitions that a user lacks access to by virtue of the
\fBAllowGroups\fR parameter will also be hidden by default.

.TP
\fBLLN\fR
Schedule resources to jobs on the least loaded nodes (based upon the number
of idle CPUs). This is generally only recommended for an environment with
serial jobs as idle resources will tend to be highly fragmented, resulting
in parallel jobs being distributed across many nodes.
Note that node \fBWeight\fR takes precedence over how many idle resources are
on each node.
Also see the \fBSelectParameters\fR configuration parameter \fBCR_LLN\fR to
use the least loaded nodes in every partition.

.TP
\fBMaxCPUsPerNode\fR
Maximum number of CPUs on any node available to all jobs from this partition.
This can be especially useful to schedule GPUs. For example a node can be
associated with two Slurm partitions (e.g. "cpu" and "gpu") and the
partition/queue "cpu" could be limited to only a subset of the node's CPUs,
ensuring that one or more CPUs would be available to jobs in the "gpu"
partition/queue.

.TP
\fBMaxMemPerCPU\fR
Maximum real memory size available per allocated CPU in megabytes.
Used to avoid over\-subscribing memory and causing paging.
\fBMaxMemPerCPU\fR would generally be used if individual processors
are allocated to jobs (\fBSelectType=select/cons_res\fR or
\fBSelectType=select/cons_tres\fR).
If not set, the \fBMaxMemPerCPU\fR value for the entire cluster will be used.
Also see \fBDefMemPerCPU\fR and \fBMaxMemPerNode\fR.
\fBMaxMemPerCPU\fR and \fBMaxMemPerNode\fR are mutually exclusive.

.TP
\fBMaxMemPerNode\fR
Maximum real memory size available per allocated node in megabytes.
Used to avoid over\-subscribing memory and causing paging.
\fBMaxMemPerNode\fR would generally be used if whole nodes
are allocated to jobs (\fBSelectType=select/linear\fR) and
resources are over\-subscribed (\fBOverSubscribe=yes\fR or
\fBOverSubscribe=force\fR).
If not set, the \fBMaxMemPerNode\fR value for the entire cluster will be used.
Also see \fBDefMemPerNode\fR and \fBMaxMemPerCPU\fR.
\fBMaxMemPerCPU\fR and \fBMaxMemPerNode\fR are mutually exclusive.

.TP
\fBMaxNodes\fR
Maximum count of nodes which may be allocated to any single job.
The default value is "UNLIMITED", which is represented internally as \-1.
This limit does not apply to jobs executed by SlurmUser or user root.

.TP
\fBMaxTime\fR
Maximum run time limit for jobs.
Format is minutes, minutes:seconds, hours:minutes:seconds,
days\-hours, days\-hours:minutes, days\-hours:minutes:seconds or
"UNLIMITED".
Time resolution is one minute and second values are rounded up to
the next minute.
This limit does not apply to jobs executed by SlurmUser or user root.

.TP
\fBMinNodes\fR
Minimum count of nodes which may be allocated to any single job.
The default value is 0.
This limit does not apply to jobs executed by SlurmUser or user root.

.TP
\fBNodes\fR
Comma separated list of nodes or nodesets which are associated with this
partition.
Node names may be specified using the node range expression syntax
described above. A blank list of nodes
(i.e. "Nodes= ") can be used if one wants a partition to exist,
but have no resources (possibly on a temporary basis).
A value of "ALL" is mapped to all nodes configured in the cluster.

.TP
\fBOverSubscribe\fR
Controls the ability of the partition to execute more than one job at a
time on each resource (node, socket or core depending upon the value
of \fBSelectTypeParameters\fR).
If resources are to be over\-subscribed, avoiding memory over\-subscription
is very important.
\fBSelectTypeParameters\fR should be configured to treat
memory as a consumable resource and the \fB\-\-mem\fR option
should be used for job allocations.
Sharing of resources is typically useful only when using gang scheduling
(\fBPreemptMode=suspend,gang\fR).
Possible values for \fBOverSubscribe\fR are "EXCLUSIVE", "FORCE", "YES", and "NO".
Note that a value of "YES" or "FORCE" can negatively impact performance
for systems with many thousands of running jobs.
The default value is "NO".
For more information see the following web pages:
.br
.na
\fIhttps://slurm.schedmd.com/cons_res.html\fR,
.br
\fIhttps://slurm.schedmd.com/cons_res_share.html\fR,
.br
\fIhttps://slurm.schedmd.com/gang_scheduling.html\fR, and
.br
\fIhttps://slurm.schedmd.com/preempt.html\fR.
.ad

.RS
.TP 12
\fBEXCLUSIVE\fR
Allocates entire nodes to jobs even with \fBSelectType=select/cons_res\fR or
\fBSelectType=select/cons_tres\fR configured.
Jobs that run in partitions with "OverSubscribe=EXCLUSIVE" will have
exclusive access to all allocated nodes.
.TP
\fBFORCE\fR
Makes all resources in the partition available for oversubscription without
any means for users to disable it.
May be followed with a colon and maximum number of jobs in
running or suspended state.
For example "OverSubscribe=FORCE:4" enables each node, socket or
core to oversubscribe each resource four ways.
Recommended only for systems running with gang scheduling
(\fBPreemptMode=suspend,gang\fR).

NOTE: \fIPreemptType=preempt/qos\fR will permit one additional job to be run
on the partition if started due to job preemption. For example, a configuration
of \fIOverSubscribe=FORCE:1\fR will only permit one job per resources normally,
but a second job can be started if done so through preemption based upon QOS.
The use of \fIPreemptType=preempt/qos\fR and \fIPreemptMode=SUSPEND\fR only
applies with \fBSelectType=select/cons_res\fR or
\fBSelectType=select/cons_tres\fR.
.TP
\fBYES\fR
Makes all resources in the partition available for sharing upon request by
the job.
Resources will only be over\-subscribed when explicitly requested
by the user using the "\-\-oversubscribe" option on job submission.
May be followed with a colon and maximum number of jobs in
running or suspended state.
For example "OverSubscribe=YES:4" enables each node, socket or
core to execute up to four jobs at once.
Recommended only for systems running with gang scheduling
(\fBPreemptMode=suspend,gang\fR).
.TP
\fBNO\fR
Selected resources are allocated to a single job. No resource will be
allocated to more than one job.
.RE

.TP
\fBPartitionName\fR
Name by which the partition may be referenced (e.g. "Interactive").
This name can be specified by users when submitting jobs.
If the \fBPartitionName\fR is "DEFAULT", the values specified
with that record will apply to subsequent partition specifications
unless explicitly set to other values in that partition record or
replaced with a different set of default values.
Each line where \fBPartitionName\fR is "DEFAULT" will replace or add to previous
default values and not a reinitialize the default values.

.TP
\fBPreemptMode\fR
Mechanism used to preempt jobs or enable gang scheduling for this
partition when \fBPreemptType=preempt/partition_prio\fR is configured.
This partition\-specific \fBPreemptMode\fR configuration parameter will
override the cluster\-wide \fBPreemptMode\fR for this partition.
It can be set to OFF to disable preemption and gang scheduling for this
partition.
See also \fBPriorityTier\fR and the above description of the cluster\-wide
\fBPreemptMode\fR parameter for further details.

.TP
\fBPriorityJobFactor\fR
Partition factor used by priority/multifactor plugin in calculating job priority.
The value may not exceed 65533.
Also see PriorityTier.

.TP
\fBPriorityTier\fR
Jobs submitted to a partition with a higher priority tier value will be
dispatched before pending jobs in partition with lower priority tier value and,
if possible, they will preempt running jobs from partitions with lower priority
tier values.
Note that a partition's priority tier takes precedence over a job's priority.
The value may not exceed 65533.
Also see PriorityJobFactor.

.TP
\fBQOS\fR
Used to extend the limits available to a QOS on a partition.  Jobs will not be
associated to this QOS outside of being associated to the partition.  They
will still be associated to their requested QOS.
By default, no QOS is used.
\fBNOTE:\fR If a limit is set in both the Partition's QOS and the Job's QOS
the Partition QOS will be honored unless the Job's QOS has the
\fBOverPartQOS\fR flag set in which the Job's QOS will have priority.

.TP
\fBReqResv\fR
Specifies users of this partition are required to designate a reservation
when submitting a job. This option can be useful in restricting usage
of a partition that may have higher priority or additional resources to be
allowed only within a reservation.
Possible values are "YES" and "NO".
The default value is "NO".

.TP
\fBRootOnly\fR
Specifies if only user ID zero (i.e. user \fIroot\fR) may allocate resources
in this partition. User root may allocate resources for any other user,
but the request must be initiated by user root.
This option can be useful for a partition to be managed by some
external entity (e.g. a higher\-level job manager) and prevents
users from directly using those resources.
Possible values are "YES" and "NO".
The default value is "NO".

.TP
\fBSelectTypeParameters\fR
Partition\-specific resource allocation type.
This option replaces the global \fBSelectTypeParameters\fR value.
Supported values are \fBCR_Core\fR, \fBCR_Core_Memory\fR, \fBCR_Socket\fR and
\fBCR_Socket_Memory\fR.
Use requires the system\-wide \fBSelectTypeParameters\fR value be set to
any of the four supported values previously listed; otherwise, the
partition-specific value will be ignored.

.TP
\fBShared\fR
The \fBShared\fR configuration parameter has been replaced by the
\fBOverSubscribe\fR parameter described above.

.TP
\fBState\fR
State of partition or availability for use.  Possible values
are "UP", "DOWN", "DRAIN" and "INACTIVE". The default value is "UP".
See also the related "Alternate" keyword.
.RS
.TP 10
\fBUP\fP
Designates that new jobs may be queued on the partition, and that
jobs may be allocated nodes and run from the partition.
.TP
\fBDOWN\fP
Designates that new jobs may be queued on the partition, but
queued jobs may not be allocated nodes and run from the partition. Jobs
already running on the partition continue to run. The jobs
must be explicitly canceled to force their termination.
.TP
\fBDRAIN\fP
Designates that no new jobs may be queued on the partition (job
submission requests will be denied with an error message), but jobs
already queued on the partition may be allocated nodes and run.
See also the "Alternate" partition specification.
.TP
\fBINACTIVE\fP
Designates that no new jobs may be queued on the partition,
and jobs already queued may not be allocated nodes and run.
See also the "Alternate" partition specification.
.RE

.TP
\fBTRESBillingWeights\fR
TRESBillingWeights is used to define the billing weights of each TRES type that
will be used in calculating the usage of a job. The calculated usage is used
when calculating fairshare and when enforcing the TRES billing limit on jobs.

Billing weights are specified as a comma\-separated list of
\fI<TRES Type>\fR=\fI<TRES Billing Weight>\fR pairs.

Any TRES Type is available for billing. Note that the base unit for memory and
burst buffers is megabytes.

By default the billing of TRES is calculated as the sum of all TRES types
multiplied by their corresponding billing weight.

The weighted amount of a resource can be adjusted by adding a suffix of K,M,G,T
or P after the billing weight. For example, a memory weight of "mem=.25" on a
job allocated 8GB will be billed 2048 (8192MB *.25) units. A memory weight of
"mem=.25G" on the same job will be billed 2 (8192MB * (.25/1024)) units.

Negative values are allowed.

When a job is allocated 1 CPU and 8 GB of memory on a partition configured with
TRESBillingWeights="CPU=1.0,Mem=0.25G,GRES/gpu=2.0", the billable TRES will be:
(1*1.0) + (8*0.25) + (0*2.0) = 3.0.

If PriorityFlags=MAX_TRES is configured, the billable TRES is calculated as the
MAX of individual TRES' on a node (e.g. cpus, mem, gres) plus the sum of all
global TRES' (e.g. licenses). Using the same example above the billable TRES
will be MAX(1*1.0, 8*0.25) + (0*2.0) = 2.0.

If TRESBillingWeights is not defined then the job is billed against the total
number of allocated CPUs.

\fBNOTE:\fR TRESBillingWeights doesn't affect job priority directly as it is
currently not used for the size of the job. If you want TRES' to play a role in
the job's priority then refer to the PriorityWeightTRES option.

.RE

.SH "Prolog and Epilog Scripts"
There are a variety of prolog and epilog program options that
execute with various permissions and at various times.
The four options most likely to be used are:
\fBProlog\fR and \fBEpilog\fR (executed once on each compute node
for each job) plus \fBPrologSlurmctld\fR and \fBEpilogSlurmctld\fR
(executed once on the \fBControlMachine\fR for each job).

NOTE:  Standard output and error messages are normally not preserved.
Explicitly write output and error messages to an appropriate location
if you wish to preserve that information.

NOTE:  By default the Prolog script is ONLY run on any individual
node when it first sees a job step from a new allocation; it does not
run the Prolog immediately when an allocation is granted.  If no job steps
from an allocation are run on a node, it will never run the Prolog for that
allocation.  This Prolog behaviour can be changed by the
\fBPrologFlags\fR parameter.  The Epilog, on the other hand, always
runs on every node of an allocation when the allocation is released.

If the Epilog fails (returns a non\-zero exit code), this will result in the
node being set to a DRAIN state.
If the EpilogSlurmctld fails (returns a non\-zero exit code), this will only
be logged.
If the Prolog fails (returns a non\-zero exit code), this will result in the
node being set to a DRAIN state and the job being requeued in a held state
unless \fBnohold_on_prolog_fail\fR is configured in
\fBSchedulerParameters\fR.
If the PrologSlurmctld fails (returns a non\-zero exit code), this will result
in the job requeued to executed on another node if possible. Only batch jobs
can be requeued.
 Interactive jobs (salloc and srun) will be cancelled if the
PrologSlurmctld fails.


Information about the job is passed to the script using environment
variables.
Unless otherwise specified, these environment variables are available
to all of the programs.
.TP
\fBSLURM_ARRAY_JOB_ID\fR
If this job is part of a job array, this will be set to the job ID.
Otherwise it will not be set.
To reference this specific task of a job array, combine
SLURM_ARRAY_JOB_ID with SLURM_ARRAY_TASK_ID
(e.g. "scontrol update ${SLURM_ARRAY_JOB_ID}_{$SLURM_ARRAY_TASK_ID} ...");
Available in \fBPrologSlurmctld\fR and \fBEpilogSlurmctld\fR only.
.TP
\fBSLURM_ARRAY_TASK_ID\fR
If this job is part of a job array, this will be set to the task ID.
Otherwise it will not be set.
To reference this specific task of a job array, combine
SLURM_ARRAY_JOB_ID with SLURM_ARRAY_TASK_ID
(e.g. "scontrol update ${SLURM_ARRAY_JOB_ID}_{$SLURM_ARRAY_TASK_ID} ...");
Available in \fBPrologSlurmctld\fR and \fBEpilogSlurmctld\fR only.
.TP
\fBSLURM_ARRAY_TASK_MAX\fR
If this job is part of a job array, this will be set to the maximum
task ID.
Otherwise it will not be set.
Available in \fBPrologSlurmctld\fR and \fBEpilogSlurmctld\fR only.
.TP
\fBSLURM_ARRAY_TASK_MIN\fR
If this job is part of a job array, this will be set to the minimum
task ID.
Otherwise it will not be set.
Available in \fBPrologSlurmctld\fR and \fBEpilogSlurmctld\fR only.
.TP
\fBSLURM_ARRAY_TASK_STEP\fR
If this job is part of a job array, this will be set to the step
size of task IDs.
Otherwise it will not be set.
Available in \fBPrologSlurmctld\fR and \fBEpilogSlurmctld\fR only.
.TP
\fBSLURM_CLUSTER_NAME\fR
Name of the cluster executing the job.
.TP
\fBSLURM_JOB_ACCOUNT\fR
Account name used for the job.
Available in \fBPrologSlurmctld\fR and \fBEpilogSlurmctld\fR only.
.TP
\fBSLURM_JOB_CONSTRAINTS\fR
Features required to run the job.
Available in \fBProlog\fR, \fBPrologSlurmctld\fR and \fBEpilogSlurmctld\fR only.
.TP
\fBSLURM_JOB_DERIVED_EC\fR
The highest exit code of all of the job steps.
Available in \fBEpilogSlurmctld\fR only.
.TP
\fBSLURM_JOB_EXIT_CODE\fR
The exit code of the job script (or salloc). The value is the status
as returned by the wait() system call (See wait(2))
Available in \fBEpilogSlurmctld\fR only.
.TP
\fBSLURM_JOB_EXIT_CODE2\fR
The exit code of the job script (or salloc). The value has the format
<exit>:<sig>. The first number is the exit code, typically as set by the
exit() function. The second number of the signal that caused the process to
terminate if it was terminated by a signal.
Available in \fBEpilogSlurmctld\fR only.
.TP
\fBSLURM_JOB_GID\fR
Group ID of the job's owner.
Available in \fBPrologSlurmctld\fR, \fBEpilogSlurmctld\fR and \fBTaskProlog\fR only.
.TP
\fBSLURM_JOB_GPUS\fR
GPU IDs allocated to the job (if any).
Available in the \fBProlog\fR only.
.TP
\fBSLURM_JOB_GROUP\fR
Group name of the job's owner.
Available in \fBPrologSlurmctld\fR and \fBEpilogSlurmctld\fR only.
.TP
\fBSLURM_JOB_ID\fR
Job ID.
CAUTION: If this job is the first task of a job array, then Slurm commands using
this job ID will refer to the entire job array rather than this specific task
of the job array.
.TP
\fBSLURM_JOB_NAME\fR
Name of the job.
Available in \fBPrologSlurmctld\fR and \fBEpilogSlurmctld\fR only.
.TP
\fBSLURM_JOB_NODELIST\fR
Nodes assigned to job. A Slurm hostlist expression.
"scontrol show hostnames" can be used to convert this to a
list of individual host names.
Available in \fBPrologSlurmctld\fR and \fBEpilogSlurmctld\fR only.
.TP
\fBSLURM_JOB_PARTITION\fR
Partition that job runs in.
Available in \fBProlog\fR, \fBPrologSlurmctld\fR and \fBEpilogSlurmctld\fR only.
.TP
\fBSLURM_JOB_UID\fR
User ID of the job's owner.
.TP
\fBSLURM_JOB_USER\fR
User name of the job's owner.

.SH "NETWORK TOPOLOGY"
Slurm is able to optimize job allocations to minimize network contention.
Special Slurm logic is used to optimize allocations on systems with a
three\-dimensional interconnect.
and information about configuring those systems are available on
web pages available here: <https://slurm.schedmd.com/>.
For a hierarchical network, Slurm needs to have detailed information
about how nodes are configured on the network switches.
.LP
Given network topology information, Slurm allocates all of a job's
resources onto a single leaf of the network (if possible) using a best\-fit
algorithm.
Otherwise it will allocate a job's resources onto multiple leaf switches
so as to minimize the use of higher\-level switches.
The \fBTopologyPlugin\fR parameter controls which plugin is used to
collect network topology information.
The only values presently supported are "topology/3d_torus" (default for
Cray XT/XE systems, performs best\-fit logic over three\-dimensional topology),
"topology/none" (default for other systems,
best\-fit logic over one\-dimensional topology),
"topology/tree" (determine the network topology based
upon information contained in a topology.conf file,
see "man topology.conf" for more information).
Future plugins may gather topology information directly from the network.
The topology information is optional.
If not provided, Slurm will perform a best\-fit algorithm assuming the
nodes are in a one\-dimensional array as configured and the communications
cost is related to the node distance in this array.

.SH "RELOCATING CONTROLLERS"
If the cluster's computers used for the primary or backup controller
will be out of service for an extended period of time, it may be
desirable to relocate them.
In order to do so, follow this procedure:
.LP
1. Stop the Slurm daemons
.br
2. Modify the slurm.conf file appropriately
.br
3. Distribute the updated slurm.conf file to all nodes
.br
4. Restart the Slurm daemons
.LP
There should be no loss of any running or pending jobs.
Ensure that any nodes added to the cluster have the current
slurm.conf file installed.
.LP
\fBCAUTION:\fR If two nodes are simultaneously configured as the
primary controller (two nodes on which \fBSlurmctldHost\fR specify
the local host and the \fBslurmctld\fR daemon is executing on each),
system behavior will be destructive.
If a compute node has an incorrect \fBSlurmctldHost\fR
parameter, that node may be rendered
unusable, but no other harm will result.

.SH "EXAMPLE"
.LP
#
.br
# Sample /etc/slurm.conf for dev[0\-25].llnl.gov
.br
# Author: John Doe
.br
# Date: 11/06/2001
.br
#
.br
SlurmctldHost=dev0(12.34.56.78)  # Primary server
.br
SlurmctldHost=dev1(12.34.56.79)  # Backup server
.br
#
.br
AuthType=auth/munge
.br
Epilog=/usr/local/slurm/epilog
.br
Prolog=/usr/local/slurm/prolog
.br
FirstJobId=65536
.br
InactiveLimit=120
.br
JobCompType=jobcomp/filetxt
.br
JobCompLoc=/var/log/slurm/jobcomp
.br
KillWait=30
.br
MaxJobCount=10000
.br
MinJobAge=3600
.br
PluginDir=/usr/local/lib:/usr/local/slurm/lib
.br
ReturnToService=0
.br
SchedulerType=sched/backfill
.br
SlurmctldLogFile=/var/log/slurm/slurmctld.log
.br
SlurmdLogFile=/var/log/slurm/slurmd.log
.br
SlurmctldPort=7002
.br
SlurmdPort=7003
.br
SlurmdSpoolDir=/var/spool/slurmd.spool
.br
StateSaveLocation=/var/spool/slurm.state
.br
SwitchType=switch/none
.br
TmpFS=/tmp
.br
WaitTime=30
.br
JobCredentialPrivateKey=/usr/local/slurm/private.key
.br
.na
JobCredentialPublicCertificate=/usr/local/slurm/public.cert
.ad
.br
#
.br
# Node Configurations
.br
#
.br
NodeName=DEFAULT CPUs=2 RealMemory=2000 TmpDisk=64000
.br
NodeName=DEFAULT State=UNKNOWN
.br
NodeName=dev[0\-25] NodeAddr=edev[0\-25] Weight=16
.br
# Update records for specific DOWN nodes
.br
DownNodes=dev20 State=DOWN Reason="power,ETA=Dec25"
.br
#
.br
# Partition Configurations
.br
#
.br
PartitionName=DEFAULT MaxTime=30 MaxNodes=10 State=UP
.br
PartitionName=debug Nodes=dev[0\-8,18\-25] Default=YES
.br
PartitionName=batch Nodes=dev[9\-17]  MinNodes=4
.br
PartitionName=long Nodes=dev[9\-17] MaxTime=120 AllowGroups=admin

.SH "INCLUDE MODIFIERS"
The "include" key word can be used with modifiers within the specified
pathname. These modifiers would be replaced with cluster name or other
information depending on which modifier is specified. If the included file
is not an absolute path name (i.e. it does not start with a slash), it will
searched for in the same directory as the slurm.conf file.
.TP
\fB%c\fR
Cluster name specified in the slurm.conf will be used.
.TP
\fBEXAMPLE\fR
.RE
ClusterName=linux
.br
include /home/slurm/etc/%c_config
.br
# Above line interpreted as
.br
# "include /home/slurm/etc/linux_config"

.SH "FILE AND DIRECTORY PERMISSIONS"
There are three classes of files:
Files used by \fBslurmctld\fR must be accessible by user \fBSlurmUser\fR
and accessible by the primary and backup control machines.
Files used by \fBslurmd\fR must be accessible by user root and
accessible from every compute node.
A few files need to be accessible by normal users on all login and
compute nodes.
While many files and directories are listed below, most of them will
not be used with most configurations.
.TP
\fBEpilog\fR
Must be executable by user root.
It is recommended that the file be readable by all users.
The file must exist on every compute node.
.TP
\fBEpilogSlurmctld\fR
Must be executable by user \fBSlurmUser\fR.
It is recommended that the file be readable by all users.
The file must be accessible by the primary and backup control machines.
.TP
\fBHealthCheckProgram\fR
Must be executable by user root.
It is recommended that the file be readable by all users.
The file must exist on every compute node.
.TP
\fBJobCompLoc\fR
If this specifies a file, it must be writable by user \fBSlurmUser\fR.
The file must be accessible by the primary and backup control machines.
.TP
\fBJobCredentialPrivateKey\fR
Must be readable only by user \fBSlurmUser\fR and writable by no other users.
The file must be accessible by the primary and backup control machines.
.TP
\fBJobCredentialPublicCertificate\fR
Readable to all users on all nodes.
Must not be writable by regular users.
.TP
\fBMailProg\fR
Must be executable by user \fBSlurmUser\fR.
Must not be writable by regular users.
The file must be accessible by the primary and backup control machines.
.TP
\fBProlog\fR
Must be executable by user root.
It is recommended that the file be readable by all users.
The file must exist on every compute node.
.TP
\fBPrologSlurmctld\fR
Must be executable by user \fBSlurmUser\fR.
It is recommended that the file be readable by all users.
The file must be accessible by the primary and backup control machines.
.TP
\fBResumeProgram\fR
Must be executable by user \fBSlurmUser\fR.
The file must be accessible by the primary and backup control machines.
.TP
\fBSallocDefaultCommand\fR
Must be executable by all users.
The file must exist on every login and compute node.
.TP
\fBslurm.conf\fR
Readable to all users on all nodes.
Must not be writable by regular users.
.TP
\fBSlurmctldLogFile\fR
Must be writable by user \fBSlurmUser\fR.
The file must be accessible by the primary and backup control machines.
.TP
\fBSlurmctldPidFile\fR
Must be writable by user root.
Preferably writable and removable by \fBSlurmUser\fR.
The file must be accessible by the primary and backup control machines.
.TP
\fBSlurmdLogFile\fR
Must be writable by user root.
A distinct file must exist on each compute node.
.TP
\fBSlurmdPidFile\fR
Must be writable by user root.
A distinct file must exist on each compute node.
.TP
\fBSlurmdSpoolDir\fR
Must be writable by user root.
A distinct file must exist on each compute node.
.TP
\fBSrunEpilog\fR
Must be executable by all users.
The file must exist on every login and compute node.
.TP
\fBSrunProlog\fR
Must be executable by all users.
The file must exist on every login and compute node.
.TP
\fBStateSaveLocation\fR
Must be writable by user \fBSlurmUser\fR.
The file must be accessible by the primary and backup control machines.
.TP
\fBSuspendProgram\fR
Must be executable by user \fBSlurmUser\fR.
The file must be accessible by the primary and backup control machines.
.TP
\fBTaskEpilog\fR
Must be executable by all users.
The file must exist on every compute node.
.TP
\fBTaskProlog\fR
Must be executable by all users.
The file must exist on every compute node.
.TP
\fBUnkillableStepProgram\fR
Must be executable by user \fBSlurmUser\fR.
The file must be accessible by the primary and backup control machines.

.SH "LOGGING"
.LP
Note that while Slurm daemons create log files and other files as needed,
it treats the lack of parent directories as a fatal error.
This prevents the daemons from running if critical file systems are
not mounted and will minimize the risk of cold\-starting (starting
without preserving jobs).
.LP
Log files and job accounting files,
may need to be created/owned by the "SlurmUser" uid to be successfully
accessed.  Use the "chown" and "chmod" commands to set the ownership
and permissions appropriately.
See the section \fBFILE AND DIRECTORY PERMISSIONS\fR for information
about the various files and directories used by Slurm.
.LP
It is recommended that the logrotate utility be used to ensure that
various log files do not become too large.
This also applies to text files used for accounting,
process tracking, and the slurmdbd log if they are used.
.LP
Here is a sample logrotate configuration. Make appropriate site modifications
and save as /etc/logrotate.d/slurm on all nodes.
See the \fBlogrotate\fR man page for more details.
.LP
.nf
##
# Slurm Logrotate Configuration
##
/var/log/slurm/*.log {
	compress
	missingok
	nocopytruncate
	nodelaycompress
	nomail
	notifempty
	noolddir
	rotate 5
	sharedscripts
	size=5M
	create 640 slurm root
	postrotate
		pkill -x --signal SIGUSR2 slurmctld
		pkill -x --signal SIGUSR2 slurmd
		pkill -x --signal SIGUSR2 slurmdbd
		exit 0
	endscript
}
.fi
.SH "COPYING"
Copyright (C) 2002\-2007 The Regents of the University of California.
Produced at Lawrence Livermore National Laboratory (cf, DISCLAIMER).
.br
Copyright (C) 2008\-2010 Lawrence Livermore National Security.
.br
Copyright (C) 2010-2017 SchedMD LLC.
.LP
This file is part of Slurm, a resource management program.
For details, see <https://slurm.schedmd.com/>.
.LP
Slurm is free software; you can redistribute it and/or modify it under
the terms of the GNU General Public License as published by the Free
Software Foundation; either version 2 of the License, or (at your option)
any later version.
.LP
Slurm is distributed in the hope that it will be useful, but WITHOUT ANY
WARRANTY; without even the implied warranty of MERCHANTABILITY or FITNESS
FOR A PARTICULAR PURPOSE.  See the GNU General Public License for more
details.

.SH "FILES"
/etc/slurm.conf

.SH "SEE ALSO"
.LP
\fBcgroup.conf\fR(5), \fBgethostbyname\fR (3),
\fBgetrlimit\fR (2), \fBgres.conf\fR(5), \fBgroup\fR (5), \fBhostname\fR (1),
\fBscontrol\fR(1), \fBslurmctld\fR(8), \fBslurmd\fR(8),
\fBslurmdbd\fR(8), \fBslurmdbd.conf\fR(5), \fBsrun(1)\fR,
\fBspank(8)\fR, \fBsyslog\fR (2), \fBtopology.conf\fR(5)<|MERGE_RESOLUTION|>--- conflicted
+++ resolved
@@ -3620,18 +3620,12 @@
 signal will be sent if the user signal has been specified and not sent,
 otherwise a SIGTERM will be sent to the tasks.
 .TP
-<<<<<<< HEAD
-\fBreboot_from_controller\fR Run the \fBRebootProgram\fR from the controller
-instead of on the slurmds. The RebootProgram will be passed a comma-separated
-list of nodes to reboot.
-.TP
-\fBuser_resv_delete\fR Allow any user able to run in a reservation to
-delete it.
-=======
 \fBreboot_from_controller\fR
 Run the \fBRebootProgram\fR from the controller instead of on the slurmds. The
 RebootProgram will be passed a comma-separated list of nodes to reboot.
->>>>>>> 13b07bd2
+.TP
+\fBuser_resv_delete\fR Allow any user able to run in a reservation to
+delete it.
 .RE
 
 .TP
